/*
 * Licensed under the Apache License, Version 2.0 (the "License");
 * you may not use this file except in compliance with the License.
 * You may obtain a copy of the License at
 *
 *     http://www.apache.org/licenses/LICENSE-2.0
 *
 * Unless required by applicable law or agreed to in writing, software
 * distributed under the License is distributed on an "AS IS" BASIS,
 * WITHOUT WARRANTIES OR CONDITIONS OF ANY KIND, either express or implied.
 * See the License for the specific language governing permissions and
 * limitations under the License.
 */
package io.prestosql.jdbc;

import com.google.common.collect.ImmutableList;
import com.google.common.collect.ImmutableMap;
import io.prestosql.client.Column;
import io.prestosql.client.IntervalDayTime;
import io.prestosql.client.IntervalYearMonth;
import io.prestosql.client.QueryError;
import io.prestosql.client.QueryStatusInfo;
import io.prestosql.jdbc.ColumnInfo.Nullable;
import org.joda.time.DateTimeZone;
import org.joda.time.LocalDate;
import org.joda.time.format.DateTimeFormat;
import org.joda.time.format.DateTimeFormatter;
import org.joda.time.format.ISODateTimeFormat;

import java.io.InputStream;
import java.io.Reader;
import java.math.BigDecimal;
import java.net.URL;
import java.sql.Array;
import java.sql.Blob;
import java.sql.Clob;
import java.sql.Date;
import java.sql.NClob;
import java.sql.Ref;
import java.sql.ResultSet;
import java.sql.ResultSetMetaData;
import java.sql.RowId;
import java.sql.SQLException;
import java.sql.SQLFeatureNotSupportedException;
import java.sql.SQLWarning;
import java.sql.SQLXML;
import java.sql.Statement;
import java.sql.Time;
import java.sql.Timestamp;
import java.sql.Types;
import java.time.LocalDateTime;
import java.time.ZoneId;
import java.time.ZonedDateTime;
import java.util.Calendar;
import java.util.GregorianCalendar;
import java.util.HashMap;
import java.util.Iterator;
import java.util.List;
import java.util.Map;
import java.util.Optional;
import java.util.TimeZone;
import java.util.concurrent.atomic.AtomicBoolean;
import java.util.concurrent.atomic.AtomicReference;
import java.util.function.Function;
import java.util.regex.Matcher;
import java.util.regex.Pattern;

import static com.google.common.base.Preconditions.checkArgument;
import static com.google.common.collect.Iterables.getOnlyElement;
import static io.prestosql.jdbc.ColumnInfo.setTypeInfo;
import static java.lang.String.format;
import static java.math.BigDecimal.ROUND_HALF_UP;
import static java.util.Locale.ENGLISH;
import static java.util.Objects.requireNonNull;
import static java.util.concurrent.TimeUnit.SECONDS;
import static org.joda.time.DateTimeZone.UTC;

abstract class AbstractPrestoResultSet
        implements ResultSet
{
    private static final Pattern DATETIME_PATTERN = Pattern.compile("" +
            "(?<year>[-+]?\\d{4,})-(?<month>\\d{1,2})-(?<day>\\d{1,2})" +
            "(?: (?<hour>\\d{1,2}):(?<minute>\\d{1,2})(?::(?<second>\\d{1,2})(?:\\.(?<fraction>\\d+))?)?)?" +
            "\\s*(?<timezone>.+)?");

    private static final Pattern TIME_PATTERN = Pattern.compile("(?<hour>\\d{1,2}):(?<minute>\\d{1,2}):(?<second>\\d{1,2})(?:\\.(?<fraction>\\d+))?");
    private static final Pattern TIME_WITH_TIME_ZONE_PATTERN = Pattern.compile("" +
            "(?<hour>\\d{1,2}):(?<minute>\\d{1,2}):(?<second>\\d{1,2})(?:\\.(?<fraction>\\d+))?" +
            "[ ]?(?<offsetHour>[+-]\\d\\d):(?<offsetMinute>\\d\\d)");

    private static final long[] POWERS_OF_TEN = {
            1L,
            10L,
            100L,
            1000L,
            10_000L,
            100_000L,
            1_000_000L,
            10_000_000L,
            100_000_000L,
            1_000_000_000L,
            10_000_000_000L,
            100_000_000_000L,
            1000_000_000_000L
    };

    private static final int MAX_DATETIME_PRECISION = 12;

    private static final int MILLISECONDS_PER_SECOND = 1000;
    private static final int MILLISECONDS_PER_MINUTE = 60 * MILLISECONDS_PER_SECOND;

    static final DateTimeFormatter DATE_FORMATTER = ISODateTimeFormat.date();
    static final DateTimeFormatter TIME_FORMATTER = DateTimeFormat.forPattern("HH:mm:ss.SSS");
    static final DateTimeFormatter TIMESTAMP_FORMATTER = DateTimeFormat.forPattern("yyyy-MM-dd HH:mm:ss.SSS");

    // Before 1900, Java Time and Joda Time are not consistent with java.sql.Date and java.util.Calendar
    // Since January 1, 1900 UTC is still December 31, 1899 in other zones, we are adding a 1 year margin.
    private static final long START_OF_MODERN_ERA = new LocalDate(1901, 1, 1).toDateTimeAtStartOfDay(UTC).getMillis();

    private final DateTimeZone resultTimeZone;
    protected final Iterator<List<Object>> results;
    private final Map<String, Integer> fieldMap;
    private final List<ColumnInfo> columnInfoList;
    private final ResultSetMetaData resultSetMetaData;
    private final AtomicReference<List<Object>> row = new AtomicReference<>();
    private final AtomicBoolean wasNull = new AtomicBoolean();
    protected final AtomicBoolean closed = new AtomicBoolean();
    private final Optional<Statement> statement;

    AbstractPrestoResultSet(Optional<Statement> statement, ZoneId resultTimeZone, List<Column> columns, Iterator<List<Object>> results)
    {
        this.statement = requireNonNull(statement, "statement is null");
        this.resultTimeZone = DateTimeZone.forID(requireNonNull(resultTimeZone, "resultTimeZone is null").getId());

        requireNonNull(columns, "columns is null");
        this.fieldMap = getFieldMap(columns);
        this.columnInfoList = getColumnInfo(columns);
        this.resultSetMetaData = new PrestoResultSetMetaData(columnInfoList);

        this.results = requireNonNull(results, "results is null");
    }

    @Override
    public boolean next()
            throws SQLException
    {
        checkOpen();
        try {
            if (!results.hasNext()) {
                row.set(null);
                return false;
            }
            row.set(results.next());
            return true;
        }
        catch (RuntimeException e) {
            if (e.getCause() instanceof SQLException) {
                throw (SQLException) e.getCause();
            }
            throw new SQLException("Error fetching results", e);
        }
    }

    @Override
    public boolean wasNull()
            throws SQLException
    {
        return wasNull.get();
    }

    @Override
    public String getString(int columnIndex)
            throws SQLException
    {
        Object value = column(columnIndex);
        return (value != null) ? value.toString() : null;
    }

    @Override
    public boolean getBoolean(int columnIndex)
            throws SQLException
    {
        Object value = column(columnIndex);
        return (value != null) ? (Boolean) value : false;
    }

    @Override
    public byte getByte(int columnIndex)
            throws SQLException
    {
        return toNumber(column(columnIndex)).byteValue();
    }

    @Override
    public short getShort(int columnIndex)
            throws SQLException
    {
        return toNumber(column(columnIndex)).shortValue();
    }

    @Override
    public int getInt(int columnIndex)
            throws SQLException
    {
        return toNumber(column(columnIndex)).intValue();
    }

    @Override
    public long getLong(int columnIndex)
            throws SQLException
    {
        return toNumber(column(columnIndex)).longValue();
    }

    @Override
    public float getFloat(int columnIndex)
            throws SQLException
    {
        return toNumber(column(columnIndex)).floatValue();
    }

    @Override
    public double getDouble(int columnIndex)
            throws SQLException
    {
        return toNumber(column(columnIndex)).doubleValue();
    }

    @Override
    public BigDecimal getBigDecimal(int columnIndex, int scale)
            throws SQLException
    {
        BigDecimal bigDecimal = getBigDecimal(columnIndex);
        if (bigDecimal != null) {
            bigDecimal = bigDecimal.setScale(scale, ROUND_HALF_UP);
        }
        return bigDecimal;
    }

    @Override
    public byte[] getBytes(int columnIndex)
            throws SQLException
    {
        return (byte[]) column(columnIndex);
    }

    @Override
    public Date getDate(int columnIndex)
            throws SQLException
    {
        return getDate(columnIndex, resultTimeZone);
    }

    private Date getDate(int columnIndex, DateTimeZone localTimeZone)
            throws SQLException
    {
        Object value = column(columnIndex);
        if (value == null) {
            return null;
        }

        try {
            long millis = DATE_FORMATTER.withZone(localTimeZone).parseMillis(String.valueOf(value));
            if (millis >= START_OF_MODERN_ERA) {
                return new Date(millis);
            }

            // The chronology used by default by Joda is not historically accurate for dates
            // preceding the introduction of the Gregorian calendar and is not consistent with
            // java.sql.Date (the same millisecond value represents a different year/month/day)
            // before the 20th century. For such dates we are falling back to using the more
            // expensive GregorianCalendar; note that Joda also has a chronology that works for
            // older dates, but it uses a slightly different algorithm and yields results that
            // are not compatible with java.sql.Date.
            LocalDate localDate = DATE_FORMATTER.parseLocalDate(String.valueOf(value));
            Calendar calendar = new GregorianCalendar(localDate.getYear(), localDate.getMonthOfYear() - 1, localDate.getDayOfMonth());
            calendar.setTimeZone(TimeZone.getTimeZone(localTimeZone.getID()));

            return new Date(calendar.getTimeInMillis());
        }
        catch (IllegalArgumentException e) {
            throw new SQLException("Invalid date from server: " + value, e);
        }
    }

    @Override
    public Time getTime(int columnIndex)
            throws SQLException
    {
        return getTime(columnIndex, resultTimeZone);
    }

    private Time getTime(int columnIndex, DateTimeZone localTimeZone)
            throws SQLException
    {
        Object value = column(columnIndex);
        if (value == null) {
            return null;
        }

        ColumnInfo columnInfo = columnInfo(columnIndex);
        if (columnInfo.getColumnTypeSignature().getRawType().equalsIgnoreCase("time")) {
            try {
                return parseTime(String.valueOf(value), ZoneId.of(localTimeZone.getID()));
            }
            catch (IllegalArgumentException e) {
                throw new SQLException("Invalid time from server: " + value, e);
            }
        }

        if (columnInfo.getColumnTypeSignature().getRawType().equalsIgnoreCase("time with time zone")) {
            try {
                return parseTimeWithTimeZone(String.valueOf(value));
            }
            catch (IllegalArgumentException e) {
                throw new SQLException("Invalid time from server: " + value, e);
            }
        }

        throw new IllegalArgumentException("Expected column to be a time type but is " + columnInfo.getColumnTypeName());
    }

    @Override
    public Timestamp getTimestamp(int columnIndex)
            throws SQLException
    {
        return getTimestamp(columnIndex, resultTimeZone);
    }

    private Timestamp getTimestamp(int columnIndex, DateTimeZone localTimeZone)
            throws SQLException
    {
        Object value = column(columnIndex);
        if (value == null) {
            return null;
        }

        ColumnInfo columnInfo = columnInfo(columnIndex);
        if (columnInfo.getColumnTypeSignature().getRawType().equalsIgnoreCase("timestamp")) {
            try {
                return parseTimestamp(String.valueOf(value), timezone -> {
                    if (timezone != null) {
                        throw new IllegalArgumentException("Invalid timestamp: " + value);
                    }
                    return ZoneId.of(localTimeZone.getID());
                });
            }
            catch (IllegalArgumentException e) {
                throw new SQLException("Invalid timestamp from server: " + value, e);
            }
        }

        if (columnInfo.getColumnTypeSignature().getRawType().equalsIgnoreCase("timestamp with time zone")) {
            try {
                return parseTimestamp(String.valueOf(value), ZoneId::of);
            }
            catch (IllegalArgumentException e) {
                throw new SQLException("Invalid timestamp from server: " + value, e);
            }
        }

        throw new IllegalArgumentException("Expected column to be a timestamp type but is " + columnInfo.getColumnTypeName());
    }

    @Override
    public InputStream getAsciiStream(int columnIndex)
            throws SQLException
    {
        throw new NotImplementedException("ResultSet", "getAsciiStream");
    }

    @Override
    public InputStream getUnicodeStream(int columnIndex)
            throws SQLException
    {
        throw new SQLFeatureNotSupportedException("getUnicodeStream");
    }

    @Override
    public InputStream getBinaryStream(int columnIndex)
            throws SQLException
    {
        throw new NotImplementedException("ResultSet", "getBinaryStream");
    }

    @Override
    public String getString(String columnLabel)
            throws SQLException
    {
        Object value = column(columnLabel);
        return (value != null) ? value.toString() : null;
    }

    @Override
    public boolean getBoolean(String columnLabel)
            throws SQLException
    {
        Object value = column(columnLabel);
        return (value != null) ? (Boolean) value : false;
    }

    @Override
    public byte getByte(String columnLabel)
            throws SQLException
    {
        return toNumber(column(columnLabel)).byteValue();
    }

    @Override
    public short getShort(String columnLabel)
            throws SQLException
    {
        return toNumber(column(columnLabel)).shortValue();
    }

    @Override
    public int getInt(String columnLabel)
            throws SQLException
    {
        return toNumber(column(columnLabel)).intValue();
    }

    @Override
    public long getLong(String columnLabel)
            throws SQLException
    {
        return toNumber(column(columnLabel)).longValue();
    }

    @Override
    public float getFloat(String columnLabel)
            throws SQLException
    {
        return toNumber(column(columnLabel)).floatValue();
    }

    @Override
    public double getDouble(String columnLabel)
            throws SQLException
    {
        return toNumber(column(columnLabel)).doubleValue();
    }

    @Override
    public BigDecimal getBigDecimal(String columnLabel, int scale)
            throws SQLException
    {
        return getBigDecimal(columnIndex(columnLabel), scale);
    }

    @Override
    public byte[] getBytes(String columnLabel)
            throws SQLException
    {
        return (byte[]) column(columnLabel);
    }

    @Override
    public Date getDate(String columnLabel)
            throws SQLException
    {
        return getDate(columnIndex(columnLabel));
    }

    @Override
    public Time getTime(String columnLabel)
            throws SQLException
    {
        return getTime(columnIndex(columnLabel));
    }

    @Override
    public Timestamp getTimestamp(String columnLabel)
            throws SQLException
    {
        return getTimestamp(columnIndex(columnLabel));
    }

    @Override
    public InputStream getAsciiStream(String columnLabel)
            throws SQLException
    {
        throw new NotImplementedException("ResultSet", "getAsciiStream");
    }

    @Override
    public InputStream getUnicodeStream(String columnLabel)
            throws SQLException
    {
        throw new SQLFeatureNotSupportedException("getUnicodeStream");
    }

    @Override
    public InputStream getBinaryStream(String columnLabel)
            throws SQLException
    {
        throw new NotImplementedException("ResultSet", "getBinaryStream");
    }

    @Override
    public SQLWarning getWarnings()
            throws SQLException
    {
        checkOpen();
        return null;
    }

    @Override
    public void clearWarnings()
            throws SQLException
    {
        checkOpen();
    }

    @Override
    public String getCursorName()
            throws SQLException
    {
        throw new SQLFeatureNotSupportedException("getCursorName");
    }

    @Override
    public ResultSetMetaData getMetaData()
            throws SQLException
    {
        return resultSetMetaData;
    }

    @Override
    public Object getObject(int columnIndex)
            throws SQLException
    {
        ColumnInfo columnInfo = columnInfo(columnIndex);
        switch (columnInfo.getColumnType()) {
            case Types.DATE:
                return getDate(columnIndex);
            case Types.TIME:
                return getTime(columnIndex);
            case Types.TIMESTAMP:
                return getTimestamp(columnIndex);
            case Types.ARRAY:
                return getArray(columnIndex);
            case Types.DECIMAL:
                return getBigDecimal(columnIndex);
            case Types.JAVA_OBJECT:
                if (columnInfo.getColumnTypeName().equalsIgnoreCase("interval year to month")) {
                    return getIntervalYearMonth(columnIndex);
                }
                if (columnInfo.getColumnTypeName().equalsIgnoreCase("interval day to second")) {
                    return getIntervalDayTime(columnIndex);
                }
        }
        return column(columnIndex);
    }

    private PrestoIntervalYearMonth getIntervalYearMonth(int columnIndex)
            throws SQLException
    {
        Object value = column(columnIndex);
        if (value == null) {
            return null;
        }

        return new PrestoIntervalYearMonth(IntervalYearMonth.parseMonths(String.valueOf(value)));
    }

    private PrestoIntervalDayTime getIntervalDayTime(int columnIndex)
            throws SQLException
    {
        Object value = column(columnIndex);
        if (value == null) {
            return null;
        }

        return new PrestoIntervalDayTime(IntervalDayTime.parseMillis(String.valueOf(value)));
    }

    @Override
    public Object getObject(String columnLabel)
            throws SQLException
    {
        return getObject(columnIndex(columnLabel));
    }

    @Override
    public int findColumn(String columnLabel)
            throws SQLException
    {
        checkOpen();
        return columnIndex(columnLabel);
    }

    @Override
    public Reader getCharacterStream(int columnIndex)
            throws SQLException
    {
        throw new NotImplementedException("ResultSet", "getCharacterStream");
    }

    @Override
    public Reader getCharacterStream(String columnLabel)
            throws SQLException
    {
        throw new NotImplementedException("ResultSet", "getCharacterStream");
    }

    @Override
    public BigDecimal getBigDecimal(int columnIndex)
            throws SQLException
    {
        Object value = column(columnIndex);
        if (value == null) {
            return null;
        }

        return new BigDecimal(String.valueOf(value));
    }

    @Override
    public BigDecimal getBigDecimal(String columnLabel)
            throws SQLException
    {
        return getBigDecimal(columnIndex(columnLabel));
    }

    @Override
    public boolean isBeforeFirst()
            throws SQLException
    {
        throw new SQLFeatureNotSupportedException("isBeforeFirst");
    }

    @Override
    public boolean isAfterLast()
            throws SQLException
    {
        throw new SQLFeatureNotSupportedException("isAfterLast");
    }

    @Override
    public boolean isFirst()
            throws SQLException
    {
        throw new SQLFeatureNotSupportedException("isFirst");
    }

    @Override
    public boolean isLast()
            throws SQLException
    {
        throw new SQLFeatureNotSupportedException("isLast");
    }

    @Override
    public void beforeFirst()
            throws SQLException
    {
        throw new SQLFeatureNotSupportedException("beforeFirst");
    }

    @Override
    public void afterLast()
            throws SQLException
    {
        throw new SQLFeatureNotSupportedException("afterLast");
    }

    @Override
    public boolean first()
            throws SQLException
    {
        throw new SQLFeatureNotSupportedException("first");
    }

    @Override
    public boolean last()
            throws SQLException
    {
        throw new SQLFeatureNotSupportedException("last");
    }

    @Override
    public int getRow()
            throws SQLException
    {
        throw new SQLFeatureNotSupportedException("getRow");
    }

    @Override
    public boolean absolute(int row)
            throws SQLException
    {
        throw new SQLFeatureNotSupportedException("absolute");
    }

    @Override
    public boolean relative(int rows)
            throws SQLException
    {
        throw new SQLFeatureNotSupportedException("relative");
    }

    @Override
    public boolean previous()
            throws SQLException
    {
        throw new SQLFeatureNotSupportedException("previous");
    }

    @Override
    public void setFetchDirection(int direction)
            throws SQLException
    {
        checkOpen();
        if (direction != FETCH_FORWARD) {
            throw new SQLException("Fetch direction must be FETCH_FORWARD");
        }
    }

    @Override
    public int getFetchDirection()
            throws SQLException
    {
        checkOpen();
        return FETCH_FORWARD;
    }

    @Override
    public void setFetchSize(int rows)
            throws SQLException
    {
        checkOpen();
        if (rows < 0) {
            throw new SQLException("Rows is negative");
        }
        // fetch size is ignored
    }

    @Override
    public int getFetchSize()
            throws SQLException
    {
        checkOpen();
        // fetch size is ignored
        return 0;
    }

    @Override
    public int getType()
            throws SQLException
    {
        checkOpen();
        return TYPE_FORWARD_ONLY;
    }

    @Override
    public int getConcurrency()
            throws SQLException
    {
        checkOpen();
        return CONCUR_READ_ONLY;
    }

    @Override
    public boolean rowUpdated()
            throws SQLException
    {
        throw new SQLFeatureNotSupportedException("rowUpdated");
    }

    @Override
    public boolean rowInserted()
            throws SQLException
    {
        throw new SQLFeatureNotSupportedException("rowInserted");
    }

    @Override
    public boolean rowDeleted()
            throws SQLException
    {
        throw new SQLFeatureNotSupportedException("rowDeleted");
    }

    @Override
    public void updateNull(int columnIndex)
            throws SQLException
    {
        throw new SQLFeatureNotSupportedException("updateNull");
    }

    @Override
    public void updateBoolean(int columnIndex, boolean x)
            throws SQLException
    {
        throw new SQLFeatureNotSupportedException("updateBoolean");
    }

    @Override
    public void updateByte(int columnIndex, byte x)
            throws SQLException
    {
        throw new SQLFeatureNotSupportedException("updateByte");
    }

    @Override
    public void updateShort(int columnIndex, short x)
            throws SQLException
    {
        throw new SQLFeatureNotSupportedException("updateShort");
    }

    @Override
    public void updateInt(int columnIndex, int x)
            throws SQLException
    {
        throw new SQLFeatureNotSupportedException("updateInt");
    }

    @Override
    public void updateLong(int columnIndex, long x)
            throws SQLException
    {
        throw new SQLFeatureNotSupportedException("updateLong");
    }

    @Override
    public void updateFloat(int columnIndex, float x)
            throws SQLException
    {
        throw new SQLFeatureNotSupportedException("updateFloat");
    }

    @Override
    public void updateDouble(int columnIndex, double x)
            throws SQLException
    {
        throw new SQLFeatureNotSupportedException("updateDouble");
    }

    @Override
    public void updateBigDecimal(int columnIndex, BigDecimal x)
            throws SQLException
    {
        throw new SQLFeatureNotSupportedException("updateBigDecimal");
    }

    @Override
    public void updateString(int columnIndex, String x)
            throws SQLException
    {
        throw new SQLFeatureNotSupportedException("updateString");
    }

    @Override
    public void updateBytes(int columnIndex, byte[] x)
            throws SQLException
    {
        throw new SQLFeatureNotSupportedException("updateBytes");
    }

    @Override
    public void updateDate(int columnIndex, Date x)
            throws SQLException
    {
        throw new SQLFeatureNotSupportedException("updateDate");
    }

    @Override
    public void updateTime(int columnIndex, Time x)
            throws SQLException
    {
        throw new SQLFeatureNotSupportedException("updateTime");
    }

    @Override
    public void updateTimestamp(int columnIndex, Timestamp x)
            throws SQLException
    {
        throw new SQLFeatureNotSupportedException("updateTimestamp");
    }

    @Override
    public void updateAsciiStream(int columnIndex, InputStream x, int length)
            throws SQLException
    {
        throw new SQLFeatureNotSupportedException("updateAsciiStream");
    }

    @Override
    public void updateBinaryStream(int columnIndex, InputStream x, int length)
            throws SQLException
    {
        throw new SQLFeatureNotSupportedException("updateBinaryStream");
    }

    @Override
    public void updateCharacterStream(int columnIndex, Reader x, int length)
            throws SQLException
    {
        throw new SQLFeatureNotSupportedException("updateCharacterStream");
    }

    @Override
    public void updateObject(int columnIndex, Object x, int scaleOrLength)
            throws SQLException
    {
        throw new SQLFeatureNotSupportedException("updateObject");
    }

    @Override
    public void updateObject(int columnIndex, Object x)
            throws SQLException
    {
        throw new SQLFeatureNotSupportedException("updateObject");
    }

    @Override
    public void updateNull(String columnLabel)
            throws SQLException
    {
        throw new SQLFeatureNotSupportedException("updateNull");
    }

    @Override
    public void updateBoolean(String columnLabel, boolean x)
            throws SQLException
    {
        throw new SQLFeatureNotSupportedException("updateBoolean");
    }

    @Override
    public void updateByte(String columnLabel, byte x)
            throws SQLException
    {
        throw new SQLFeatureNotSupportedException("updateByte");
    }

    @Override
    public void updateShort(String columnLabel, short x)
            throws SQLException
    {
        throw new SQLFeatureNotSupportedException("updateShort");
    }

    @Override
    public void updateInt(String columnLabel, int x)
            throws SQLException
    {
        throw new SQLFeatureNotSupportedException("updateInt");
    }

    @Override
    public void updateLong(String columnLabel, long x)
            throws SQLException
    {
        throw new SQLFeatureNotSupportedException("updateLong");
    }

    @Override
    public void updateFloat(String columnLabel, float x)
            throws SQLException
    {
        throw new SQLFeatureNotSupportedException("updateFloat");
    }

    @Override
    public void updateDouble(String columnLabel, double x)
            throws SQLException
    {
        throw new SQLFeatureNotSupportedException("updateDouble");
    }

    @Override
    public void updateBigDecimal(String columnLabel, BigDecimal x)
            throws SQLException
    {
        throw new SQLFeatureNotSupportedException("updateBigDecimal");
    }

    @Override
    public void updateString(String columnLabel, String x)
            throws SQLException
    {
        throw new SQLFeatureNotSupportedException("updateString");
    }

    @Override
    public void updateBytes(String columnLabel, byte[] x)
            throws SQLException
    {
        throw new SQLFeatureNotSupportedException("updateBytes");
    }

    @Override
    public void updateDate(String columnLabel, Date x)
            throws SQLException
    {
        throw new SQLFeatureNotSupportedException("updateDate");
    }

    @Override
    public void updateTime(String columnLabel, Time x)
            throws SQLException
    {
        throw new SQLFeatureNotSupportedException("updateTime");
    }

    @Override
    public void updateTimestamp(String columnLabel, Timestamp x)
            throws SQLException
    {
        throw new SQLFeatureNotSupportedException("updateTimestamp");
    }

    @Override
    public void updateAsciiStream(String columnLabel, InputStream x, int length)
            throws SQLException
    {
        throw new SQLFeatureNotSupportedException("updateAsciiStream");
    }

    @Override
    public void updateBinaryStream(String columnLabel, InputStream x, int length)
            throws SQLException
    {
        throw new SQLFeatureNotSupportedException("updateBinaryStream");
    }

    @Override
    public void updateCharacterStream(String columnLabel, Reader reader, int length)
            throws SQLException
    {
        throw new SQLFeatureNotSupportedException("updateCharacterStream");
    }

    @Override
    public void updateObject(String columnLabel, Object x, int scaleOrLength)
            throws SQLException
    {
        throw new SQLFeatureNotSupportedException("updateObject");
    }

    @Override
    public void updateObject(String columnLabel, Object x)
            throws SQLException
    {
        throw new SQLFeatureNotSupportedException("updateObject");
    }

    @Override
    public void insertRow()
            throws SQLException
    {
        throw new SQLFeatureNotSupportedException("insertRow");
    }

    @Override
    public void updateRow()
            throws SQLException
    {
        throw new SQLFeatureNotSupportedException("updateRow");
    }

    @Override
    public void deleteRow()
            throws SQLException
    {
        throw new SQLFeatureNotSupportedException("deleteRow");
    }

    @Override
    public void refreshRow()
            throws SQLException
    {
        throw new SQLFeatureNotSupportedException("refreshRow");
    }

    @Override
    public void cancelRowUpdates()
            throws SQLException
    {
        throw new SQLFeatureNotSupportedException("cancelRowUpdates");
    }

    @Override
    public void moveToInsertRow()
            throws SQLException
    {
        throw new SQLFeatureNotSupportedException("moveToInsertRow");
    }

    @Override
    public void moveToCurrentRow()
            throws SQLException
    {
        throw new SQLFeatureNotSupportedException("moveToCurrentRow");
    }

    @Override
    public Statement getStatement()
            throws SQLException
    {
        if (statement.isPresent()) {
            return statement.get();
        }

        throw new SQLException("Statement not available");
    }

    @Override
    public Object getObject(int columnIndex, Map<String, Class<?>> map)
            throws SQLException
    {
        throw new SQLFeatureNotSupportedException("getObject");
    }

    @Override
    public Ref getRef(int columnIndex)
            throws SQLException
    {
        throw new SQLFeatureNotSupportedException("getRef");
    }

    @Override
    public Blob getBlob(int columnIndex)
            throws SQLException
    {
        throw new SQLFeatureNotSupportedException("getBlob");
    }

    @Override
    public Clob getClob(int columnIndex)
            throws SQLException
    {
        throw new SQLFeatureNotSupportedException("getClob");
    }

    @Override
    public Array getArray(int columnIndex)
            throws SQLException
    {
        Object value = column(columnIndex);
        if (value == null) {
            return null;
        }

        ColumnInfo columnInfo = columnInfo(columnIndex);
        String elementTypeName = getOnlyElement(columnInfo.getColumnTypeSignature().getArguments()).toString();
        int elementType = getOnlyElement(columnInfo.getColumnParameterTypes());
        return new PrestoArray(elementTypeName, elementType, (List<?>) value);
    }

    @Override
    public Object getObject(String columnLabel, Map<String, Class<?>> map)
            throws SQLException
    {
        throw new SQLFeatureNotSupportedException("getObject");
    }

    @Override
    public Ref getRef(String columnLabel)
            throws SQLException
    {
        throw new SQLFeatureNotSupportedException("getRef");
    }

    @Override
    public Blob getBlob(String columnLabel)
            throws SQLException
    {
        throw new SQLFeatureNotSupportedException("getBlob");
    }

    @Override
    public Clob getClob(String columnLabel)
            throws SQLException
    {
        throw new SQLFeatureNotSupportedException("getClob");
    }

    @Override
    public Array getArray(String columnLabel)
            throws SQLException
    {
        return getArray(columnIndex(columnLabel));
    }

    @Override
    public Date getDate(int columnIndex, Calendar cal)
            throws SQLException
    {
        return getDate(columnIndex, DateTimeZone.forTimeZone(cal.getTimeZone()));
    }

    @Override
    public Date getDate(String columnLabel, Calendar cal)
            throws SQLException
    {
        return getDate(columnIndex(columnLabel), cal);
    }

    @Override
    public Time getTime(int columnIndex, Calendar cal)
            throws SQLException
    {
        return getTime(columnIndex, DateTimeZone.forTimeZone(cal.getTimeZone()));
    }

    @Override
    public Time getTime(String columnLabel, Calendar cal)
            throws SQLException
    {
        return getTime(columnIndex(columnLabel), cal);
    }

    @Override
    public Timestamp getTimestamp(int columnIndex, Calendar cal)
            throws SQLException
    {
        return getTimestamp(columnIndex, DateTimeZone.forTimeZone(cal.getTimeZone()));
    }

    @Override
    public Timestamp getTimestamp(String columnLabel, Calendar cal)
            throws SQLException
    {
        return getTimestamp(columnIndex(columnLabel), cal);
    }

    @Override
    public URL getURL(int columnIndex)
            throws SQLException
    {
        throw new SQLFeatureNotSupportedException("getURL");
    }

    @Override
    public URL getURL(String columnLabel)
            throws SQLException
    {
        throw new SQLFeatureNotSupportedException("getURL");
    }

    @Override
    public void updateRef(int columnIndex, Ref x)
            throws SQLException
    {
        throw new SQLFeatureNotSupportedException("updateRef");
    }

    @Override
    public void updateRef(String columnLabel, Ref x)
            throws SQLException
    {
        throw new SQLFeatureNotSupportedException("updateRef");
    }

    @Override
    public void updateBlob(int columnIndex, Blob x)
            throws SQLException
    {
        throw new SQLFeatureNotSupportedException("updateBlob");
    }

    @Override
    public void updateBlob(String columnLabel, Blob x)
            throws SQLException
    {
        throw new SQLFeatureNotSupportedException("updateBlob");
    }

    @Override
    public void updateClob(int columnIndex, Clob x)
            throws SQLException
    {
        throw new SQLFeatureNotSupportedException("updateClob");
    }

    @Override
    public void updateClob(String columnLabel, Clob x)
            throws SQLException
    {
        throw new SQLFeatureNotSupportedException("updateClob");
    }

    @Override
    public void updateArray(int columnIndex, Array x)
            throws SQLException
    {
        throw new SQLFeatureNotSupportedException("updateArray");
    }

    @Override
    public void updateArray(String columnLabel, Array x)
            throws SQLException
    {
        throw new SQLFeatureNotSupportedException("updateArray");
    }

    @Override
    public RowId getRowId(int columnIndex)
            throws SQLException
    {
        throw new SQLFeatureNotSupportedException("getRowId");
    }

    @Override
    public RowId getRowId(String columnLabel)
            throws SQLException
    {
        throw new SQLFeatureNotSupportedException("getRowId");
    }

    @Override
    public void updateRowId(int columnIndex, RowId x)
            throws SQLException
    {
        throw new SQLFeatureNotSupportedException("updateRowId");
    }

    @Override
    public void updateRowId(String columnLabel, RowId x)
            throws SQLException
    {
        throw new SQLFeatureNotSupportedException("updateRowId");
    }

    @Override
    public int getHoldability()
            throws SQLException
    {
        checkOpen();
        return ResultSet.HOLD_CURSORS_OVER_COMMIT;
    }

    @Override
    public boolean isClosed()
            throws SQLException
    {
        return closed.get();
    }

    @Override
    public void updateNString(int columnIndex, String nString)
            throws SQLException
    {
        throw new SQLFeatureNotSupportedException("updateNString");
    }

    @Override
    public void updateNString(String columnLabel, String nString)
            throws SQLException
    {
        throw new SQLFeatureNotSupportedException("updateNString");
    }

    @Override
    public void updateNClob(int columnIndex, NClob nClob)
            throws SQLException
    {
        throw new SQLFeatureNotSupportedException("updateNClob");
    }

    @Override
    public void updateNClob(String columnLabel, NClob nClob)
            throws SQLException
    {
        throw new SQLFeatureNotSupportedException("updateNClob");
    }

    @Override
    public NClob getNClob(int columnIndex)
            throws SQLException
    {
        throw new SQLFeatureNotSupportedException("getNClob");
    }

    @Override
    public NClob getNClob(String columnLabel)
            throws SQLException
    {
        throw new SQLFeatureNotSupportedException("getNClob");
    }

    @Override
    public SQLXML getSQLXML(int columnIndex)
            throws SQLException
    {
        throw new SQLFeatureNotSupportedException("getSQLXML");
    }

    @Override
    public SQLXML getSQLXML(String columnLabel)
            throws SQLException
    {
        throw new SQLFeatureNotSupportedException("getSQLXML");
    }

    @Override
    public void updateSQLXML(int columnIndex, SQLXML xmlObject)
            throws SQLException
    {
        throw new SQLFeatureNotSupportedException("updateSQLXML");
    }

    @Override
    public void updateSQLXML(String columnLabel, SQLXML xmlObject)
            throws SQLException
    {
        throw new SQLFeatureNotSupportedException("updateSQLXML");
    }

    @Override
    public String getNString(int columnIndex)
            throws SQLException
    {
        throw new SQLFeatureNotSupportedException("getNString");
    }

    @Override
    public String getNString(String columnLabel)
            throws SQLException
    {
        throw new SQLFeatureNotSupportedException("getNString");
    }

    @Override
    public Reader getNCharacterStream(int columnIndex)
            throws SQLException
    {
        throw new SQLFeatureNotSupportedException("getNCharacterStream");
    }

    @Override
    public Reader getNCharacterStream(String columnLabel)
            throws SQLException
    {
        throw new SQLFeatureNotSupportedException("getNCharacterStream");
    }

    @Override
    public void updateNCharacterStream(int columnIndex, Reader x, long length)
            throws SQLException
    {
        throw new SQLFeatureNotSupportedException("updateNCharacterStream");
    }

    @Override
    public void updateNCharacterStream(String columnLabel, Reader reader, long length)
            throws SQLException
    {
        throw new SQLFeatureNotSupportedException("updateNCharacterStream");
    }

    @Override
    public void updateAsciiStream(int columnIndex, InputStream x, long length)
            throws SQLException
    {
        throw new SQLFeatureNotSupportedException("updateAsciiStream");
    }

    @Override
    public void updateBinaryStream(int columnIndex, InputStream x, long length)
            throws SQLException
    {
        throw new SQLFeatureNotSupportedException("updateBinaryStream");
    }

    @Override
    public void updateCharacterStream(int columnIndex, Reader x, long length)
            throws SQLException
    {
        throw new SQLFeatureNotSupportedException("updateCharacterStream");
    }

    @Override
    public void updateAsciiStream(String columnLabel, InputStream x, long length)
            throws SQLException
    {
        throw new SQLFeatureNotSupportedException("updateAsciiStream");
    }

    @Override
    public void updateBinaryStream(String columnLabel, InputStream x, long length)
            throws SQLException
    {
        throw new SQLFeatureNotSupportedException("updateBinaryStream");
    }

    @Override
    public void updateCharacterStream(String columnLabel, Reader reader, long length)
            throws SQLException
    {
        throw new SQLFeatureNotSupportedException("updateCharacterStream");
    }

    @Override
    public void updateBlob(int columnIndex, InputStream inputStream, long length)
            throws SQLException
    {
        throw new SQLFeatureNotSupportedException("updateBlob");
    }

    @Override
    public void updateBlob(String columnLabel, InputStream inputStream, long length)
            throws SQLException
    {
        throw new SQLFeatureNotSupportedException("updateBlob");
    }

    @Override
    public void updateClob(int columnIndex, Reader reader, long length)
            throws SQLException
    {
        throw new SQLFeatureNotSupportedException("updateClob");
    }

    @Override
    public void updateClob(String columnLabel, Reader reader, long length)
            throws SQLException
    {
        throw new SQLFeatureNotSupportedException("updateClob");
    }

    @Override
    public void updateNClob(int columnIndex, Reader reader, long length)
            throws SQLException
    {
        throw new SQLFeatureNotSupportedException("updateNClob");
    }

    @Override
    public void updateNClob(String columnLabel, Reader reader, long length)
            throws SQLException
    {
        throw new SQLFeatureNotSupportedException("updateNClob");
    }

    @Override
    public void updateNCharacterStream(int columnIndex, Reader x)
            throws SQLException
    {
        throw new SQLFeatureNotSupportedException("updateNCharacterStream");
    }

    @Override
    public void updateNCharacterStream(String columnLabel, Reader reader)
            throws SQLException
    {
        throw new SQLFeatureNotSupportedException("updateNCharacterStream");
    }

    @Override
    public void updateAsciiStream(int columnIndex, InputStream x)
            throws SQLException
    {
        throw new SQLFeatureNotSupportedException("updateAsciiStream");
    }

    @Override
    public void updateBinaryStream(int columnIndex, InputStream x)
            throws SQLException
    {
        throw new SQLFeatureNotSupportedException("updateBinaryStream");
    }

    @Override
    public void updateCharacterStream(int columnIndex, Reader x)
            throws SQLException
    {
        throw new SQLFeatureNotSupportedException("updateCharacterStream");
    }

    @Override
    public void updateAsciiStream(String columnLabel, InputStream x)
            throws SQLException
    {
        throw new SQLFeatureNotSupportedException("updateAsciiStream");
    }

    @Override
    public void updateBinaryStream(String columnLabel, InputStream x)
            throws SQLException
    {
        throw new SQLFeatureNotSupportedException("updateBinaryStream");
    }

    @Override
    public void updateCharacterStream(String columnLabel, Reader reader)
            throws SQLException
    {
        throw new SQLFeatureNotSupportedException("updateCharacterStream");
    }

    @Override
    public void updateBlob(int columnIndex, InputStream inputStream)
            throws SQLException
    {
        throw new SQLFeatureNotSupportedException("updateBlob");
    }

    @Override
    public void updateBlob(String columnLabel, InputStream inputStream)
            throws SQLException
    {
        throw new SQLFeatureNotSupportedException("updateBlob");
    }

    @Override
    public void updateClob(int columnIndex, Reader reader)
            throws SQLException
    {
        throw new SQLFeatureNotSupportedException("updateClob");
    }

    @Override
    public void updateClob(String columnLabel, Reader reader)
            throws SQLException
    {
        throw new SQLFeatureNotSupportedException("updateClob");
    }

    @Override
    public void updateNClob(int columnIndex, Reader reader)
            throws SQLException
    {
        throw new SQLFeatureNotSupportedException("updateNClob");
    }

    @Override
    public void updateNClob(String columnLabel, Reader reader)
            throws SQLException
    {
        throw new SQLFeatureNotSupportedException("updateNClob");
    }

    @Override
    public <T> T getObject(int columnIndex, Class<T> type)
            throws SQLException
    {
        if (type == null) {
            throw new SQLException("type is null");
        }
        Object object = getObject(columnIndex);
        if (object == null || type.isInstance(object)) {
            //noinspection unchecked
            return (T) object;
        }
        throw new SQLException(format("Cannot convert an instance of %s to %s", object.getClass(), type));
    }

    @Override
    public <T> T getObject(String columnLabel, Class<T> type)
            throws SQLException
    {
        throw new SQLFeatureNotSupportedException("getObject");
    }

    @SuppressWarnings("unchecked")
    @Override
    public <T> T unwrap(Class<T> iface)
            throws SQLException
    {
        if (isWrapperFor(iface)) {
            return (T) this;
        }
        throw new SQLException("No wrapper for " + iface);
    }

    @Override
    public boolean isWrapperFor(Class<?> iface)
            throws SQLException
    {
        return iface.isInstance(this);
    }

    private void checkOpen()
            throws SQLException
    {
        if (isClosed()) {
            throw new SQLException("ResultSet is closed");
        }
    }

    private void checkValidRow()
            throws SQLException
    {
        if (row.get() == null) {
            throw new SQLException("Not on a valid row");
        }
    }

    private Object column(int index)
            throws SQLException
    {
        checkOpen();
        checkValidRow();
        if ((index <= 0) || (index > resultSetMetaData.getColumnCount())) {
            throw new SQLException("Invalid column index: " + index);
        }
        Object value = row.get().get(index - 1);
        wasNull.set(value == null);
        return value;
    }

    private ColumnInfo columnInfo(int index)
            throws SQLException
    {
        checkOpen();
        checkValidRow();
        if ((index <= 0) || (index > columnInfoList.size())) {
            throw new SQLException("Invalid column index: " + index);
        }
        return columnInfoList.get(index - 1);
    }

    private Object column(String label)
            throws SQLException
    {
        checkOpen();
        checkValidRow();
        Object value = row.get().get(columnIndex(label) - 1);
        wasNull.set(value == null);
        return value;
    }

    private int columnIndex(String label)
            throws SQLException
    {
        if (label == null) {
            throw new SQLException("Column label is null");
        }
        Integer index = fieldMap.get(label.toLowerCase(ENGLISH));
        if (index == null) {
            throw new SQLException("Invalid column label: " + label);
        }
        return index;
    }

    private static Number toNumber(Object value)
            throws SQLException
    {
        if (value == null) {
            return 0;
        }
        if (value instanceof Number) {
            return (Number) value;
        }
        if (value instanceof Boolean) {
            return ((Boolean) value) ? 1 : 0;
        }
        if (value instanceof String) {
<<<<<<< HEAD
            return Double.valueOf((String) value);
=======
            return new BigDecimal((String) value);
>>>>>>> 5057d334
        }
        throw new SQLException("Value is not a number: " + value.getClass().getCanonicalName());
    }

    static SQLException resultsException(QueryStatusInfo results)
    {
        QueryError error = requireNonNull(results.getError());
        String message = format("Query failed (#%s): %s", results.getId(), error.getMessage());
        Throwable cause = (error.getFailureInfo() == null) ? null : error.getFailureInfo().toException();
        return new SQLException(message, error.getSqlState(), error.getErrorCode(), cause);
    }

    private static Map<String, Integer> getFieldMap(List<Column> columns)
    {
        Map<String, Integer> map = new HashMap<>();
        for (int i = 0; i < columns.size(); i++) {
            String name = columns.get(i).getName().toLowerCase(ENGLISH);
            if (!map.containsKey(name)) {
                map.put(name, i + 1);
            }
        }
        return ImmutableMap.copyOf(map);
    }

    private static List<ColumnInfo> getColumnInfo(List<Column> columns)
    {
        ImmutableList.Builder<ColumnInfo> list = ImmutableList.builder();
        for (Column column : columns) {
            ColumnInfo.Builder builder = new ColumnInfo.Builder()
                    .setCatalogName("") // TODO
                    .setSchemaName("") // TODO
                    .setTableName("") // TODO
                    .setColumnLabel(column.getName())
                    .setColumnName(column.getName()) // TODO
                    .setColumnTypeSignature(column.getTypeSignature())
                    .setNullable(Nullable.UNKNOWN)
                    .setCurrency(false);
            setTypeInfo(builder, column.getTypeSignature());
            list.add(builder.build());
        }
        return list.build();
    }

    private static Timestamp parseTimestamp(String value, Function<String, ZoneId> timeZoneParser)
    {
        Matcher matcher = DATETIME_PATTERN.matcher(value);
        if (!matcher.matches()) {
            throw new IllegalArgumentException("Invalid timestamp: " + value);
        }

        int year = Integer.parseInt(matcher.group("year"));
        int month = Integer.parseInt(matcher.group("month"));
        int day = Integer.parseInt(matcher.group("day"));
        int hour = Integer.parseInt(matcher.group("hour"));
        int minute = Integer.parseInt(matcher.group("minute"));
        int second = Integer.parseInt(matcher.group("second"));
        String fraction = matcher.group("fraction");
        ZoneId zoneId = timeZoneParser.apply(matcher.group("timezone"));

        long fractionValue = 0;
        int precision = 0;
        if (fraction != null) {
            precision = fraction.length();
            fractionValue = Long.parseLong(fraction);
        }

        long epochSecond = LocalDateTime.of(year, month, day, hour, minute, second, 0)
                .atZone(zoneId)
                .toEpochSecond();
        long epochMillis = SECONDS.toMillis(epochSecond);

        Timestamp timestamp;
        if (epochMillis >= START_OF_MODERN_ERA) {
            timestamp = new Timestamp(epochMillis);
        }
        else {
            // slower path, but accurate for historical dates
            GregorianCalendar calendar = new GregorianCalendar(year, month - 1, day, hour, minute, second);
            calendar.setTimeZone(TimeZone.getTimeZone(zoneId));
            timestamp = new Timestamp(calendar.getTimeInMillis());
        }
        timestamp.setNanos((int) rescale(fractionValue, precision, 9));
        return timestamp;
    }

    private static Time parseTime(String value, ZoneId localTimeZone)
    {
        Matcher matcher = TIME_PATTERN.matcher(value);
        if (!matcher.matches()) {
            throw new IllegalArgumentException("Invalid time: " + value);
        }

        int hour = Integer.parseInt(matcher.group("hour"));
        int minute = Integer.parseInt(matcher.group("minute"));
        int second = matcher.group("second") == null ? 0 : Integer.parseInt(matcher.group("second"));

        if (hour > 23 || minute > 59 || second > 59) {
            throw new IllegalArgumentException("Invalid time: " + value);
        }

        int precision = 0;
        String fraction = matcher.group("fraction");
        long fractionValue = 0;
        if (fraction != null) {
            precision = fraction.length();
            fractionValue = Long.parseLong(fraction);
        }

        long epochMilli = ZonedDateTime.of(1970, 1, 1, hour, minute, second, (int) rescale(fractionValue, precision, 9), localTimeZone)
                .toInstant()
                .toEpochMilli();

        return new Time(epochMilli);
    }

    private static Time parseTimeWithTimeZone(String value)
    {
        Matcher matcher = TIME_WITH_TIME_ZONE_PATTERN.matcher(value);
        if (!matcher.matches()) {
            throw new IllegalArgumentException("Invalid time: " + value);
        }

        int hour = Integer.parseInt(matcher.group("hour"));
        int minute = Integer.parseInt(matcher.group("minute"));
        int second = matcher.group("second") == null ? 0 : Integer.parseInt(matcher.group("second"));
        int offsetHour = Integer.parseInt((matcher.group("offsetHour")));
        int offsetMinute = Integer.parseInt((matcher.group("offsetMinute")));

        if (hour > 23 || minute > 59 || second > 59 || !isValidOffset(offsetHour, offsetMinute)) {
            throw new IllegalArgumentException("Invalid time with time zone: " + value);
        }

        int precision = 0;
        String fraction = matcher.group("fraction");

        long fractionValue = 0;
        if (fraction != null) {
            precision = fraction.length();

            if (precision > MAX_DATETIME_PRECISION) {
                throw new IllegalArgumentException(format("Precision must be <= %s: %s", MAX_DATETIME_PRECISION, value));
            }

            fractionValue = Long.parseLong(fraction);
        }

        long epochMilli = (hour * 3600 + minute * 60 + second) * MILLISECONDS_PER_SECOND + rescale(fractionValue, precision, 3);
        epochMilli -= (offsetHour * 60 + offsetMinute) * MILLISECONDS_PER_MINUTE;

        return new Time(epochMilli);
    }

    private static long rescale(long value, int fromPrecision, int toPrecision)
    {
        if (value < 0) {
            throw new IllegalArgumentException("value must be >= 0");
        }

        if (fromPrecision <= toPrecision) {
            value *= scaleFactor(fromPrecision, toPrecision);
        }
        else {
            value = roundDiv(value, scaleFactor(toPrecision, fromPrecision));
        }

        return value;
    }

    private static long scaleFactor(int fromPrecision, int toPrecision)
    {
        if (fromPrecision > toPrecision) {
            throw new IllegalArgumentException("fromPrecision must be <= toPrecision");
        }

        return POWERS_OF_TEN[toPrecision - fromPrecision];
    }

    private static long roundDiv(long value, long factor)
    {
        checkArgument(factor > 0, "factor must be positive");

        if (value >= 0) {
            return (value + (factor / 2)) / factor;
        }

        return (value - (factor / 2)) / factor;
    }

    private static boolean isValidOffset(int hour, int minute)
    {
        return (hour == 14 && minute == 0 || hour < 14) && (hour == -14 && minute == 0 || hour > -14) && minute >= 0 && minute <= 59;
    }
}<|MERGE_RESOLUTION|>--- conflicted
+++ resolved
@@ -1751,11 +1751,7 @@
             return ((Boolean) value) ? 1 : 0;
         }
         if (value instanceof String) {
-<<<<<<< HEAD
-            return Double.valueOf((String) value);
-=======
             return new BigDecimal((String) value);
->>>>>>> 5057d334
         }
         throw new SQLException("Value is not a number: " + value.getClass().getCanonicalName());
     }
