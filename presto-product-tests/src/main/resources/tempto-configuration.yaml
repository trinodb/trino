--- conflicted
+++ resolved
@@ -80,21 +80,25 @@
     https_keystore_path: ${databases.presto.https_keystore_path}
     https_keystore_password: ${databases.presto.https_keystore_password}
 
-<<<<<<< HEAD
   admin@presto:
-=======
-  CaseSensitiveUserName@presto:
->>>>>>> 311d8f21
     host: ${databases.presto.host}
     port: ${databases.presto.port}
     server_address: ${databases.presto.server_address}
     jdbc_driver_class: ${databases.presto.jdbc_driver_class}
     jdbc_url: ${databases.presto.jdbc_url}
-<<<<<<< HEAD
     jdbc_user: admin
-=======
+    jdbc_password: "***empty***"
+    jdbc_pooling: false
+    https_keystore_path: ${databases.presto.https_keystore_path}
+    https_keystore_password: ${databases.presto.https_keystore_password}
+
+  CaseSensitiveUserName@presto:
+    host: ${databases.presto.host}
+    port: ${databases.presto.port}
+    server_address: ${databases.presto.server_address}
+    jdbc_driver_class: ${databases.presto.jdbc_driver_class}
+    jdbc_url: ${databases.presto.jdbc_url}
     jdbc_user: CaseSensitiveUserName
->>>>>>> 311d8f21
     jdbc_password: "***empty***"
     jdbc_pooling: false
     https_keystore_path: ${databases.presto.https_keystore_path}
