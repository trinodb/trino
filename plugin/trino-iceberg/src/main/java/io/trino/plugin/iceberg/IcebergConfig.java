/*
 * Licensed under the Apache License, Version 2.0 (the "License");
 * you may not use this file except in compliance with the License.
 * You may obtain a copy of the License at
 *
 *     http://www.apache.org/licenses/LICENSE-2.0
 *
 * Unless required by applicable law or agreed to in writing, software
 * distributed under the License is distributed on an "AS IS" BASIS,
 * WITHOUT WARRANTIES OR CONDITIONS OF ANY KIND, either express or implied.
 * See the License for the specific language governing permissions and
 * limitations under the License.
 */
package io.trino.plugin.iceberg;

import com.google.common.collect.ImmutableMap;
import io.airlift.configuration.Config;
import io.airlift.configuration.ConfigDescription;
import io.airlift.configuration.LegacyConfig;
import io.airlift.units.DataSize;
import io.airlift.units.Duration;
import io.trino.plugin.hive.HiveCompressionCodec;

import javax.validation.constraints.DecimalMax;
import javax.validation.constraints.DecimalMin;
import javax.validation.constraints.Max;
import javax.validation.constraints.Min;
import javax.validation.constraints.NotNull;

<<<<<<< HEAD
import java.util.Optional;

import static io.airlift.units.DataSize.Unit.GIGABYTE;
import static io.trino.plugin.hive.HiveCompressionCodec.ZSTD;
import static io.trino.plugin.iceberg.CatalogType.HIVE_METASTORE;
import static io.trino.plugin.iceberg.IcebergFileFormat.ORC;
import static java.util.concurrent.TimeUnit.DAYS;
import static java.util.concurrent.TimeUnit.SECONDS;
=======
import java.util.Map;

import static io.trino.plugin.hive.HiveCompressionCodec.GZIP;
import static io.trino.plugin.iceberg.CatalogType.HIVE;
import static io.trino.plugin.iceberg.IcebergFileFormat.ORC;
import static org.apache.iceberg.CatalogProperties.WAREHOUSE_LOCATION;
>>>>>>> 63f3d562

public class IcebergConfig
{
    public static final int FORMAT_VERSION_SUPPORT_MIN = 1;
    public static final int FORMAT_VERSION_SUPPORT_MAX = 2;
    public static final String EXPIRE_SNAPSHOTS_MIN_RETENTION = "iceberg.expire_snapshots.min-retention";
    public static final String REMOVE_ORPHAN_FILES_MIN_RETENTION = "iceberg.remove_orphan_files.min-retention";

    private IcebergFileFormat fileFormat = ORC;
    private HiveCompressionCodec compressionCodec = ZSTD;
    private boolean useFileSizeFromMetadata = true;
    private int maxPartitionsPerWriter = 100;
<<<<<<< HEAD
    private boolean uniqueTableLocation;
    private CatalogType catalogType = HIVE_METASTORE;
    private Duration dynamicFilteringWaitTimeout = new Duration(0, SECONDS);
    private boolean tableStatisticsEnabled = true;
    private boolean projectionPushdownEnabled = true;
    private Optional<String> hiveCatalogName = Optional.empty();
    private int formatVersion = FORMAT_VERSION_SUPPORT_MAX;
    private Duration expireSnapshotsMinRetention = new Duration(7, DAYS);
    private Duration removeOrphanFilesMinRetention = new Duration(7, DAYS);
    private DataSize targetMaxFileSize = DataSize.of(1, GIGABYTE);
    // This is meant to protect users who are misusing schema locations (by
    // putting schemas in locations with extraneous files), so default to false
    // to avoid deleting those files if Trino is unable to check.
    private boolean deleteSchemaLocationsFallback;
    private double minimumAssignedSplitWeight = 0.05;
    private boolean allowLegacySnapshotSyntax;
    private Optional<String> materializedViewsStorageSchema = Optional.empty();
=======
    private CatalogType catalogType = HIVE;
>>>>>>> 63f3d562
    private String catalogWarehouse;
    private int catalogCacheSize = 10;

    public CatalogType getCatalogType()
    {
        return catalogType;
    }

    @Config("iceberg.catalog.type")
    public IcebergConfig setCatalogType(CatalogType catalogType)
    {
        this.catalogType = catalogType;
        return this;
    }
<<<<<<< HEAD
=======

    public String getCatalogWarehouse()
    {
        return catalogWarehouse;
    }

    @Config("iceberg.catalog.warehouse")
    public IcebergConfig setCatalogWarehouse(String catalogWarehouse)
    {
        this.catalogWarehouse = catalogWarehouse;
        return this;
    }

    @Min(1)
    public int getCatalogCacheSize()
    {
        return catalogCacheSize;
    }

    @Config("iceberg.catalog.cache-size")
    public IcebergConfig setCatalogCacheSize(int catalogCacheSize)
    {
        this.catalogCacheSize = catalogCacheSize;
        return this;
    }
>>>>>>> 63f3d562

    @NotNull
    public IcebergFileFormat getFileFormat()
    {
        return fileFormat;
    }

    @Config("iceberg.file-format")
    public IcebergConfig setFileFormat(IcebergFileFormat fileFormat)
    {
        this.fileFormat = fileFormat;
        return this;
    }

    @NotNull
    public HiveCompressionCodec getCompressionCodec()
    {
        return compressionCodec;
    }

    @Config("iceberg.compression-codec")
    public IcebergConfig setCompressionCodec(HiveCompressionCodec compressionCodec)
    {
        this.compressionCodec = compressionCodec;
        return this;
    }

    @Deprecated
    public boolean isUseFileSizeFromMetadata()
    {
        return useFileSizeFromMetadata;
    }

    /**
     * Some Iceberg writers populate incorrect file sizes in the metadata. When
     * this property is set to false, Trino ignores the stored values and fetches
     * them with a getFileStatus call. This means an additional call per split,
     * so it is recommended for a Trino admin to fix the metadata, rather than
     * relying on this property for too long.
     */
    @Deprecated
    @Config("iceberg.use-file-size-from-metadata")
    public IcebergConfig setUseFileSizeFromMetadata(boolean useFileSizeFromMetadata)
    {
        this.useFileSizeFromMetadata = useFileSizeFromMetadata;
        return this;
    }

    @Min(1)
    public int getMaxPartitionsPerWriter()
    {
        return maxPartitionsPerWriter;
    }

    @Config("iceberg.max-partitions-per-writer")
    @ConfigDescription("Maximum number of partitions per writer")
    public IcebergConfig setMaxPartitionsPerWriter(int maxPartitionsPerWriter)
    {
        this.maxPartitionsPerWriter = maxPartitionsPerWriter;
        return this;
    }

<<<<<<< HEAD
    public boolean isUniqueTableLocation()
    {
        return uniqueTableLocation;
    }

    @Config("iceberg.unique-table-location")
    @ConfigDescription("Use randomized, unique table locations")
    public IcebergConfig setUniqueTableLocation(boolean uniqueTableLocation)
    {
        this.uniqueTableLocation = uniqueTableLocation;
        return this;
    }

    @NotNull
    public Duration getDynamicFilteringWaitTimeout()
    {
        return dynamicFilteringWaitTimeout;
    }

    @Config("iceberg.dynamic-filtering.wait-timeout")
    @ConfigDescription("Duration to wait for completion of dynamic filters during split generation")
    public IcebergConfig setDynamicFilteringWaitTimeout(Duration dynamicFilteringWaitTimeout)
    {
        this.dynamicFilteringWaitTimeout = dynamicFilteringWaitTimeout;
        return this;
    }

    // In case of some queries / tables, retrieving table statistics from Iceberg
    // can take 20+ seconds. This config allows the user / operator the option
    // to opt out of retrieving table statistics in those cases to speed up query planning.
    @Config("iceberg.table-statistics-enabled")
    @ConfigDescription("Enable use of table statistics")
    public IcebergConfig setTableStatisticsEnabled(boolean tableStatisticsEnabled)
    {
        this.tableStatisticsEnabled = tableStatisticsEnabled;
        return this;
    }

    public boolean isTableStatisticsEnabled()
    {
        return tableStatisticsEnabled;
    }

    public boolean isProjectionPushdownEnabled()
    {
        return projectionPushdownEnabled;
    }

    @Config("iceberg.projection-pushdown-enabled")
    @ConfigDescription("Read only required fields from a struct")
    public IcebergConfig setProjectionPushdownEnabled(boolean projectionPushdownEnabled)
    {
        this.projectionPushdownEnabled = projectionPushdownEnabled;
        return this;
    }

    public Optional<String> getHiveCatalogName()
    {
        return hiveCatalogName;
    }

    @Config("iceberg.hive-catalog-name")
    @ConfigDescription("Catalog to redirect to when a Hive table is referenced")
    public IcebergConfig setHiveCatalogName(String hiveCatalogName)
    {
        this.hiveCatalogName = Optional.ofNullable(hiveCatalogName);
        return this;
    }

    @Min(FORMAT_VERSION_SUPPORT_MIN)
    @Max(FORMAT_VERSION_SUPPORT_MAX)
    public int getFormatVersion()
    {
        return formatVersion;
    }

    @Config("iceberg.format-version")
    @ConfigDescription("Default Iceberg table format version")
    public IcebergConfig setFormatVersion(int formatVersion)
    {
        this.formatVersion = formatVersion;
        return this;
    }

    @NotNull
    public Duration getExpireSnapshotsMinRetention()
    {
        return expireSnapshotsMinRetention;
    }

    @Config(EXPIRE_SNAPSHOTS_MIN_RETENTION)
    @ConfigDescription("Minimal retention period for expire_snapshot procedure")
    public IcebergConfig setExpireSnapshotsMinRetention(Duration expireSnapshotsMinRetention)
    {
        this.expireSnapshotsMinRetention = expireSnapshotsMinRetention;
        return this;
    }

    @NotNull
    public Duration getRemoveOrphanFilesMinRetention()
    {
        return removeOrphanFilesMinRetention;
    }

    @Config(REMOVE_ORPHAN_FILES_MIN_RETENTION)
    @ConfigDescription("Minimal retention period for remove_orphan_files procedure")
    public IcebergConfig setRemoveOrphanFilesMinRetention(Duration removeOrphanFilesMinRetention)
    {
        this.removeOrphanFilesMinRetention = removeOrphanFilesMinRetention;
        return this;
    }

    public DataSize getTargetMaxFileSize()
    {
        return targetMaxFileSize;
    }

    @LegacyConfig("hive.target-max-file-size")
    @Config("iceberg.target-max-file-size")
    @ConfigDescription("Target maximum size of written files; the actual size may be larger")
    public IcebergConfig setTargetMaxFileSize(DataSize targetMaxFileSize)
    {
        this.targetMaxFileSize = targetMaxFileSize;
        return this;
    }

    public boolean isDeleteSchemaLocationsFallback()
    {
        return this.deleteSchemaLocationsFallback;
    }

    @LegacyConfig("hive.delete-schema-locations-fallback")
    @Config("iceberg.delete-schema-locations-fallback")
    @ConfigDescription("Whether schema locations should be deleted when Trino can't determine whether they contain external files.")
    public IcebergConfig setDeleteSchemaLocationsFallback(boolean deleteSchemaLocationsFallback)
    {
        this.deleteSchemaLocationsFallback = deleteSchemaLocationsFallback;
        return this;
    }

    @Config("iceberg.minimum-assigned-split-weight")
    @ConfigDescription("Minimum weight that a split can be assigned")
    public IcebergConfig setMinimumAssignedSplitWeight(double minimumAssignedSplitWeight)
    {
        this.minimumAssignedSplitWeight = minimumAssignedSplitWeight;
        return this;
    }

    @DecimalMax("1")
    @DecimalMin(value = "0", inclusive = false)
    public double getMinimumAssignedSplitWeight()
    {
        return minimumAssignedSplitWeight;
    }

    @Config("iceberg.allow-legacy-snapshot-syntax")
    @Deprecated
    public IcebergConfig setAllowLegacySnapshotSyntax(boolean allowLegacySnapshotSyntax)
    {
        this.allowLegacySnapshotSyntax = allowLegacySnapshotSyntax;
        return this;
    }

    @Deprecated
    public boolean isAllowLegacySnapshotSyntax()
    {
        return allowLegacySnapshotSyntax;
    }

    @NotNull
    public Optional<String> getMaterializedViewsStorageSchema()
    {
        return materializedViewsStorageSchema;
    }

    @Config("iceberg.materialized-views.storage-schema")
    @ConfigDescription("Schema for creating materialized views storage tables")
    public IcebergConfig setMaterializedViewsStorageSchema(String materializedViewsStorageSchema)
    {
        this.materializedViewsStorageSchema = Optional.ofNullable(materializedViewsStorageSchema);
        return this;
    }

    public String getCatalogWarehouse()
    {
        return catalogWarehouse;
    }

    @Config("iceberg.catalog.warehouse")
    public IcebergConfig setCatalogWarehouse(String catalogWarehouse)
    {
        this.catalogWarehouse = catalogWarehouse;
        return this;
    }

    @Min(1)
    public int getCatalogCacheSize()
    {
        return catalogCacheSize;
    }

    @Config("iceberg.catalog.cache-size")
    public IcebergConfig setCatalogCacheSize(int catalogCacheSize)
    {
        this.catalogCacheSize = catalogCacheSize;
        return this;
=======
    public static Map<String, String> convertToCatalogProperties(IcebergConfig config)
    {
        return ImmutableMap.of(WAREHOUSE_LOCATION, config.getCatalogWarehouse());
>>>>>>> 63f3d562
    }
}<|MERGE_RESOLUTION|>--- conflicted
+++ resolved
@@ -27,7 +27,6 @@
 import javax.validation.constraints.Min;
 import javax.validation.constraints.NotNull;
 
-<<<<<<< HEAD
 import java.util.Optional;
 
 import static io.airlift.units.DataSize.Unit.GIGABYTE;
@@ -36,14 +35,6 @@
 import static io.trino.plugin.iceberg.IcebergFileFormat.ORC;
 import static java.util.concurrent.TimeUnit.DAYS;
 import static java.util.concurrent.TimeUnit.SECONDS;
-=======
-import java.util.Map;
-
-import static io.trino.plugin.hive.HiveCompressionCodec.GZIP;
-import static io.trino.plugin.iceberg.CatalogType.HIVE;
-import static io.trino.plugin.iceberg.IcebergFileFormat.ORC;
-import static org.apache.iceberg.CatalogProperties.WAREHOUSE_LOCATION;
->>>>>>> 63f3d562
 
 public class IcebergConfig
 {
@@ -56,7 +47,6 @@
     private HiveCompressionCodec compressionCodec = ZSTD;
     private boolean useFileSizeFromMetadata = true;
     private int maxPartitionsPerWriter = 100;
-<<<<<<< HEAD
     private boolean uniqueTableLocation;
     private CatalogType catalogType = HIVE_METASTORE;
     private Duration dynamicFilteringWaitTimeout = new Duration(0, SECONDS);
@@ -74,9 +64,6 @@
     private double minimumAssignedSplitWeight = 0.05;
     private boolean allowLegacySnapshotSyntax;
     private Optional<String> materializedViewsStorageSchema = Optional.empty();
-=======
-    private CatalogType catalogType = HIVE;
->>>>>>> 63f3d562
     private String catalogWarehouse;
     private int catalogCacheSize = 10;
 
@@ -91,34 +78,6 @@
         this.catalogType = catalogType;
         return this;
     }
-<<<<<<< HEAD
-=======
-
-    public String getCatalogWarehouse()
-    {
-        return catalogWarehouse;
-    }
-
-    @Config("iceberg.catalog.warehouse")
-    public IcebergConfig setCatalogWarehouse(String catalogWarehouse)
-    {
-        this.catalogWarehouse = catalogWarehouse;
-        return this;
-    }
-
-    @Min(1)
-    public int getCatalogCacheSize()
-    {
-        return catalogCacheSize;
-    }
-
-    @Config("iceberg.catalog.cache-size")
-    public IcebergConfig setCatalogCacheSize(int catalogCacheSize)
-    {
-        this.catalogCacheSize = catalogCacheSize;
-        return this;
-    }
->>>>>>> 63f3d562
 
     @NotNull
     public IcebergFileFormat getFileFormat()
@@ -181,7 +140,6 @@
         return this;
     }
 
-<<<<<<< HEAD
     public boolean isUniqueTableLocation()
     {
         return uniqueTableLocation;
@@ -388,10 +346,5 @@
     {
         this.catalogCacheSize = catalogCacheSize;
         return this;
-=======
-    public static Map<String, String> convertToCatalogProperties(IcebergConfig config)
-    {
-        return ImmutableMap.of(WAREHOUSE_LOCATION, config.getCatalogWarehouse());
->>>>>>> 63f3d562
     }
 }