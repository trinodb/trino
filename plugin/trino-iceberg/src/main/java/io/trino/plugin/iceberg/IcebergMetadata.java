/*
 * Licensed under the Apache License, Version 2.0 (the "License");
 * you may not use this file except in compliance with the License.
 * You may obtain a copy of the License at
 *
 *     http://www.apache.org/licenses/LICENSE-2.0
 *
 * Unless required by applicable law or agreed to in writing, software
 * distributed under the License is distributed on an "AS IS" BASIS,
 * WITHOUT WARRANTIES OR CONDITIONS OF ANY KIND, either express or implied.
 * See the License for the specific language governing permissions and
 * limitations under the License.
 */
package io.trino.plugin.iceberg;

import com.google.common.base.Splitter;
import com.google.common.base.VerifyException;
import com.google.common.collect.ImmutableList;
import com.google.common.collect.ImmutableMap;
import com.google.common.collect.Iterables;
import io.airlift.json.JsonCodec;
import io.airlift.log.Logger;
import io.airlift.slice.Slice;
import io.trino.plugin.base.classloader.ClassLoaderSafeSystemTable;
import io.trino.plugin.hive.HdfsEnvironment;
import io.trino.plugin.hive.HdfsEnvironment.HdfsContext;
import io.trino.plugin.hive.HiveWrittenPartitions;
import io.trino.plugin.hive.metastore.Table;
import io.trino.spi.TrinoException;
import io.trino.spi.connector.CatalogSchemaName;
import io.trino.spi.connector.ColumnHandle;
import io.trino.spi.connector.ColumnMetadata;
import io.trino.spi.connector.ConnectorInsertTableHandle;
import io.trino.spi.connector.ConnectorMaterializedViewDefinition;
import io.trino.spi.connector.ConnectorMetadata;
import io.trino.spi.connector.ConnectorNewTableLayout;
import io.trino.spi.connector.ConnectorOutputMetadata;
import io.trino.spi.connector.ConnectorOutputTableHandle;
import io.trino.spi.connector.ConnectorSession;
import io.trino.spi.connector.ConnectorTableHandle;
import io.trino.spi.connector.ConnectorTableMetadata;
import io.trino.spi.connector.ConnectorTableProperties;
import io.trino.spi.connector.Constraint;
import io.trino.spi.connector.ConstraintApplicationResult;
import io.trino.spi.connector.DiscretePredicates;
import io.trino.spi.connector.MaterializedViewFreshness;
import io.trino.spi.connector.SchemaTableName;
import io.trino.spi.connector.SchemaTablePrefix;
import io.trino.spi.connector.SystemTable;
import io.trino.spi.connector.TableNotFoundException;
import io.trino.spi.predicate.Domain;
import io.trino.spi.predicate.NullableValue;
import io.trino.spi.predicate.TupleDomain;
import io.trino.spi.security.TrinoPrincipal;
import io.trino.spi.statistics.ComputedStatistics;
import io.trino.spi.statistics.TableStatistics;
import io.trino.spi.type.TypeManager;
import org.apache.hadoop.fs.Path;
import org.apache.iceberg.AppendFiles;
import org.apache.iceberg.DataFiles;
import org.apache.iceberg.FileFormat;
import org.apache.iceberg.FileScanTask;
import org.apache.iceberg.PartitionField;
import org.apache.iceberg.PartitionSpec;
import org.apache.iceberg.PartitionSpecParser;
import org.apache.iceberg.Schema;
import org.apache.iceberg.SchemaParser;
import org.apache.iceberg.Snapshot;
import org.apache.iceberg.TableMetadata;
import org.apache.iceberg.TableOperations;
import org.apache.iceberg.TableScan;
import org.apache.iceberg.Transaction;
import org.apache.iceberg.io.CloseableIterable;
import org.apache.iceberg.types.Type;
import org.apache.iceberg.types.TypeUtil;
import org.apache.iceberg.types.Types;
import org.apache.iceberg.types.Types.NestedField;

import java.util.ArrayList;
import java.util.Collection;
import java.util.HashMap;
import java.util.List;
import java.util.Map;
import java.util.Optional;
import java.util.OptionalLong;
import java.util.Set;
import java.util.concurrent.ConcurrentHashMap;
import java.util.concurrent.atomic.AtomicInteger;
import java.util.function.BiPredicate;
import java.util.function.Function;

import static com.google.common.base.Verify.verify;
import static com.google.common.collect.ImmutableList.toImmutableList;
import static com.google.common.collect.ImmutableMap.toImmutableMap;
import static com.google.common.collect.ImmutableSet.toImmutableSet;
import static io.trino.plugin.hive.HiveMetadata.STORAGE_TABLE;
import static io.trino.plugin.hive.HiveMetadata.TABLE_COMMENT;
import static io.trino.plugin.hive.ViewReaderUtil.PRESTO_VIEW_FLAG;
import static io.trino.plugin.iceberg.ExpressionConverter.toIcebergExpression;
import static io.trino.plugin.iceberg.IcebergErrorCode.ICEBERG_INVALID_METADATA;
import static io.trino.plugin.iceberg.IcebergTableProperties.FILE_FORMAT_PROPERTY;
import static io.trino.plugin.iceberg.IcebergTableProperties.PARTITIONING_PROPERTY;
import static io.trino.plugin.iceberg.IcebergTableProperties.getPartitioning;
import static io.trino.plugin.iceberg.IcebergTableProperties.getTableLocation;
import static io.trino.plugin.iceberg.IcebergUtil.deserializePartitionValue;
import static io.trino.plugin.iceberg.IcebergUtil.getColumns;
import static io.trino.plugin.iceberg.IcebergUtil.getDataPath;
import static io.trino.plugin.iceberg.IcebergUtil.getFileFormat;
import static io.trino.plugin.iceberg.IcebergUtil.getIcebergTable;
import static io.trino.plugin.iceberg.IcebergUtil.getPartitionKeys;
import static io.trino.plugin.iceberg.IcebergUtil.getTableComment;
import static io.trino.plugin.iceberg.PartitionFields.parsePartitionFields;
import static io.trino.plugin.iceberg.PartitionFields.toPartitionFields;
import static io.trino.plugin.iceberg.TableType.DATA;
import static io.trino.plugin.iceberg.TypeConverter.toIcebergType;
import static io.trino.plugin.iceberg.TypeConverter.toTrinoType;
import static io.trino.spi.StandardErrorCode.NOT_SUPPORTED;
import static io.trino.spi.type.BigintType.BIGINT;
import static java.util.Collections.singletonList;
import static java.util.Objects.requireNonNull;
import static java.util.function.Function.identity;
import static java.util.stream.Collectors.joining;
import static org.apache.hadoop.hive.metastore.TableType.VIRTUAL_VIEW;
import static org.apache.iceberg.TableProperties.DEFAULT_FILE_FORMAT;

public abstract class IcebergMetadata
        implements ConnectorMetadata
{
    private static final Logger log = Logger.get(IcebergMetadata.class);
    public static final String DEPENDS_ON_TABLES = "dependsOnTables";
    private final HdfsEnvironment hdfsEnvironment;
    protected final TypeManager typeManager;
    private final JsonCodec<CommitTaskData> commitTaskCodec;

    private final Map<String, Optional<Long>> snapshotIds = new ConcurrentHashMap<>();

    private Transaction transaction;

    public IcebergMetadata(
            HdfsEnvironment hdfsEnvironment,
            TypeManager typeManager,
            JsonCodec<CommitTaskData> commitTaskCodec)
    {
        this.hdfsEnvironment = requireNonNull(hdfsEnvironment, "hdfsEnvironment is null");
        this.typeManager = requireNonNull(typeManager, "typeManager is null");
        this.commitTaskCodec = requireNonNull(commitTaskCodec, "commitTaskCodec is null");
    }

    public abstract org.apache.iceberg.Table getIcebergTable(ConnectorSession session, SchemaTableName schemaTableName) throws TableNotFoundException, UnknownTableTypeException;

    @Override
    public abstract List<String> listSchemaNames(ConnectorSession session);

    @Override
    public abstract Map<String, Object> getSchemaProperties(ConnectorSession session, CatalogSchemaName schemaName);

    @Override
    public abstract Optional<TrinoPrincipal> getSchemaOwner(ConnectorSession session, CatalogSchemaName schemaName);

    @Override
    public IcebergTableHandle getTableHandle(ConnectorSession session, SchemaTableName tableName)
    {
        IcebergTableName name = IcebergTableName.from(tableName.getTableName());
        verify(name.getTableType() == DATA, "Wrong table type: " + name.getTableType());

        try {
            org.apache.iceberg.Table table = getIcebergTable(session, tableName);
            Optional<Long> snapshotId = getSnapshotId(table, name.getSnapshotId());

            return new IcebergTableHandle(
                    tableName.getSchemaName(),
                    name.getTableName(),
                    name.getTableType(),
                    snapshotId,
                    TupleDomain.all(),
                    TupleDomain.all());
        }
        catch (TableNotFoundException | UnknownTableTypeException e) {
            return null;
        }
    }

    @Override
    public Optional<SystemTable> getSystemTable(ConnectorSession session, SchemaTableName tableName)
    {
        return getRawSystemTable(session, tableName)
                .map(systemTable -> new ClassLoaderSafeSystemTable(systemTable, getClass().getClassLoader()));
    }

    protected Optional<SystemTable> getRawSystemTable(ConnectorSession session, SchemaTableName tableName)
    {
        IcebergTableName name = IcebergTableName.from(tableName.getTableName());
        // The given tableName can container system specific strings like orders$files
        try {
            // The IcebergTableName refer to the actual table "orders", we use it to create a SchemaTableName to lookup the iceberg table
            SchemaTableName realTableName = new SchemaTableName(tableName.getSchemaName(), name.getTableName());
            org.apache.iceberg.Table table = getIcebergTable(session, realTableName);

            SchemaTableName systemTableName = new SchemaTableName(tableName.getSchemaName(), name.getTableNameWithType());
            switch (name.getTableType()) {
                case HISTORY:
                    if (name.getSnapshotId().isPresent()) {
                        throw new TrinoException(NOT_SUPPORTED, "Snapshot ID not supported for history table: " + systemTableName);
                    }
                    return Optional.of(new HistoryTable(systemTableName, table));
                case SNAPSHOTS:
                    if (name.getSnapshotId().isPresent()) {
                        throw new TrinoException(NOT_SUPPORTED, "Snapshot ID not supported for snapshots table: " + systemTableName);
                    }
                    return Optional.of(new SnapshotsTable(systemTableName, typeManager, table));
                case PARTITIONS:
                    return Optional.of(new PartitionTable(systemTableName, typeManager, table, getSnapshotId(table, name.getSnapshotId())));
                case MANIFESTS:
                    return Optional.of(new ManifestsTable(systemTableName, table, getSnapshotId(table, name.getSnapshotId())));
                case FILES:
                    return Optional.of(new FilesTable(systemTableName, typeManager, table, getSnapshotId(table, name.getSnapshotId())));
            }
            return Optional.empty();
        }
        catch (TableNotFoundException | UnknownTableTypeException e) {
            return Optional.empty();
        }
    }

    @Override
    public ConnectorTableProperties getTableProperties(ConnectorSession session, ConnectorTableHandle tableHandle)
    {
        IcebergTableHandle table = (IcebergTableHandle) tableHandle;
        org.apache.iceberg.Table icebergTable = getIcebergTable(metastore, hdfsEnvironment, session, table.getSchemaTableName());

        TupleDomain<IcebergColumnHandle> enforcedPredicate = table.getEnforcedPredicate();

        TableScan tableScan = icebergTable.newScan()
                .useSnapshot(table.getSnapshotId().get())
                .filter(toIcebergExpression(enforcedPredicate))
                .includeColumnStats();

        CloseableIterable<FileScanTask> files = tableScan.planFiles();

        // Extract identity partition fields that are present in all partition specs, for creating the discrete predicates.
        Set<Integer> partitionSourceIds = identityPartitionColumnsInAllSpecs(icebergTable);

        DiscretePredicates discretePredicates = null;
        if (!partitionSourceIds.isEmpty()) {
            // Extract identity partition columns
            Map<Integer, IcebergColumnHandle> columns = getColumns(icebergTable.schema(), typeManager).stream()
                    .filter(column -> partitionSourceIds.contains(column.getId()))
                    .collect(toImmutableMap(IcebergColumnHandle::getId, Function.identity()));

            Iterable<TupleDomain<ColumnHandle>> discreteTupleDomain = Iterables.transform(files, fileScan -> {
                // Extract partition values in the data file
                Map<Integer, String> partitionColumnValueStrings = getPartitionKeys(fileScan);
                Map<ColumnHandle, NullableValue> partitionValues = partitionSourceIds.stream()
                        .filter(partitionColumnValueStrings::containsKey)
                        .collect(toImmutableMap(
                                columns::get,
                                columnId -> {
                                    IcebergColumnHandle column = columns.get(columnId);
                                    Object prestoValue = deserializePartitionValue(
                                            column.getType(),
                                            partitionColumnValueStrings.get(columnId),
                                            column.getName(),
                                            session.getTimeZoneKey());

                                    return NullableValue.of(column.getType(), prestoValue);
                                }));

                return TupleDomain.fromFixedValues(partitionValues);
            });

            discretePredicates = new DiscretePredicates(
                    columns.values().stream()
                            .map(ColumnHandle.class::cast)
                            .collect(toImmutableList()),
                    discreteTupleDomain);
        }

        return new ConnectorTableProperties(
                // Using the predicate here directly avoids eagerly loading all partition values. Logically, this
                // still keeps predicate and discretePredicates evaluation the same on every row of the table. This
                // can be further optimized by intersecting with partition values at the cost of iterating
                // over all tableScan.planFiles() and caching partition values in table handle.
                enforcedPredicate.transform(ColumnHandle.class::cast),
                // TODO: implement table partitioning
                Optional.empty(),
                Optional.empty(),
                Optional.ofNullable(discretePredicates),
                ImmutableList.of());
    }

    @Override
    public abstract List<SchemaTableName> listTables(ConnectorSession session, Optional<String> schemaName);

    @Override
    public Map<String, ColumnHandle> getColumnHandles(ConnectorSession session, ConnectorTableHandle tableHandle)
    {
        IcebergTableHandle table = (IcebergTableHandle) tableHandle;
        org.apache.iceberg.Table icebergTable = getIcebergTable(session, table.getSchemaTableName());
        return getColumns(icebergTable.schema(), typeManager).stream()
                .collect(toImmutableMap(IcebergColumnHandle::getName, identity()));
    }

    @Override
    public ColumnMetadata getColumnMetadata(ConnectorSession session, ConnectorTableHandle tableHandle, ColumnHandle columnHandle)
    {
        IcebergColumnHandle column = (IcebergColumnHandle) columnHandle;
        return ColumnMetadata.builder()
                .setName(column.getName())
                .setType(column.getType())
                .setComment(column.getComment())
                .build();
    }

    @Override
    public Map<SchemaTableName, List<ColumnMetadata>> listTableColumns(ConnectorSession session, SchemaTablePrefix prefix)
    {
        List<SchemaTableName> tables = prefix.getTable()
                .map(ignored -> singletonList(prefix.toSchemaTableName()))
                .orElseGet(() -> listTables(session, prefix.getSchema()));

        ImmutableMap.Builder<SchemaTableName, List<ColumnMetadata>> columns = ImmutableMap.builder();
        for (SchemaTableName table : tables) {
            try {
                columns.put(table, getIcebergTableMetadata(session, table).getColumns());
            }
            catch (TableNotFoundException e) {
                // table disappeared during listing operation
            }
            catch (UnknownTableTypeException e) {
                // ignore table of unknown type
            }
        }
        return columns.build();
    }

    @Override
    public abstract void createSchema(ConnectorSession session, String schemaName, Map<String, Object> properties, TrinoPrincipal owner);

    @Override
    public abstract void dropSchema(ConnectorSession session, String schemaName);

    @Override
    public abstract void renameSchema(ConnectorSession session, String source, String target);

    @Override
    public abstract void setSchemaAuthorization(ConnectorSession session, String source, TrinoPrincipal principal);

    @Override
    public void createTable(ConnectorSession session, ConnectorTableMetadata tableMetadata, boolean ignoreExisting)
    {
        Optional<ConnectorNewTableLayout> layout = getNewTableLayout(session, tableMetadata);
        finishCreateTable(session, beginCreateTable(session, tableMetadata, layout), ImmutableList.of(), ImmutableList.of());
    }

    @Override
    public abstract void setTableComment(ConnectorSession session, ConnectorTableHandle tableHandle, Optional<String> comment);

    protected abstract Transaction newCreateTableTransaction(ConnectorSession session, SchemaTableName schemaTableName, Schema schema, PartitionSpec partitionSpec, String targetPath, ImmutableMap<String, String> newTableProperties);

    @Override
    public final ConnectorOutputTableHandle beginCreateTable(ConnectorSession session, ConnectorTableMetadata tableMetadata, Optional<ConnectorNewTableLayout> layout)
    {
        SchemaTableName schemaTableName = tableMetadata.getTable();
        String schemaName = schemaTableName.getSchemaName();
        String tableName = schemaTableName.getTableName();

        ImmutableMap.Builder<String, String> propertiesBuilder = ImmutableMap.builderWithExpectedSize(2);
        FileFormat fileFormat = IcebergTableProperties.getFileFormat(tableMetadata.getProperties());
        propertiesBuilder.put(DEFAULT_FILE_FORMAT, fileFormat.toString());
        if (tableMetadata.getComment().isPresent()) {
            propertiesBuilder.put(TABLE_COMMENT, tableMetadata.getComment().get());
        }

        ImmutableMap<String, String> newTableProperties = propertiesBuilder.build();

        String targetPath = getTableLocation(tableMetadata.getProperties());

        Schema schema = toIcebergSchema(tableMetadata.getColumns());
        PartitionSpec partitionSpec = parsePartitionFields(schema, getPartitioning(tableMetadata.getProperties()));

        transaction = newCreateTableTransaction(session, schemaTableName, schema, partitionSpec, targetPath, newTableProperties);

        return new IcebergWritableTableHandle(
                schemaName,
                tableName,
                SchemaParser.toJson(transaction.table().schema()),
                PartitionSpecParser.toJson(transaction.table().spec()),
                getColumns(transaction.table().schema(), typeManager),
                transaction.table().location(),
                fileFormat);
    }

    @Override
    public Optional<ConnectorOutputMetadata> finishCreateTable(ConnectorSession session, ConnectorOutputTableHandle tableHandle, Collection<Slice> fragments, Collection<ComputedStatistics> computedStatistics)
    {
        return finishInsert(session, (IcebergWritableTableHandle) tableHandle, fragments, computedStatistics);
    }

    @Override
    public ConnectorInsertTableHandle beginInsert(ConnectorSession session, ConnectorTableHandle tableHandle)
    {
        IcebergTableHandle table = (IcebergTableHandle) tableHandle;
        org.apache.iceberg.Table icebergTable = getIcebergTable(session, table.getSchemaTableName());

        transaction = icebergTable.newTransaction();

        return new IcebergWritableTableHandle(
                table.getSchemaName(),
                table.getTableName(),
                SchemaParser.toJson(icebergTable.schema()),
                PartitionSpecParser.toJson(icebergTable.spec()),
                getColumns(icebergTable.schema(), typeManager),
                getDataPath(icebergTable.location()),
                getFileFormat(icebergTable));
    }

    @Override
    public Optional<ConnectorOutputMetadata> finishInsert(ConnectorSession session, ConnectorInsertTableHandle insertHandle, Collection<Slice> fragments, Collection<ComputedStatistics> computedStatistics)
    {
        IcebergWritableTableHandle table = (IcebergWritableTableHandle) insertHandle;
        org.apache.iceberg.Table icebergTable = transaction.table();

        List<CommitTaskData> commitTasks = fragments.stream()
                .map(slice -> commitTaskCodec.fromJson(slice.getBytes()))
                .collect(toImmutableList());

        Type[] partitionColumnTypes = icebergTable.spec().fields().stream()
                .map(field -> field.transform().getResultType(
                        icebergTable.schema().findType(field.sourceId())))
                .toArray(Type[]::new);

        AppendFiles appendFiles = transaction.newFastAppend();
        for (CommitTaskData task : commitTasks) {
            HdfsContext context = new HdfsContext(session, table.getSchemaName(), table.getTableName());

            DataFiles.Builder builder = DataFiles.builder(icebergTable.spec())
                    .withInputFile(new HdfsInputFile(new Path(task.getPath()), hdfsEnvironment, context))
                    .withFormat(table.getFileFormat())
                    .withMetrics(task.getMetrics().metrics());

            if (!icebergTable.spec().fields().isEmpty()) {
                String partitionDataJson = task.getPartitionDataJson()
                        .orElseThrow(() -> new VerifyException("No partition data for partitioned table"));
                builder.withPartition(PartitionData.fromJson(partitionDataJson, partitionColumnTypes));
            }

            appendFiles.appendFile(builder.build());
        }

        appendFiles.commit();
        transaction.commitTransaction();

        return Optional.of(new HiveWrittenPartitions(commitTasks.stream()
                .map(CommitTaskData::getPath)
                .collect(toImmutableList())));
    }

    @Override
    public ColumnHandle getUpdateRowIdColumnHandle(ConnectorSession session, ConnectorTableHandle tableHandle)
    {
        return new IcebergColumnHandle(0, "$row_id", BIGINT, Optional.empty());
    }

    @Override
    public Optional<Object> getInfo(ConnectorTableHandle tableHandle)
    {
        IcebergTableHandle table = (IcebergTableHandle) tableHandle;
        return Optional.of(new IcebergInputInfo(table.getSnapshotId()));
    }

    @Override
    public abstract void dropTable(ConnectorSession session, ConnectorTableHandle tableHandle);

    @Override
    public abstract void renameTable(ConnectorSession session, ConnectorTableHandle tableHandle, SchemaTableName newTable);

    @Override
    public void addColumn(ConnectorSession session, ConnectorTableHandle tableHandle, ColumnMetadata column)
    {
        IcebergTableHandle handle = (IcebergTableHandle) tableHandle;
        org.apache.iceberg.Table icebergTable = getIcebergTable(session, handle.getSchemaTableName());
        icebergTable.updateSchema().addColumn(column.getName(), toIcebergType(column.getType())).commit();
    }

    @Override
    public void dropColumn(ConnectorSession session, ConnectorTableHandle tableHandle, ColumnHandle column)
    {
        IcebergTableHandle icebergTableHandle = (IcebergTableHandle) tableHandle;
        IcebergColumnHandle handle = (IcebergColumnHandle) column;
        org.apache.iceberg.Table icebergTable = getIcebergTable(session, icebergTableHandle.getSchemaTableName());
        icebergTable.updateSchema().deleteColumn(handle.getName()).commit();
    }

    @Override
    public void renameColumn(ConnectorSession session, ConnectorTableHandle tableHandle, ColumnHandle source, String target)
    {
        IcebergTableHandle icebergTableHandle = (IcebergTableHandle) tableHandle;
        IcebergColumnHandle columnHandle = (IcebergColumnHandle) source;
        org.apache.iceberg.Table icebergTable = getIcebergTable(session, icebergTableHandle.getSchemaTableName());
        icebergTable.updateSchema().renameColumn(columnHandle.getName(), target).commit();
    }

    private final ConnectorTableMetadata getIcebergTableMetadata(ConnectorSession session, SchemaTableName table) throws TableNotFoundException, UnknownTableTypeException
    {
        org.apache.iceberg.Table icebergTable = getIcebergTable(session, table);

        List<ColumnMetadata> columns = getColumnMetadatas(icebergTable);

        ImmutableMap.Builder<String, Object> properties = ImmutableMap.builder();
        properties.put(FILE_FORMAT_PROPERTY, getFileFormat(icebergTable));
        if (!icebergTable.spec().fields().isEmpty()) {
            properties.put(PARTITIONING_PROPERTY, toPartitionFields(icebergTable.spec()));
        }

        return new ConnectorTableMetadata(table, columns, properties.build(), getTableComment(icebergTable));
    }

    @Override
    public final ConnectorTableMetadata getTableMetadata(ConnectorSession session, ConnectorTableHandle table)
    {
        return getIcebergTableMetadata(session, ((IcebergTableHandle) table).getSchemaTableName());
    }

    private List<ColumnMetadata> getColumnMetadatas(org.apache.iceberg.Table table)
    {
        return table.schema().columns().stream()
                .map(column -> {
                    return ColumnMetadata.builder()
                            .setName(column.name())
                            .setType(toTrinoType(column.type(), typeManager))
                            .setNullable(column.isOptional())
                            .setComment(Optional.ofNullable(column.doc()))
                            .build();
                })
                .collect(toImmutableList());
    }

    private static Schema toIcebergSchema(List<ColumnMetadata> columns)
    {
        List<NestedField> icebergColumns = new ArrayList<>();
        for (ColumnMetadata column : columns) {
            if (!column.isHidden()) {
                int index = icebergColumns.size();
                Type type = toIcebergType(column.getType());
                NestedField field = column.isNullable()
                        ? NestedField.optional(index, column.getName(), type, column.getComment())
                        : NestedField.required(index, column.getName(), type, column.getComment());
                icebergColumns.add(field);
            }
        }
        Type icebergSchema = Types.StructType.of(icebergColumns);
        AtomicInteger nextFieldId = new AtomicInteger(1);
        icebergSchema = TypeUtil.assignFreshIds(icebergSchema, nextFieldId::getAndIncrement);
        return new Schema(icebergSchema.asStructType().fields());
    }

    @Override
    public Optional<ConnectorTableHandle> applyDelete(ConnectorSession session, ConnectorTableHandle handle)
    {
        return Optional.of(handle);
    }

    @Override
    public ConnectorTableHandle beginDelete(ConnectorSession session, ConnectorTableHandle tableHandle)
    {
        throw new TrinoException(NOT_SUPPORTED, "This connector only supports delete where one or more partitions are deleted entirely");
    }

    @Override
    public OptionalLong executeDelete(ConnectorSession session, ConnectorTableHandle tableHandle)
    {
        IcebergTableHandle handle = (IcebergTableHandle) tableHandle;

        org.apache.iceberg.Table icebergTable = getIcebergTable(session, handle.getSchemaTableName());

        icebergTable.newDelete()
                .deleteFromRowFilter(toIcebergExpression(handle.getEnforcedPredicate()))
                .commit();

        // TODO: it should be possible to return number of deleted records
        return OptionalLong.empty();
    }

    @Override
    public boolean usesLegacyTableLayouts()
    {
        return false;
    }

    public void rollback()
    {
        // TODO: cleanup open transaction
    }

    @Override
    public Optional<ConstraintApplicationResult<ConnectorTableHandle>> applyFilter(ConnectorSession session, ConnectorTableHandle handle, Constraint constraint)
    {
        IcebergTableHandle table = (IcebergTableHandle) handle;
        org.apache.iceberg.Table icebergTable = getIcebergTable(session, table.getSchemaTableName());

        Set<Integer> partitionSourceIds = identityPartitionColumnsInAllSpecs(icebergTable);
        BiPredicate<IcebergColumnHandle, Domain> isIdentityPartition = (column, domain) -> partitionSourceIds.contains(column.getId());

        // TODO: Avoid enforcing the constraint when partition filters have large IN expressions, since iceberg cannot
        // support it. Such large expressions cannot be simplified since simplification changes the filtered set.
        TupleDomain<IcebergColumnHandle> newEnforcedConstraint = constraint.getSummary()
                .transform(IcebergColumnHandle.class::cast)
                .filter(isIdentityPartition)
                .intersect(table.getEnforcedPredicate());

        TupleDomain<IcebergColumnHandle> newUnenforcedConstraint = constraint.getSummary()
                .transform(IcebergColumnHandle.class::cast)
                .filter(isIdentityPartition.negate())
                .intersect(table.getUnenforcedPredicate());

        if (newEnforcedConstraint.equals(table.getEnforcedPredicate())
                && newUnenforcedConstraint.equals(table.getUnenforcedPredicate())) {
            return Optional.empty();
        }

        return Optional.of(new ConstraintApplicationResult<>(
                new IcebergTableHandle(table.getSchemaName(),
                        table.getTableName(),
                        table.getTableType(),
                        table.getSnapshotId(),
                        newUnenforcedConstraint,
                        newEnforcedConstraint),
                newUnenforcedConstraint.transform(ColumnHandle.class::cast)));
    }

    private static Set<Integer> identityPartitionColumnsInAllSpecs(org.apache.iceberg.Table table)
    {
        // Extract identity partition column source ids common to ALL specs
        return table.spec().fields().stream()
                .filter(field -> field.transform().isIdentity())
                .filter(field -> table.specs().values().stream().allMatch(spec -> spec.fields().contains(field)))
                .map(PartitionField::sourceId)
                .collect(toImmutableSet());
    }

    @Override
    public TableStatistics getTableStatistics(ConnectorSession session, ConnectorTableHandle tableHandle, Constraint constraint)
    {
        IcebergTableHandle handle = (IcebergTableHandle) tableHandle;
        org.apache.iceberg.Table icebergTable = getIcebergTable(session, handle.getSchemaTableName());
        return TableStatisticsMaker.getTableStatistics(typeManager, constraint, handle, icebergTable);
    }

    private Optional<Long> getSnapshotId(org.apache.iceberg.Table table, Optional<Long> snapshotId)
    {
        return snapshotIds.computeIfAbsent(table.toString(), ignored -> snapshotId
                .map(id -> IcebergUtil.resolveSnapshotId(table, id))
                .or(() -> Optional.ofNullable(table.currentSnapshot()).map(Snapshot::snapshotId)));
    }

    @Override
    public abstract void createMaterializedView(ConnectorSession session, SchemaTableName viewName, ConnectorMaterializedViewDefinition definition, boolean replace, boolean ignoreExisting);

    @Override
    public abstract void dropMaterializedView(ConnectorSession session, SchemaTableName viewName);

    @Override
    public ConnectorInsertTableHandle beginRefreshMaterializedView(ConnectorSession session, ConnectorTableHandle tableHandle, List<ConnectorTableHandle> sourceTableHandles)
    {
        IcebergTableHandle table = (IcebergTableHandle) tableHandle;
        org.apache.iceberg.Table icebergTable = getIcebergTable(session, table.getSchemaTableName());
        transaction = icebergTable.newTransaction();

        return new IcebergWritableTableHandle(
            table.getSchemaName(),
            table.getTableName(),
            SchemaParser.toJson(icebergTable.schema()),
            PartitionSpecParser.toJson(icebergTable.spec()),
            getColumns(icebergTable.schema(), typeManager),
            getDataPath(icebergTable.location()),
            getFileFormat(icebergTable));
    }

    @Override
    public Optional<ConnectorOutputMetadata> finishRefreshMaterializedView(
            ConnectorSession session,
            ConnectorTableHandle tableHandle,
            ConnectorInsertTableHandle insertHandle,
            Collection<Slice> fragments,
            Collection<ComputedStatistics> computedStatistics,
            List<ConnectorTableHandle> sourceTableHandles)
    {
        // delete before insert .. simulating overwrite
        executeDelete(session, tableHandle);

        IcebergWritableTableHandle table = (IcebergWritableTableHandle) insertHandle;

        org.apache.iceberg.Table icebergTable = transaction.table();
        List<CommitTaskData> commitTasks = fragments.stream()
                .map(slice -> commitTaskCodec.fromJson(slice.getBytes()))
                .collect(toImmutableList());

        Type[] partitionColumnTypes = icebergTable.spec().fields().stream()
            .map(field -> field.transform().getResultType(
                icebergTable.schema().findType(field.sourceId())))
            .toArray(Type[]::new);

        AppendFiles appendFiles = transaction.newFastAppend();
        for (CommitTaskData task : commitTasks) {
            HdfsContext context = new HdfsContext(session, table.getSchemaName(), table.getTableName());
            DataFiles.Builder builder = DataFiles.builder(icebergTable.spec())
                    .withInputFile(new HdfsInputFile(new Path(task.getPath()), hdfsEnvironment, context))
                    .withFormat(table.getFileFormat())
                    .withMetrics(task.getMetrics().metrics());

            if (!icebergTable.spec().fields().isEmpty()) {
                String partitionDataJson = task.getPartitionDataJson()
                        .orElseThrow(() -> new VerifyException("No partition data for partitioned table"));
                builder.withPartition(PartitionData.fromJson(partitionDataJson, partitionColumnTypes));
            }

            appendFiles.appendFile(builder.build());
        }

        String dependencies = sourceTableHandles.stream()
                .map(handle -> (IcebergTableHandle) handle)
                .filter(handle -> handle.getSnapshotId().isPresent())
                .map(handle -> handle.getSchemaTableName() + "=" + handle.getSnapshotId().get())
                .collect(joining(","));

        // Update the 'dependsOnTables' property that tracks tables on which the materialized view depends and the corresponding snapshot ids of the tables
        appendFiles.set(DEPENDS_ON_TABLES, dependencies);
        appendFiles.commit();

        transaction.commitTransaction();
        return Optional.of(new HiveWrittenPartitions(commitTasks.stream()
            .map(CommitTaskData::getPath)
            .collect(toImmutableList())));
    }

    protected boolean isMaterializedView(Table table)
    {
        if (table.getTableType().equals(VIRTUAL_VIEW.name()) &&
                "true".equals(table.getParameters().get(PRESTO_VIEW_FLAG)) &&
                table.getParameters().containsKey(STORAGE_TABLE)) {
            return true;
        }
        return false;
    }

    protected abstract boolean isMaterializedView(ConnectorSession session, SchemaTableName schemaTableName);

    @Override
<<<<<<< HEAD
    public abstract Optional<ConnectorMaterializedViewDefinition> getMaterializedView(ConnectorSession session, SchemaTableName viewName);
=======
    public Optional<ConnectorMaterializedViewDefinition> getMaterializedView(ConnectorSession session, SchemaTableName viewName)
    {
        Optional<Table> materializedViewOptional = metastore.getTable(new HiveIdentity(session), viewName.getSchemaName(), viewName.getTableName());
        if (materializedViewOptional.isEmpty()) {
            return Optional.empty();
        }
        if (!isMaterializedView(session, viewName)) {
            return Optional.empty();
        }

        Table materializedView = materializedViewOptional.get();

        ConnectorMaterializedViewDefinition definition = decodeMaterializedViewData(materializedView.getViewOriginalText()
                .orElseThrow(() -> new TrinoException(HIVE_INVALID_METADATA, "No view original text: " + viewName)));

        String storageTable = materializedView.getParameters().getOrDefault(STORAGE_TABLE, "");
        return Optional.of(new ConnectorMaterializedViewDefinition(
            definition.getOriginalSql(),
            storageTable,
            definition.getCatalog(),
            Optional.of(viewName.getSchemaName()),
            definition.getColumns(),
            definition.getComment(),
            Optional.of(materializedView.getOwner()),
            new HashMap<>(materializedView.getParameters())));
    }
>>>>>>> 07e53e8c

    public Optional<TableToken> getTableToken(ConnectorSession session, ConnectorTableHandle tableHandle)
    {
        IcebergTableHandle table = (IcebergTableHandle) tableHandle;
        org.apache.iceberg.Table icebergTable = getIcebergTable(session, table.getSchemaTableName());
        return Optional.ofNullable(icebergTable.currentSnapshot())
            .map(snapshot -> new TableToken(snapshot.snapshotId()));
    }

    public boolean isTableCurrent(ConnectorSession session, ConnectorTableHandle tableHandle, Optional<TableToken> tableToken)
    {
        IcebergTableHandle handle = (IcebergTableHandle) tableHandle;
        Optional<TableToken> currentToken = getTableToken(session, handle);

        if (tableToken.isEmpty() || currentToken.isEmpty()) {
            return false;
        }

        return tableToken.get().getSnapshotId() == currentToken.get().getSnapshotId();
    }

    @Override
    public MaterializedViewFreshness getMaterializedViewFreshness(ConnectorSession session, SchemaTableName materializedViewName)
    {
        Map<String, Optional<TableToken>> refreshStateMap = getMaterializedViewToken(session, materializedViewName);
        if (refreshStateMap.isEmpty()) {
            return new MaterializedViewFreshness(false);
        }

        for (Map.Entry<String, Optional<TableToken>> entry : refreshStateMap.entrySet()) {
            List<String> strings = Splitter.on(".").splitToList(entry.getKey());
            if (strings.size() == 3) {
                strings = strings.subList(1, 3);
            }
            else if (strings.size() != 2) {
                throw new TrinoException(ICEBERG_INVALID_METADATA, String.format("Invalid table name in '%s' property: %s'", DEPENDS_ON_TABLES, strings));
            }
            String schema = strings.get(0);
            String name = strings.get(1);
            SchemaTableName schemaTableName = new SchemaTableName(schema, name);
            if (!isTableCurrent(session, getTableHandle(session, schemaTableName), entry.getValue())) {
                return new MaterializedViewFreshness(false);
            }
        }
        return new MaterializedViewFreshness(true);
    }

    private Map<String, Optional<TableToken>> getMaterializedViewToken(ConnectorSession session, SchemaTableName name)
    {
        Map<String, Optional<TableToken>> viewToken = new HashMap<>();
        Optional<ConnectorMaterializedViewDefinition> materializedViewDefinition = getMaterializedView(session, name);
        if (materializedViewDefinition.isEmpty()) {
            return viewToken;
        }

        String storageTableName = materializedViewDefinition.get().getProperties().getOrDefault(STORAGE_TABLE, "").toString();
        org.apache.iceberg.Table icebergTable = getIcebergTable(session, new SchemaTableName(name.getSchemaName(), storageTableName));
        String dependsOnTables = icebergTable.currentSnapshot().summary().getOrDefault(DEPENDS_ON_TABLES, "");
        if (!dependsOnTables.isEmpty()) {
            Map<String, String> tableToSnapshotIdMap = Splitter.on(',').withKeyValueSeparator('=').split(dependsOnTables);
            for (Map.Entry<String, String> entry : tableToSnapshotIdMap.entrySet()) {
                viewToken.put(entry.getKey(), Optional.of(new TableToken(Long.parseLong(entry.getValue()))));
            }
        }
        return viewToken;
    }

    private static class TableToken
    {
        // Current Snapshot ID of the table
        private long snapshotId;

        public TableToken(long snapshotId)
        {
            this.snapshotId = snapshotId;
        }

        public long getSnapshotId()
        {
            return this.snapshotId;
        }
    }
}<|MERGE_RESOLUTION|>--- conflicted
+++ resolved
@@ -746,36 +746,7 @@
     protected abstract boolean isMaterializedView(ConnectorSession session, SchemaTableName schemaTableName);
 
     @Override
-<<<<<<< HEAD
     public abstract Optional<ConnectorMaterializedViewDefinition> getMaterializedView(ConnectorSession session, SchemaTableName viewName);
-=======
-    public Optional<ConnectorMaterializedViewDefinition> getMaterializedView(ConnectorSession session, SchemaTableName viewName)
-    {
-        Optional<Table> materializedViewOptional = metastore.getTable(new HiveIdentity(session), viewName.getSchemaName(), viewName.getTableName());
-        if (materializedViewOptional.isEmpty()) {
-            return Optional.empty();
-        }
-        if (!isMaterializedView(session, viewName)) {
-            return Optional.empty();
-        }
-
-        Table materializedView = materializedViewOptional.get();
-
-        ConnectorMaterializedViewDefinition definition = decodeMaterializedViewData(materializedView.getViewOriginalText()
-                .orElseThrow(() -> new TrinoException(HIVE_INVALID_METADATA, "No view original text: " + viewName)));
-
-        String storageTable = materializedView.getParameters().getOrDefault(STORAGE_TABLE, "");
-        return Optional.of(new ConnectorMaterializedViewDefinition(
-            definition.getOriginalSql(),
-            storageTable,
-            definition.getCatalog(),
-            Optional.of(viewName.getSchemaName()),
-            definition.getColumns(),
-            definition.getComment(),
-            Optional.of(materializedView.getOwner()),
-            new HashMap<>(materializedView.getParameters())));
-    }
->>>>>>> 07e53e8c
 
     public Optional<TableToken> getTableToken(ConnectorSession session, ConnectorTableHandle tableHandle)
     {
