/*
 * Licensed under the Apache License, Version 2.0 (the "License");
 * you may not use this file except in compliance with the License.
 * You may obtain a copy of the License at
 *
 *     http://www.apache.org/licenses/LICENSE-2.0
 *
 * Unless required by applicable law or agreed to in writing, software
 * distributed under the License is distributed on an "AS IS" BASIS,
 * WITHOUT WARRANTIES OR CONDITIONS OF ANY KIND, either express or implied.
 * See the License for the specific language governing permissions and
 * limitations under the License.
 */
package io.trino.plugin.iceberg;

import com.google.common.collect.ImmutableMap;
import io.airlift.units.DataSize;
import io.airlift.units.Duration;
import io.trino.plugin.hive.HiveCompressionCodec;
import org.testng.annotations.Test;

import java.util.Map;

import static io.airlift.configuration.testing.ConfigAssertions.assertFullMapping;
import static io.airlift.configuration.testing.ConfigAssertions.assertRecordedDefaults;
import static io.airlift.configuration.testing.ConfigAssertions.recordDefaults;
import static io.airlift.units.DataSize.Unit.GIGABYTE;
import static io.airlift.units.DataSize.Unit.MEGABYTE;
import static io.trino.plugin.hive.HiveCompressionCodec.ZSTD;
import static io.trino.plugin.iceberg.CatalogType.GLUE;
import static io.trino.plugin.iceberg.CatalogType.HIVE_METASTORE;
import static io.trino.plugin.iceberg.IcebergFileFormat.ORC;
import static io.trino.plugin.iceberg.IcebergFileFormat.PARQUET;
import static java.util.concurrent.TimeUnit.DAYS;
import static java.util.concurrent.TimeUnit.HOURS;
import static java.util.concurrent.TimeUnit.MINUTES;

public class TestIcebergConfig
{
    @Test
    public void testDefaults()
    {
        assertRecordedDefaults(recordDefaults(IcebergConfig.class)
                .setFileFormat(ORC)
                .setCompressionCodec(ZSTD)
                .setUseFileSizeFromMetadata(true)
                .setMaxPartitionsPerWriter(100)
                .setUniqueTableLocation(true)
                .setCatalogType(HIVE_METASTORE)
                .setDynamicFilteringWaitTimeout(new Duration(0, MINUTES))
                .setTableStatisticsEnabled(true)
                .setExtendedStatisticsEnabled(true)
                .setProjectionPushdownEnabled(true)
                .setHiveCatalogName(null)
                .setFormatVersion(2)
                .setExpireSnapshotsMinRetention(new Duration(7, DAYS))
                .setRemoveOrphanFilesMinRetention(new Duration(7, DAYS))
                .setDeleteSchemaLocationsFallback(false)
                .setTargetMaxFileSize(DataSize.of(1, GIGABYTE))
                .setMinimumAssignedSplitWeight(0.05)
                .setMaterializedViewsStorageSchema(null)
<<<<<<< HEAD
                .setCatalogWarehouse(null)
                .setCatalogCacheSize(10));
=======
                .setRegisterTableProcedureEnabled(false));
>>>>>>> 29325280
    }

    @Test
    public void testExplicitPropertyMappings()
    {
        Map<String, String> properties = ImmutableMap.<String, String>builder()
                .put("iceberg.file-format", "Parquet")
                .put("iceberg.compression-codec", "NONE")
                .put("iceberg.use-file-size-from-metadata", "false")
                .put("iceberg.max-partitions-per-writer", "222")
                .put("iceberg.unique-table-location", "false")
                .put("iceberg.catalog.type", "GLUE")
                .put("iceberg.dynamic-filtering.wait-timeout", "1h")
                .put("iceberg.table-statistics-enabled", "false")
                .put("iceberg.extended-statistics.enabled", "false")
                .put("iceberg.projection-pushdown-enabled", "false")
                .put("iceberg.hive-catalog-name", "hive")
                .put("iceberg.format-version", "1")
                .put("iceberg.expire_snapshots.min-retention", "13h")
                .put("iceberg.remove_orphan_files.min-retention", "14h")
                .put("iceberg.delete-schema-locations-fallback", "true")
                .put("iceberg.target-max-file-size", "1MB")
                .put("iceberg.minimum-assigned-split-weight", "0.01")
                .put("iceberg.materialized-views.storage-schema", "mv_storage_schema")
<<<<<<< HEAD
                .put("iceberg.catalog.warehouse", "s3://bucket/root")
                .put("iceberg.catalog.cache-size", "3")
=======
                .put("iceberg.register-table-procedure.enabled", "true")
>>>>>>> 29325280
                .buildOrThrow();

        IcebergConfig expected = new IcebergConfig()
                .setFileFormat(PARQUET)
                .setCompressionCodec(HiveCompressionCodec.NONE)
                .setUseFileSizeFromMetadata(false)
                .setMaxPartitionsPerWriter(222)
                .setUniqueTableLocation(false)
                .setCatalogType(GLUE)
                .setDynamicFilteringWaitTimeout(Duration.valueOf("1h"))
                .setTableStatisticsEnabled(false)
                .setExtendedStatisticsEnabled(false)
                .setProjectionPushdownEnabled(false)
                .setHiveCatalogName("hive")
                .setFormatVersion(1)
                .setExpireSnapshotsMinRetention(new Duration(13, HOURS))
                .setRemoveOrphanFilesMinRetention(new Duration(14, HOURS))
                .setDeleteSchemaLocationsFallback(true)
                .setTargetMaxFileSize(DataSize.of(1, MEGABYTE))
                .setMinimumAssignedSplitWeight(0.01)
                .setMaterializedViewsStorageSchema("mv_storage_schema")
<<<<<<< HEAD
                .setCatalogWarehouse("s3://bucket/root")
                .setCatalogCacheSize(3);
=======
                .setRegisterTableProcedureEnabled(true);

>>>>>>> 29325280
        assertFullMapping(properties, expected);
    }
}<|MERGE_RESOLUTION|>--- conflicted
+++ resolved
@@ -59,12 +59,9 @@
                 .setTargetMaxFileSize(DataSize.of(1, GIGABYTE))
                 .setMinimumAssignedSplitWeight(0.05)
                 .setMaterializedViewsStorageSchema(null)
-<<<<<<< HEAD
+                .setRegisterTableProcedureEnabled(false)
                 .setCatalogWarehouse(null)
                 .setCatalogCacheSize(10));
-=======
-                .setRegisterTableProcedureEnabled(false));
->>>>>>> 29325280
     }
 
     @Test
@@ -89,12 +86,9 @@
                 .put("iceberg.target-max-file-size", "1MB")
                 .put("iceberg.minimum-assigned-split-weight", "0.01")
                 .put("iceberg.materialized-views.storage-schema", "mv_storage_schema")
-<<<<<<< HEAD
+                .put("iceberg.register-table-procedure.enabled", "true")
                 .put("iceberg.catalog.warehouse", "s3://bucket/root")
                 .put("iceberg.catalog.cache-size", "3")
-=======
-                .put("iceberg.register-table-procedure.enabled", "true")
->>>>>>> 29325280
                 .buildOrThrow();
 
         IcebergConfig expected = new IcebergConfig()
@@ -116,13 +110,9 @@
                 .setTargetMaxFileSize(DataSize.of(1, MEGABYTE))
                 .setMinimumAssignedSplitWeight(0.01)
                 .setMaterializedViewsStorageSchema("mv_storage_schema")
-<<<<<<< HEAD
+                .setRegisterTableProcedureEnabled(true)
                 .setCatalogWarehouse("s3://bucket/root")
                 .setCatalogCacheSize(3);
-=======
-                .setRegisterTableProcedureEnabled(true);
-
->>>>>>> 29325280
         assertFullMapping(properties, expected);
     }
 }