<?xml version="1.0" encoding="UTF-8"?>
<project xmlns="http://maven.apache.org/POM/4.0.0" xmlns:xsi="http://www.w3.org/2001/XMLSchema-instance" xsi:schemaLocation="http://maven.apache.org/POM/4.0.0 http://maven.apache.org/xsd/maven-4.0.0.xsd">
    <modelVersion>4.0.0</modelVersion>

    <parent>
        <groupId>io.trino</groupId>
        <artifactId>trino-root</artifactId>
        <version>478-SNAPSHOT</version>
        <relativePath>../../pom.xml</relativePath>
    </parent>

    <artifactId>trino-ranger</artifactId>
    <packaging>trino-plugin</packaging>
    <name>${project.artifactId}</name>
    <description>Trino - Apache Ranger access control</description>

    <properties>
<<<<<<< HEAD
        <dep.jetty11.version>11.0.26</dep.jetty11.version>
        <dep.graalvm.version>25.0.0</dep.graalvm.version>
=======
        <dep.graalvm.version>25.0.1</dep.graalvm.version>
>>>>>>> e44e6425
        <dep.ranger.version>2.7.0</dep.ranger.version>
    </properties>

    <dependencies>
        <dependency>
            <groupId>com.google.guava</groupId>
            <artifactId>guava</artifactId>
        </dependency>

        <dependency>
            <groupId>com.google.inject</groupId>
            <artifactId>guice</artifactId>
            <classifier>classes</classifier>
        </dependency>

        <dependency>
            <groupId>io.airlift</groupId>
            <artifactId>bootstrap</artifactId>
        </dependency>

        <dependency>
            <groupId>io.airlift</groupId>
            <artifactId>configuration</artifactId>
        </dependency>

        <dependency>
            <groupId>io.airlift</groupId>
            <artifactId>log</artifactId>
        </dependency>

        <dependency>
            <groupId>io.trino.hadoop</groupId>
            <artifactId>hadoop-apache</artifactId>
        </dependency>

        <dependency>
            <groupId>jakarta.validation</groupId>
            <artifactId>jakarta.validation-api</artifactId>
        </dependency>

        <dependency>
            <groupId>org.apache.ranger</groupId>
            <artifactId>ranger-plugins-common</artifactId>
            <version>${dep.ranger.version}</version>
            <exclusions>
                <exclusion>
                    <groupId>commons-logging</groupId>
                    <artifactId>commons-logging</artifactId>
                </exclusion>
                <exclusion>
                    <groupId>org.apache.hadoop</groupId>
                    <artifactId>hadoop-common</artifactId>
                </exclusion>
            </exclusions>
        </dependency>

        <dependency>
            <groupId>com.fasterxml.jackson.core</groupId>
            <artifactId>jackson-annotations</artifactId>
            <scope>provided</scope>
        </dependency>

        <dependency>
            <groupId>io.opentelemetry</groupId>
            <artifactId>opentelemetry-api</artifactId>
            <scope>provided</scope>
        </dependency>

        <dependency>
            <groupId>io.opentelemetry</groupId>
            <artifactId>opentelemetry-context</artifactId>
            <scope>provided</scope>
        </dependency>

        <dependency>
            <groupId>io.trino</groupId>
            <artifactId>trino-spi</artifactId>
            <scope>provided</scope>
        </dependency>

        <dependency>
            <groupId>com.amazonaws</groupId>
            <artifactId>aws-java-sdk-logs</artifactId>
            <version>${dep.aws-sdk.version}</version>
            <scope>runtime</scope>
        </dependency>

        <dependency>
            <groupId>com.carrotsearch</groupId>
            <artifactId>hppc</artifactId>
            <version>0.10.0</version>
            <scope>runtime</scope>
        </dependency>

        <dependency>
            <groupId>com.google.code.gson</groupId>
            <artifactId>gson</artifactId>
            <scope>runtime</scope>
        </dependency>

        <dependency>
            <groupId>commons-collections</groupId>
            <artifactId>commons-collections</artifactId>
            <version>3.2.2</version>
            <scope>runtime</scope>
        </dependency>

        <dependency>
            <groupId>org.apache.hadoop.thirdparty</groupId>
            <artifactId>hadoop-shaded-guava</artifactId>
            <version>1.4.0</version>
            <scope>runtime</scope>
        </dependency>

        <dependency>
            <groupId>org.apache.ranger</groupId>
            <artifactId>ranger-audit-dest-cloudwatch</artifactId>
            <version>${dep.ranger.version}</version>
            <scope>runtime</scope>
        </dependency>

        <dependency>
            <groupId>org.apache.ranger</groupId>
            <artifactId>ranger-audit-dest-es</artifactId>
            <version>${dep.ranger.version}</version>
            <scope>runtime</scope>
            <exclusions>
                <exclusion>
                    <groupId>commons-logging</groupId>
                    <artifactId>commons-logging</artifactId>
                </exclusion>
            </exclusions>
        </dependency>

        <dependency>
            <groupId>org.apache.ranger</groupId>
            <artifactId>ranger-audit-dest-hdfs</artifactId>
            <version>${dep.ranger.version}</version>
            <scope>runtime</scope>
            <exclusions>
                <exclusion>
                    <groupId>commons-logging</groupId>
                    <artifactId>commons-logging</artifactId>
                </exclusion>
                <exclusion>
                    <groupId>org.apache.hadoop</groupId>
                    <artifactId>hadoop-common</artifactId>
                </exclusion>
            </exclusions>
        </dependency>

        <dependency>
            <groupId>org.apache.ranger</groupId>
            <artifactId>ranger-audit-dest-kafka</artifactId>
            <version>${dep.ranger.version}</version>
            <scope>runtime</scope>
            <exclusions>
                <exclusion>
                    <groupId>commons-logging</groupId>
                    <artifactId>commons-logging</artifactId>
                </exclusion>
            </exclusions>
        </dependency>

        <dependency>
            <groupId>org.apache.ranger</groupId>
            <artifactId>ranger-audit-dest-log4j</artifactId>
            <version>${dep.ranger.version}</version>
            <scope>runtime</scope>
            <exclusions>
                <exclusion>
                    <groupId>commons-logging</groupId>
                    <artifactId>commons-logging</artifactId>
                </exclusion>
            </exclusions>
        </dependency>

        <dependency>
            <groupId>org.apache.ranger</groupId>
            <artifactId>ranger-audit-dest-solr</artifactId>
            <version>${dep.ranger.version}</version>
            <scope>runtime</scope>
            <exclusions>
                <exclusion>
                    <groupId>commons-logging</groupId>
                    <artifactId>commons-logging</artifactId>
                </exclusion>
                <exclusion>
                    <groupId>org.eclipse.jetty</groupId>
                    <artifactId>*</artifactId>
                </exclusion>
            </exclusions>
        </dependency>

        <dependency>
            <groupId>org.apache.zookeeper</groupId>
            <artifactId>zookeeper</artifactId>
            <scope>runtime</scope>
        </dependency>

        <dependency>
            <groupId>org.eclipse.jetty</groupId>
            <artifactId>jetty-alpn-client</artifactId>
            <version>${dep.jetty11.version}</version>
            <scope>runtime</scope>
        </dependency>

        <dependency>
            <groupId>org.eclipse.jetty</groupId>
            <artifactId>jetty-client</artifactId>
            <version>${dep.jetty11.version}</version>
            <scope>runtime</scope>
        </dependency>

        <dependency>
            <groupId>org.eclipse.jetty</groupId>
            <artifactId>jetty-http</artifactId>
            <version>${dep.jetty11.version}</version>
            <scope>runtime</scope>
        </dependency>

        <dependency>
            <groupId>org.eclipse.jetty</groupId>
            <artifactId>jetty-io</artifactId>
            <version>${dep.jetty11.version}</version>
            <scope>runtime</scope>
        </dependency>

        <dependency>
            <groupId>org.eclipse.jetty</groupId>
            <artifactId>jetty-util</artifactId>
            <version>${dep.jetty11.version}</version>
            <scope>runtime</scope>
        </dependency>

        <dependency>
            <groupId>org.graalvm.js</groupId>
            <artifactId>js-scriptengine</artifactId>
            <version>${dep.graalvm.version}</version>
            <scope>runtime</scope>
        </dependency>

        <dependency>
            <groupId>org.graalvm.polyglot</groupId>
            <artifactId>inspect-community</artifactId>
            <version>${dep.graalvm.version}</version>
            <type>pom</type>
            <scope>runtime</scope>
        </dependency>

        <dependency>
            <groupId>org.graalvm.polyglot</groupId>
            <artifactId>js-community</artifactId>
            <version>${dep.graalvm.version}</version>
            <type>pom</type>
            <scope>runtime</scope>
        </dependency>

        <dependency>
            <groupId>org.graalvm.polyglot</groupId>
            <artifactId>polyglot</artifactId>
            <version>${dep.graalvm.version}</version>
            <scope>runtime</scope>
        </dependency>

        <dependency>
            <groupId>org.graalvm.polyglot</groupId>
            <artifactId>profiler-community</artifactId>
            <version>${dep.graalvm.version}</version>
            <type>pom</type>
            <scope>runtime</scope>
        </dependency>

        <dependency>
            <groupId>org.graalvm.sdk</groupId>
            <artifactId>graal-sdk</artifactId>
            <version>${dep.graalvm.version}</version>
            <scope>runtime</scope>
        </dependency>

        <dependency>
            <groupId>org.graalvm.sdk</groupId>
            <artifactId>nativeimage</artifactId>
            <version>${dep.graalvm.version}</version>
            <scope>runtime</scope>
        </dependency>

        <dependency>
            <groupId>org.graalvm.truffle</groupId>
            <artifactId>truffle-api</artifactId>
            <version>${dep.graalvm.version}</version>
            <scope>runtime</scope>
        </dependency>

        <dependency>
            <groupId>io.airlift</groupId>
            <artifactId>configuration-testing</artifactId>
            <scope>test</scope>
        </dependency>

        <dependency>
            <groupId>io.airlift</groupId>
            <artifactId>junit-extensions</artifactId>
            <scope>test</scope>
        </dependency>

        <dependency>
            <groupId>io.trino</groupId>
            <artifactId>trino-plugin-toolkit</artifactId>
            <type>test-jar</type>
            <scope>test</scope>
        </dependency>

        <dependency>
            <groupId>org.assertj</groupId>
            <artifactId>assertj-core</artifactId>
            <scope>test</scope>
        </dependency>

        <dependency>
            <groupId>org.junit.jupiter</groupId>
            <artifactId>junit-jupiter-api</artifactId>
            <scope>test</scope>
        </dependency>

        <dependency>
            <groupId>org.junit.jupiter</groupId>
            <artifactId>junit-jupiter-engine</artifactId>
            <scope>test</scope>
        </dependency>
    </dependencies>
    <build>
        <plugins>
            <plugin>
                <groupId>org.apache.maven.plugins</groupId>
                <artifactId>maven-enforcer-plugin</artifactId>
                <configuration>
                    <rules>
                        <bannedDependencies>
                            <includes combine.children="append">
                                <!-- Ranger still relies on the deprecated S3 SDK v1 -->
                                <include>com.amazonaws:*:*</include>
                            </includes>
                        </bannedDependencies>
                    </rules>
                </configuration>
            </plugin>
        </plugins>
    </build>
</project><|MERGE_RESOLUTION|>--- conflicted
+++ resolved
@@ -15,12 +15,8 @@
     <description>Trino - Apache Ranger access control</description>
 
     <properties>
-<<<<<<< HEAD
         <dep.jetty11.version>11.0.26</dep.jetty11.version>
-        <dep.graalvm.version>25.0.0</dep.graalvm.version>
-=======
         <dep.graalvm.version>25.0.1</dep.graalvm.version>
->>>>>>> e44e6425
         <dep.ranger.version>2.7.0</dep.ranger.version>
     </properties>
 
