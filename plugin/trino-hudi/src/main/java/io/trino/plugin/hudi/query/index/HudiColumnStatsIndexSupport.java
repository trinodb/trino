/*
 * Licensed under the Apache License, Version 2.0 (the "License");
 * you may not use this file except in compliance with the License.
 * You may obtain a copy of the License at
 *
 *     http://www.apache.org/licenses/LICENSE-2.0
 *
 * Unless required by applicable law or agreed to in writing, software
 * distributed under the License is distributed on an "AS IS" BASIS,
 * WITHOUT WARRANTIES OR CONDITIONS OF ANY KIND, either express or implied.
 * See the License for the specific language governing permissions and
 * limitations under the License.
 */
package io.trino.plugin.hudi.query.index;

import com.google.common.collect.ImmutableList;
import io.airlift.log.Logger;
import io.airlift.slice.Slice;
import io.airlift.slice.Slices;
import io.airlift.units.Duration;
import io.trino.parquet.predicate.TupleDomainParquetPredicate;
import io.trino.plugin.hive.HiveColumnHandle;
import io.trino.plugin.hudi.util.TupleDomainUtils;
import io.trino.spi.connector.ConnectorSession;
import io.trino.spi.predicate.Domain;
import io.trino.spi.predicate.Range;
import io.trino.spi.predicate.TupleDomain;
import io.trino.spi.predicate.ValueSet;
import io.trino.spi.type.Type;
import io.trino.spi.type.VarcharType;
import org.apache.avro.generic.GenericRecord;
import org.apache.hudi.avro.model.HoodieMetadataColumnStats;
import org.apache.hudi.common.model.BaseFile;
import org.apache.hudi.common.model.FileSlice;
import org.apache.hudi.common.model.HoodieIndexDefinition;
import org.apache.hudi.common.table.HoodieTableMetaClient;
import org.apache.hudi.common.table.HoodieTableVersion;
import org.apache.hudi.common.util.hash.ColumnIndexID;
import org.apache.hudi.metadata.HoodieTableMetadata;
import org.apache.hudi.metadata.HoodieTableMetadataUtil;
import org.apache.hudi.util.Lazy;

import java.util.List;
import java.util.Map;
import java.util.Optional;
import java.util.concurrent.CompletableFuture;
import java.util.concurrent.ExecutionException;
import java.util.concurrent.TimeUnit;
import java.util.concurrent.TimeoutException;
import java.util.function.Function;
import java.util.stream.Collectors;

import static io.trino.parquet.predicate.PredicateUtils.isStatisticsOverflow;
import static io.trino.plugin.hudi.HudiSessionProperties.getColumnStatsWaitTimeout;
import static io.trino.spi.type.BigintType.BIGINT;
import static io.trino.spi.type.BooleanType.BOOLEAN;
import static io.trino.spi.type.DateType.DATE;
import static io.trino.spi.type.DoubleType.DOUBLE;
import static io.trino.spi.type.IntegerType.INTEGER;
import static io.trino.spi.type.RealType.REAL;
import static io.trino.spi.type.SmallintType.SMALLINT;
import static io.trino.spi.type.TinyintType.TINYINT;
import static java.lang.Float.floatToRawIntBits;

public class HudiColumnStatsIndexSupport
        extends HudiBaseIndexSupport
{
    private static final Logger log = Logger.get(HudiColumnStatsIndexSupport.class);
    private final CompletableFuture<Optional<Map<String, Map<String, HoodieMetadataColumnStats>>>> statsByFileNameFuture;
    protected final TupleDomain<String> regularColumnPredicates;
    private final List<String> regularColumns;
    private final Duration columnStatsWaitTimeout;

<<<<<<< HEAD
    public HudiColumnStatsIndexSupport(ConnectorSession session, HoodieTableMetaClient metaClient, HoodieTableMetadata metadataTable, TupleDomain<HiveColumnHandle> regularColumnPredicates)
    {
        this(log, session, metaClient, metadataTable, regularColumnPredicates);
    }

    public HudiColumnStatsIndexSupport(Logger log, ConnectorSession session, HoodieTableMetaClient metaClient, HoodieTableMetadata metadataTable, TupleDomain<HiveColumnHandle> regularColumnPredicates)
    {
        super(log, metaClient);
        this.columnStatsWaitTimeout = getColumnStatsWaitTimeout(session);
        this.regularColumnPredicates = regularColumnPredicates.transformKeys(HiveColumnHandle::getName);
        this.regularColumns = this.regularColumnPredicates
                .getDomains().get().entrySet().stream().map(Map.Entry::getKey).collect(Collectors.toList());
        if (regularColumnPredicates.isAll() || !regularColumnPredicates.getDomains().isPresent()) {
            this.statsByFileNameFuture = CompletableFuture.completedFuture(Optional.empty());
        }
        else {
            // Get filter columns
            List<String> encodedTargetColumnNames = regularColumns
                    .stream()
                    .map(col -> new ColumnIndexID(col).asBase64EncodedString()).collect(Collectors.toList());
            statsByFileNameFuture = CompletableFuture.supplyAsync(() ->
                    Optional.of(metadataTable.getRecordsByKeyPrefixes(encodedTargetColumnNames,
                                    HoodieTableMetadataUtil.PARTITION_NAME_COLUMN_STATS, true)
                            .collectAsList()
                            .stream()
                            .filter(f -> f.getData().getColumnStatMetadata().isPresent())
                            .map(f -> f.getData().getColumnStatMetadata().get())
                            .collect(Collectors.groupingBy(
                                    HoodieMetadataColumnStats::getFileName,
                                    Collectors.toMap(
                                            HoodieMetadataColumnStats::getColumnName,
                                            Function.identity())))));
        }
=======
    public HudiColumnStatsIndexSupport(Lazy<HoodieTableMetaClient> lazyMetaClient)
    {
        super(log, lazyMetaClient);
    }

    public HudiColumnStatsIndexSupport(Logger log, Lazy<HoodieTableMetaClient> lazyMetaClient)
    {
        super(log, lazyMetaClient);
>>>>>>> 6f2de4ac
    }

    @Override
    public boolean shouldSkipFileSlice(FileSlice slice)
    {
        try {
            // Wait till timeout for stats to be ready
            Optional<Map<String, Map<String, HoodieMetadataColumnStats>>> statsOpt =
                    statsByFileNameFuture.get(columnStatsWaitTimeout.toMillis(), TimeUnit.MILLISECONDS);

            return statsOpt.map(fileIdStatsMap ->
                    shouldSkipFileSlice(slice, fileIdStatsMap, regularColumnPredicates, regularColumns)
            ).orElse(false);
        }
        catch (TimeoutException | InterruptedException | ExecutionException e) {
            // Stats not ready within 100ms, skip making a decision
            return false;
        }
    }

    @Override
    public boolean canApply(TupleDomain<String> tupleDomain)
    {
        boolean isIndexSupported = isIndexSupportAvailable();
        // indexDefinition is only available after table version EIGHT
        // For tables that have versions < EIGHT, column stats index is available as long as partition in metadata is available
        if (!isIndexSupported || lazyMetaClient.get().getTableConfig().getTableVersion().lesserThan(HoodieTableVersion.EIGHT)) {
            log.debug("Column Stats Index partition is not enabled in metadata.");
            return isIndexSupported;
        }

        Map<String, HoodieIndexDefinition> indexDefinitions = getAllIndexDefinitions();
        HoodieIndexDefinition colStatsDefinition = indexDefinitions.get(HoodieTableMetadataUtil.PARTITION_NAME_COLUMN_STATS);
        if (colStatsDefinition == null || colStatsDefinition.getSourceFields() == null || colStatsDefinition.getSourceFields().isEmpty()) {
            log.warn("Column stats index definition is missing or has no source fields defined");
            return false;
        }

        // Optimization applied: Only consider applicable if predicates reference indexed columns
        List<String> sourceFields = colStatsDefinition.getSourceFields();
        boolean applicable = TupleDomainUtils.areSomeFieldsReferenced(tupleDomain, sourceFields);

        if (applicable) {
            log.debug("Column Stats Index is available and applicable (predicates reference indexed columns).");
        }
        else {
            log.debug("Column Stats Index is available, but predicates do not reference any indexed columns.");
        }
        return applicable;
    }

    public boolean isIndexSupportAvailable()
    {
        return lazyMetaClient.get().getTableConfig().getMetadataPartitions()
                .contains(HoodieTableMetadataUtil.PARTITION_NAME_COLUMN_STATS);
    }

    // TODO: Move helper functions below to TupleDomain/DomainUtils
    private static boolean shouldSkipFileSlice(
            FileSlice fileSlice,
            Map<String, Map<String, HoodieMetadataColumnStats>> statsByFileName,
            TupleDomain<String> regularColumnPredicates,
            List<String> regularColumns)
    {
        String fileSliceName = fileSlice.getBaseFile().map(BaseFile::getFileName).orElse("");
        // If no stats exist for this specific file, we cannot prune it.
        if (!statsByFileName.containsKey(fileSliceName)) {
            return false;
        }
        Map<String, HoodieMetadataColumnStats> stats = statsByFileName.get(fileSliceName);
        return !evaluateStatisticPredicate(regularColumnPredicates, stats, regularColumns);
    }

    protected static boolean evaluateStatisticPredicate(
            TupleDomain<String> regularColumnPredicates,
            Map<String, HoodieMetadataColumnStats> stats,
            List<String> regularColumns)
    {
        if (regularColumnPredicates.isNone() || !regularColumnPredicates.getDomains().isPresent()) {
            return true;
        }
        for (String regularColumn : regularColumns) {
            Domain columnPredicate = regularColumnPredicates.getDomains().get().get(regularColumn);
            Optional<HoodieMetadataColumnStats> currentColumnStats = Optional.ofNullable(stats.get(regularColumn));
            if (currentColumnStats.isEmpty()) {
                // No stats for column
            }
            else {
                Domain domain = getDomain(regularColumn, columnPredicate.getType(), currentColumnStats.get());
                if (columnPredicate.intersect(domain).isNone()) {
                    return false;
                }
            }
        }
        return true;
    }

    private static Domain getDomain(String colName, Type type, HoodieMetadataColumnStats statistics)
    {
        if (statistics == null) {
            return Domain.all(type);
        }
        boolean hasNullValue = statistics.getNullCount() != 0L;
        boolean hasNonNullValue = statistics.getValueCount() - statistics.getNullCount() > 0;
        if (!hasNonNullValue || statistics.getMaxValue() == null || statistics.getMinValue() == null) {
            return Domain.create(ValueSet.all(type), hasNullValue);
        }
        if (!(statistics.getMinValue() instanceof GenericRecord) ||
                !(statistics.getMaxValue() instanceof GenericRecord)) {
            return Domain.all(type);
        }
        return getDomain(colName, type, ((GenericRecord) statistics.getMinValue()).get(0),
                ((GenericRecord) statistics.getMaxValue()).get(0), hasNullValue);
    }

    /**
     * Get a domain for the ranges defined by each pair of elements from {@code minimums} and {@code maximums}.
     * Both arrays must have the same length.
     */
    private static Domain getDomain(String colName, Type type, Object minimum, Object maximum, boolean hasNullValue)
    {
        try {
            if (type.equals(BOOLEAN)) {
                boolean hasTrueValue = (boolean) minimum || (boolean) maximum;
                boolean hasFalseValue = !(boolean) minimum || !(boolean) maximum;
                if (hasTrueValue && hasFalseValue) {
                    return Domain.all(type);
                }
                if (hasTrueValue) {
                    return Domain.create(ValueSet.of(type, true), hasNullValue);
                }
                if (hasFalseValue) {
                    return Domain.create(ValueSet.of(type, false), hasNullValue);
                }
                // No other case, since all null case is handled earlier.
            }

            if ((type.equals(BIGINT) || type.equals(TINYINT) || type.equals(SMALLINT)
                    || type.equals(INTEGER) || type.equals(DATE))) {
                long minValue = TupleDomainParquetPredicate.asLong(minimum);
                long maxValue = TupleDomainParquetPredicate.asLong(maximum);
                if (isStatisticsOverflow(type, minValue, maxValue)) {
                    return Domain.create(ValueSet.all(type), hasNullValue);
                }
                return ofMinMax(type, minValue, maxValue, hasNullValue);
            }

            if (type.equals(REAL)) {
                Float minValue = (Float) minimum;
                Float maxValue = (Float) maximum;
                if (minValue.isNaN() || maxValue.isNaN()) {
                    return Domain.create(ValueSet.all(type), hasNullValue);
                }
                return ofMinMax(type, (long) floatToRawIntBits(minValue), (long) floatToRawIntBits(maxValue), hasNullValue);
            }

            if (type.equals(DOUBLE)) {
                Double minValue = (Double) minimum;
                Double maxValue = (Double) maximum;
                if (minValue.isNaN() || maxValue.isNaN()) {
                    return Domain.create(ValueSet.all(type), hasNullValue);
                }
                return ofMinMax(type, minValue, maxValue, hasNullValue);
            }

            if (type.equals(VarcharType.VARCHAR)) {
                Slice min = Slices.utf8Slice((String) minimum);
                Slice max = Slices.utf8Slice((String) maximum);
                return ofMinMax(type, min, max, hasNullValue);
            }
            return Domain.create(ValueSet.all(type), hasNullValue);
        }
        catch (Exception e) {
            log.warn("failed to create Domain for column: %s which type is: %s", colName, type.toString());
            return Domain.create(ValueSet.all(type), hasNullValue);
        }
    }

    private static Domain ofMinMax(Type type, Object min, Object max, boolean hasNullValue)
    {
        Range range = Range.range(type, min, true, max, true);
        ValueSet vs = ValueSet.ofRanges(ImmutableList.of(range));
        return Domain.create(vs, hasNullValue);
    }
}<|MERGE_RESOLUTION|>--- conflicted
+++ resolved
@@ -71,15 +71,14 @@
     private final List<String> regularColumns;
     private final Duration columnStatsWaitTimeout;
 
-<<<<<<< HEAD
-    public HudiColumnStatsIndexSupport(ConnectorSession session, HoodieTableMetaClient metaClient, HoodieTableMetadata metadataTable, TupleDomain<HiveColumnHandle> regularColumnPredicates)
-    {
-        this(log, session, metaClient, metadataTable, regularColumnPredicates);
-    }
-
-    public HudiColumnStatsIndexSupport(Logger log, ConnectorSession session, HoodieTableMetaClient metaClient, HoodieTableMetadata metadataTable, TupleDomain<HiveColumnHandle> regularColumnPredicates)
-    {
-        super(log, metaClient);
+    public HudiColumnStatsIndexSupport(ConnectorSession session, Lazy<HoodieTableMetaClient> lazyMetaClient, Lazy<HoodieTableMetadata> lazyTableMetadata, TupleDomain<HiveColumnHandle> regularColumnPredicates)
+    {
+        this(log, session, lazyMetaClient, lazyTableMetadata, regularColumnPredicates);
+    }
+
+    public HudiColumnStatsIndexSupport(Logger log, ConnectorSession session, Lazy<HoodieTableMetaClient> lazyMetaClient, Lazy<HoodieTableMetadata> lazyTableMetadata, TupleDomain<HiveColumnHandle> regularColumnPredicates)
+    {
+        super(log, lazyMetaClient);
         this.columnStatsWaitTimeout = getColumnStatsWaitTimeout(session);
         this.regularColumnPredicates = regularColumnPredicates.transformKeys(HiveColumnHandle::getName);
         this.regularColumns = this.regularColumnPredicates
@@ -93,7 +92,7 @@
                     .stream()
                     .map(col -> new ColumnIndexID(col).asBase64EncodedString()).collect(Collectors.toList());
             statsByFileNameFuture = CompletableFuture.supplyAsync(() ->
-                    Optional.of(metadataTable.getRecordsByKeyPrefixes(encodedTargetColumnNames,
+                    Optional.of(lazyTableMetadata.get().getRecordsByKeyPrefixes(encodedTargetColumnNames,
                                     HoodieTableMetadataUtil.PARTITION_NAME_COLUMN_STATS, true)
                             .collectAsList()
                             .stream()
@@ -105,16 +104,6 @@
                                             HoodieMetadataColumnStats::getColumnName,
                                             Function.identity())))));
         }
-=======
-    public HudiColumnStatsIndexSupport(Lazy<HoodieTableMetaClient> lazyMetaClient)
-    {
-        super(log, lazyMetaClient);
-    }
-
-    public HudiColumnStatsIndexSupport(Logger log, Lazy<HoodieTableMetaClient> lazyMetaClient)
-    {
-        super(log, lazyMetaClient);
->>>>>>> 6f2de4ac
     }
 
     @Override
