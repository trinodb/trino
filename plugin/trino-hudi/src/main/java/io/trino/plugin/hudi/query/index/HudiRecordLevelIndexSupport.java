--- conflicted
+++ resolved
@@ -50,47 +50,23 @@
     public static final String DEFAULT_RECORD_KEY_PARTS_SEPARATOR = ",";
     private final Optional<Set<String>> relevantFileIdsOption;
 
-<<<<<<< HEAD
-    public HudiRecordLevelIndexSupport(HoodieTableMetaClient metaClient, HoodieTableMetadata metadataTable, TupleDomain<HiveColumnHandle> regularColumnPredicates)
-    {
-        super(log, metaClient);
-=======
-    public HudiRecordLevelIndexSupport(Lazy<HoodieTableMetaClient> lazyMetaClient)
+    public HudiRecordLevelIndexSupport(Lazy<HoodieTableMetaClient> lazyMetaClient, HoodieTableMetadata metadataTable, TupleDomain<HiveColumnHandle> regularColumnPredicates)
     {
         super(log, lazyMetaClient);
-    }
-
-    @Override
-    public Map<String, List<FileSlice>> lookupCandidateFilesInMetadataTable(
-            HoodieTableMetadata metadataTable,
-            Map<String, List<FileSlice>> inputFileSlices,
-            TupleDomain<String> regularColumnPredicates)
-    {
-        // Should not happen since canApply checks for this, include for safety
->>>>>>> 6f2de4ac
         if (regularColumnPredicates.isAll()) {
             this.relevantFileIdsOption = Optional.empty();
         }
         else {
-            Option<String[]> recordKeyFieldsOpt = metaClient.getTableConfig().getRecordKeyFields();
+            Option<String[]> recordKeyFieldsOpt = lazyMetaClient.get().getTableConfig().getRecordKeyFields();
             if (recordKeyFieldsOpt.isEmpty() || recordKeyFieldsOpt.get().length == 0) {
                 // Should not happen since canApply checks for this, include for safety
                 throw new TrinoException(HUDI_BAD_DATA, "Record key fields must be defined to use Record Level Index.");
             }
             List<String> recordKeyFields = Arrays.asList(recordKeyFieldsOpt.get());
 
-<<<<<<< HEAD
             TupleDomain<String> regularPredicatesTransformed = regularColumnPredicates.transformKeys(HiveColumnHandle::getName);
             // Only extract the predicates relevant to the record key fields
             TupleDomain<String> filteredDomains = extractPredicatesForColumns(regularPredicatesTransformed, recordKeyFields);
-=======
-        Option<String[]> recordKeyFieldsOpt = lazyMetaClient.get().getTableConfig().getRecordKeyFields();
-        if (recordKeyFieldsOpt.isEmpty() || recordKeyFieldsOpt.get().length == 0) {
-            // Should not happen since canApply checks for this, include for safety
-            throw new TrinoException(HUDI_BAD_DATA, "Record key fields must be defined to use Record Level Index.");
-        }
-        List<String> recordKeyFields = Arrays.asList(recordKeyFieldsOpt.get());
->>>>>>> 6f2de4ac
 
             // Construct the actual record keys based on the filtered predicates using Hudi's encoding scheme
             List<String> recordKeys = constructRecordKeys(filteredDomains, recordKeyFields);
