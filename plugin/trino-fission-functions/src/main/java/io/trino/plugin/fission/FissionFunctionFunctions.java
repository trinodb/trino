/*
 * Licensed under the Apache License, Version 2.0 (the "License");
 * you may not use this file except in compliance with the License.
 * You may obtain a copy of the License at
 *
 *     http://www.apache.org/licenses/LICENSE-2.0
 *
 * Unless required by applicable law or agreed to in writing, software
 * distributed under the License is distributed on an "AS IS" BASIS,
 * WITHOUT WARRANTIES OR CONDITIONS OF ANY KIND, either express or implied.
 * See the License for the specific language governing permissions and
 * limitations under the License.
 */
package io.trino.plugin.fission;

import io.airlift.slice.Slice;
import io.trino.spi.connector.ConnectorSession;
import io.trino.spi.function.Description;
import io.trino.spi.function.ScalarFunction;
import io.trino.spi.function.SqlType;
import io.trino.spi.type.StandardTypes;
import org.apache.http.HttpResponse;
import org.apache.http.client.methods.HttpGet;
import org.apache.http.impl.client.BasicCookieStore;
import org.apache.http.impl.client.CloseableHttpClient;
import org.apache.http.impl.client.HttpClientBuilder;
import org.apache.http.util.EntityUtils;
import org.json.JSONException;
import org.json.JSONObject;

import java.io.IOException;

import static io.airlift.slice.Slices.utf8Slice;

public class FissionFunctionFunctions
{
    private static final BasicCookieStore cookieStore = new BasicCookieStore();

    private static String baseUrl = "";

    private FissionFunctionFunctions()
    {
    }

    @ScalarFunction("fission_dnsdb")
    @Description("Send get request to fission dnsdb endpoint")
    @SqlType(StandardTypes.BIGINT)
    public static long fetchDnsDb(@SqlType(StandardTypes.VARCHAR) Slice slice) throws JSONException, IOException
    {
        int count = 0;
        JSONObject jsonObject = executeFissionFunctionGet(String.format("%s/dnsdb?lookup=%s", FissionFunctionConfigProvider.getFissionFunctionBaseURL(), slice.toStringUtf8()));

        if (jsonObject.has("total_count")) {
            count = Integer.parseInt(jsonObject.getString("total_count"));
        }

        return count;
    }

    @ScalarFunction("fission_despicablename")
    @Description("Send get request to fission dnsdb endpoint")
    @SqlType(StandardTypes.BIGINT)
    public static long fetchDespicableName(@SqlType(StandardTypes.VARCHAR) Slice slice) throws JSONException, IOException
    {
        int count = 0;
        JSONObject jsonObject = executeFissionFunctionGet(String.format("%s/despicablename?domain=%s", FissionFunctionConfigProvider.getFissionFunctionBaseURL(), slice.toStringUtf8()));

        if (jsonObject.has("probs")) {
            count = Integer.parseInt(jsonObject.getJSONArray("probs").getJSONArray(0).getString(0));
        }

        return count;
    }

    @ScalarFunction("fission_listdatalake")
    @Description("Explore datalake, Requires AzureToken")
    @SqlType(StandardTypes.VARCHAR)
    public static Slice FetchListDataLake(ConnectorSession session, @SqlType(StandardTypes.VARCHAR) Slice filesystem, @SqlType(StandardTypes.VARCHAR) Slice filepath) throws JSONException, IOException
    {
<<<<<<< HEAD
        JSONObject jsonObject = executeFissionFunctionGET(String.format("%s/listdatalake?filesystem=%s&filepath=%s", FissionFunctionConfigProvider.getFissionFunctionBaseURL(), filesystem.toStringUtf8(), filepath.toStringUtf8()), session.getIdentity().getExtraCredentials().get("access-token"));
=======
        JSONObject jsonObject = executeFissionFunctionget(String.format("%s/listdatalake?filesystem=%s&filepath=%s", FissionFunctionConfigProvider.getFissionFunctionBaseURL(), filesystem.toStringUtf8(), filepath.toStringUtf8()), session.getIdentity().getExtraCredentials().get("access-token"));
        
>>>>>>> f7634278
        return utf8Slice(jsonObject.getJSONArray("result").toString());
    }

    private static JSONObject executeFissionFunctionGet(String endPoint) throws JSONException, IOException
    {
        return executeFissionFunctionGET(endPoint, "");
    }

    private static JSONObject executeFissionFunctionGET(String endPoint, String azureToken) throws JSONException, IOException
    {
        try (CloseableHttpClient httpClient = HttpClientBuilder.create().setDefaultCookieStore(cookieStore).build()) {
            HttpGet getRequest = new HttpGet(endPoint);
            if (azureToken != null || !azureToken.isEmpty()) {
                getRequest.setHeader("Authorization", "Bearer " + azureToken);
            }
            HttpResponse response = httpClient.execute(getRequest);
            String result = EntityUtils.toString(response.getEntity());
            return new JSONObject(result);
        }
    }
}<|MERGE_RESOLUTION|>--- conflicted
+++ resolved
@@ -77,21 +77,16 @@
     @SqlType(StandardTypes.VARCHAR)
     public static Slice FetchListDataLake(ConnectorSession session, @SqlType(StandardTypes.VARCHAR) Slice filesystem, @SqlType(StandardTypes.VARCHAR) Slice filepath) throws JSONException, IOException
     {
-<<<<<<< HEAD
-        JSONObject jsonObject = executeFissionFunctionGET(String.format("%s/listdatalake?filesystem=%s&filepath=%s", FissionFunctionConfigProvider.getFissionFunctionBaseURL(), filesystem.toStringUtf8(), filepath.toStringUtf8()), session.getIdentity().getExtraCredentials().get("access-token"));
-=======
-        JSONObject jsonObject = executeFissionFunctionget(String.format("%s/listdatalake?filesystem=%s&filepath=%s", FissionFunctionConfigProvider.getFissionFunctionBaseURL(), filesystem.toStringUtf8(), filepath.toStringUtf8()), session.getIdentity().getExtraCredentials().get("access-token"));
-        
->>>>>>> f7634278
+        JSONObject jsonObject = executeFissionFunctionGet(String.format("%s/listdatalake?filesystem=%s&filepath=%s", FissionFunctionConfigProvider.getFissionFunctionBaseURL(), filesystem.toStringUtf8(), filepath.toStringUtf8()), session.getIdentity().getExtraCredentials().get("access-token")); 
         return utf8Slice(jsonObject.getJSONArray("result").toString());
     }
 
     private static JSONObject executeFissionFunctionGet(String endPoint) throws JSONException, IOException
     {
-        return executeFissionFunctionGET(endPoint, "");
+        return executeFissionFunctionGet(endPoint, "");
     }
 
-    private static JSONObject executeFissionFunctionGET(String endPoint, String azureToken) throws JSONException, IOException
+    private static JSONObject executeFissionFunctionGet(String endPoint, String azureToken) throws JSONException, IOException
     {
         try (CloseableHttpClient httpClient = HttpClientBuilder.create().setDefaultCookieStore(cookieStore).build()) {
             HttpGet getRequest = new HttpGet(endPoint);
