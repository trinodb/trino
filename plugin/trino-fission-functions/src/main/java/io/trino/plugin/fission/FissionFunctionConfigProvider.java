/*
 * Licensed under the Apache License, Version 2.0 (the "License");
 * you may not use this file except in compliance with the License.
 * You may obtain a copy of the License at
 *
 *     http://www.apache.org/licenses/LICENSE-2.0
 *
 * Unless required by applicable law or agreed to in writing, software
 * distributed under the License is distributed on an "AS IS" BASIS,
 * WITHOUT WARRANTIES OR CONDITIONS OF ANY KIND, either express or implied.
 * See the License for the specific language governing permissions and
 * limitations under the License.
 */
package io.trino.plugin.fission;

import java.io.IOException;

public class FissionFunctionConfigProvider
{
    private static final String FISSION_FUNCTION_BASE_URL_ENV_VAR = "FISSION_FUNCTION_BASE_URL";

    private static String fissionFunctionbaseUrl;

    private FissionFunctionConfigProvider() {}

    /**
<<<<<<< HEAD
     * Fetetches env var 'FISSION_FUNCTION_BASE_URL' and returns it as a string, if it is not set will throw an error
     * @throws IOException if FISSION_FUNCTION_BASE_URL env var is not set
     * @return fissionFunctionbaseUrl, string prepresntation of the url url for fission endpoints
=======
     * Fetches env var 'FISSION_FUNCTION_BASE_URL' and returns it as a string, if it is not set will throw an error
     *
     * @return fissionFunctionbaseUrl - string representation of the url for fission endpoints
>>>>>>> 4bc206da
     */
    public static String getFissionFunctionBaseURL() throws IOException
    {
        if (this.fissionFunctionbaseUrl == null) {
            fissionFunctionbaseUrl = System.getenv(FISSION_FUNCTION_BASE_URL_ENV_VAR);
            if (fissionFunctionbaseUrl == null || fissionFunctionbaseUrl.isEmpty()) {
                String errorMesseage = String.format("%s is not set.", FISSION_FUNCTION_BASE_URL_ENV_VAR);
                throw new IOException(errorMesseage);
            }
        }
        return fissionFunctionbaseUrl;
    }
}<|MERGE_RESOLUTION|>--- conflicted
+++ resolved
@@ -24,19 +24,14 @@
     private FissionFunctionConfigProvider() {}
 
     /**
-<<<<<<< HEAD
-     * Fetetches env var 'FISSION_FUNCTION_BASE_URL' and returns it as a string, if it is not set will throw an error
-     * @throws IOException if FISSION_FUNCTION_BASE_URL env var is not set
-     * @return fissionFunctionbaseUrl, string prepresntation of the url url for fission endpoints
-=======
      * Fetches env var 'FISSION_FUNCTION_BASE_URL' and returns it as a string, if it is not set will throw an error
      *
+     * @throws IOException if FISSION_FUNCTION_BASE_URL env var is not set
      * @return fissionFunctionbaseUrl - string representation of the url for fission endpoints
->>>>>>> 4bc206da
      */
     public static String getFissionFunctionBaseURL() throws IOException
     {
-        if (this.fissionFunctionbaseUrl == null) {
+        if (fissionFunctionbaseUrl == null) {
             fissionFunctionbaseUrl = System.getenv(FISSION_FUNCTION_BASE_URL_ENV_VAR);
             if (fissionFunctionbaseUrl == null || fissionFunctionbaseUrl.isEmpty()) {
                 String errorMesseage = String.format("%s is not set.", FISSION_FUNCTION_BASE_URL_ENV_VAR);
