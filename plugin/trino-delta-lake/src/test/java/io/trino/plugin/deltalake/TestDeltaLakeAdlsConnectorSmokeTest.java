--- conflicted
+++ resolved
@@ -81,17 +81,11 @@
         String connectionString = format("DefaultEndpointsProtocol=https;AccountName=%s;AccountKey=%s;EndpointSuffix=core.windows.net", account, accessKey);
         ConnectionProvider provider = ConnectionProvider.create("TestDeltaLakeAdsl");
         closeAfterClass(provider::dispose);
-<<<<<<< HEAD
-
         EventLoopGroup eventLoopGroup = new NioEventLoopGroup();
         closeAfterClass(eventLoopGroup::shutdownGracefully);
 
         BlobServiceClient blobServiceClient = new BlobServiceClientBuilder().connectionString(connectionString)
                 .httpClient(createAzureHttpClient(provider, eventLoopGroup, new HttpClientOptions()))
-=======
-        BlobServiceClient blobServiceClient = new BlobServiceClientBuilder().connectionString(connectionString)
-                .httpClient(createAzureHttpClient(provider, new HttpClientOptions()))
->>>>>>> ea80ba33
                 .buildClient();
         this.azureContainerClient = blobServiceClient.getBlobContainerClient(container);
 
