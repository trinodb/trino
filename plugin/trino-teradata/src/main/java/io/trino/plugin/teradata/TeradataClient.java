/**
 * Unpublished work.
 * Copyright 2025 by Teradata Corporation. All rights reserved
 * TERADATA CORPORATION CONFIDENTIAL AND TRADE SECRET
 */

package io.trino.plugin.teradata;

import com.google.inject.Inject;
import io.trino.plugin.base.aggregation.AggregateFunctionRewriter;
import io.trino.plugin.base.aggregation.AggregateFunctionRule;
import io.trino.plugin.base.expression.ConnectorExpressionRewriter;
import io.trino.plugin.base.mapping.IdentifierMapping;
<<<<<<< HEAD
import io.trino.plugin.base.mapping.RemoteIdentifiers;
import io.trino.plugin.jdbc.BaseJdbcClient;
import io.trino.plugin.jdbc.BaseJdbcConfig;
import io.trino.plugin.jdbc.CaseSensitivity;
import io.trino.plugin.jdbc.ColumnMapping;
import io.trino.plugin.jdbc.ConnectionFactory;
import io.trino.plugin.jdbc.JdbcColumnHandle;
import io.trino.plugin.jdbc.JdbcOutputTableHandle;
import io.trino.plugin.jdbc.JdbcTableHandle;
import io.trino.plugin.jdbc.JdbcTypeHandle;
import io.trino.plugin.jdbc.LongReadFunction;
import io.trino.plugin.jdbc.LongWriteFunction;
import io.trino.plugin.jdbc.ObjectReadFunction;
import io.trino.plugin.jdbc.ObjectWriteFunction;
import io.trino.plugin.jdbc.QueryBuilder;
import io.trino.plugin.jdbc.RemoteTableName;
import io.trino.plugin.jdbc.WriteMapping;
=======
import io.trino.plugin.jdbc.*;
import io.trino.plugin.jdbc.aggregation.ImplementAvgDecimal;
import io.trino.plugin.jdbc.aggregation.ImplementAvgFloatingPoint;
import io.trino.plugin.jdbc.aggregation.ImplementCorr;
import io.trino.plugin.jdbc.aggregation.ImplementCount;
import io.trino.plugin.jdbc.aggregation.ImplementCountAll;
import io.trino.plugin.jdbc.aggregation.ImplementCountDistinct;
import io.trino.plugin.jdbc.aggregation.ImplementCovariancePop;
import io.trino.plugin.jdbc.aggregation.ImplementCovarianceSamp;
import io.trino.plugin.jdbc.aggregation.ImplementMinMax;
import io.trino.plugin.jdbc.aggregation.ImplementRegrIntercept;
import io.trino.plugin.jdbc.aggregation.ImplementRegrSlope;
import io.trino.plugin.jdbc.aggregation.ImplementStddevPop;
import io.trino.plugin.jdbc.aggregation.ImplementStddevSamp;
import io.trino.plugin.jdbc.aggregation.ImplementSum;
import io.trino.plugin.jdbc.aggregation.ImplementVariancePop;
import io.trino.plugin.jdbc.aggregation.ImplementVarianceSamp;
>>>>>>> db5d015d
import io.trino.plugin.jdbc.expression.ComparisonOperator;
import io.trino.plugin.jdbc.expression.JdbcConnectorExpressionRewriterBuilder;
import io.trino.plugin.jdbc.expression.ParameterizedExpression;
import io.trino.plugin.jdbc.expression.RewriteCaseSensitiveComparison;
import io.trino.plugin.jdbc.expression.RewriteIn;
import io.trino.plugin.jdbc.expression.RewriteLikeEscapeWithCaseSensitivity;
import io.trino.plugin.jdbc.expression.RewriteLikeWithCaseSensitivity;
import io.trino.plugin.jdbc.logging.RemoteQueryModifier;
import io.trino.spi.TrinoException;
import io.trino.spi.connector.AggregateFunction;
import io.trino.spi.connector.ColumnHandle;
import io.trino.spi.connector.ConnectorSession;
import io.trino.spi.connector.ConnectorTableMetadata;
import io.trino.spi.connector.SchemaTableName;
import io.trino.spi.expression.ConnectorExpression;
import io.trino.spi.security.ConnectorIdentity;
import io.trino.spi.type.CharType;
import io.trino.spi.type.DecimalType;
import io.trino.spi.type.Decimals;
import io.trino.spi.type.LongTimestampWithTimeZone;
import io.trino.spi.type.TimeType;
import io.trino.spi.type.TimeZoneKey;
import io.trino.spi.type.TimestampType;
import io.trino.spi.type.TimestampWithTimeZoneType;
import io.trino.spi.type.Type;
import io.trino.spi.type.VarcharType;
import org.weakref.jmx.$internal.guava.collect.ImmutableMap;
import org.weakref.jmx.$internal.guava.collect.ImmutableSet;

import java.sql.*;
import java.time.Instant;
import java.time.LocalDateTime;
import java.time.LocalTime;
import java.time.OffsetDateTime;
import java.time.OffsetTime;
import java.time.ZoneId;
import java.time.ZonedDateTime;
import java.time.temporal.ChronoField;
import java.util.Calendar;
import java.util.HashMap;
import java.util.List;
import java.util.Map;
import java.util.Optional;
import java.util.OptionalLong;
import java.util.function.BiFunction;
<<<<<<< HEAD
=======
import java.util.regex.Matcher;
import java.util.regex.Pattern;
import java.util.stream.Collectors;
import java.util.stream.Stream;
>>>>>>> db5d015d

import static io.trino.plugin.jdbc.CaseSensitivity.CASE_INSENSITIVE;
import static io.trino.plugin.jdbc.CaseSensitivity.CASE_SENSITIVE;
import static io.trino.plugin.jdbc.JdbcErrorCode.JDBC_ERROR;
import static io.trino.plugin.jdbc.PredicatePushdownController.DISABLE_PUSHDOWN;
import static io.trino.plugin.jdbc.StandardColumnMappings.bigintColumnMapping;
import static io.trino.plugin.jdbc.StandardColumnMappings.bigintWriteFunction;
import static io.trino.plugin.jdbc.StandardColumnMappings.booleanWriteFunction;
import static io.trino.plugin.jdbc.StandardColumnMappings.charColumnMapping;
import static io.trino.plugin.jdbc.StandardColumnMappings.charWriteFunction;
import static io.trino.plugin.jdbc.StandardColumnMappings.dateColumnMappingUsingLocalDate;
import static io.trino.plugin.jdbc.StandardColumnMappings.dateWriteFunctionUsingLocalDate;
import static io.trino.plugin.jdbc.StandardColumnMappings.decimalColumnMapping;
import static io.trino.plugin.jdbc.StandardColumnMappings.doubleColumnMapping;
import static io.trino.plugin.jdbc.StandardColumnMappings.doubleWriteFunction;
import static io.trino.plugin.jdbc.StandardColumnMappings.fromTrinoTime;
import static io.trino.plugin.jdbc.StandardColumnMappings.integerColumnMapping;
import static io.trino.plugin.jdbc.StandardColumnMappings.integerWriteFunction;
import static io.trino.plugin.jdbc.StandardColumnMappings.longDecimalWriteFunction;
import static io.trino.plugin.jdbc.StandardColumnMappings.shortDecimalWriteFunction;
import static io.trino.plugin.jdbc.StandardColumnMappings.smallintColumnMapping;
import static io.trino.plugin.jdbc.StandardColumnMappings.smallintWriteFunction;
import static io.trino.plugin.jdbc.StandardColumnMappings.timestampColumnMapping;
import static io.trino.plugin.jdbc.StandardColumnMappings.tinyintColumnMapping;
import static io.trino.plugin.jdbc.StandardColumnMappings.tinyintWriteFunction;
import static io.trino.plugin.jdbc.StandardColumnMappings.varbinaryColumnMapping;
import static io.trino.plugin.jdbc.StandardColumnMappings.varbinaryWriteFunction;
import static io.trino.plugin.jdbc.StandardColumnMappings.varcharColumnMapping;
import static io.trino.plugin.jdbc.StandardColumnMappings.varcharWriteFunction;
import static io.trino.plugin.jdbc.TypeHandlingJdbcSessionProperties.getUnsupportedTypeHandling;
import static io.trino.plugin.jdbc.UnsupportedTypeHandling.CONVERT_TO_VARCHAR;
import static io.trino.plugin.teradata.util.TeradataConstants.TERADATA_OBJECT_NAME_LIMIT;
import static io.trino.spi.StandardErrorCode.NOT_SUPPORTED;
import static io.trino.spi.type.BigintType.BIGINT;
import static io.trino.spi.type.BooleanType.BOOLEAN;
import static io.trino.spi.type.CharType.createCharType;
import static io.trino.spi.type.DateTimeEncoding.packDateTimeWithZone;
import static io.trino.spi.type.DateTimeEncoding.packTimeWithTimeZone;
import static io.trino.spi.type.DateTimeEncoding.unpackMillisUtc;
import static io.trino.spi.type.DateTimeEncoding.unpackZoneKey;
import static io.trino.spi.type.DateType.DATE;
import static io.trino.spi.type.DecimalType.createDecimalType;
import static io.trino.spi.type.DoubleType.DOUBLE;
import static io.trino.spi.type.IntegerType.INTEGER;
import static io.trino.spi.type.RealType.REAL;
import static io.trino.spi.type.SmallintType.SMALLINT;
import static io.trino.spi.type.TimeType.createTimeType;
import static io.trino.spi.type.TimeWithTimeZoneType.createTimeWithTimeZoneType;
import static io.trino.spi.type.TimeZoneKey.getTimeZoneKey;
import static io.trino.spi.type.TimestampWithTimeZoneType.createTimestampWithTimeZoneType;
import static io.trino.spi.type.Timestamps.MILLISECONDS_PER_SECOND;
import static io.trino.spi.type.Timestamps.PICOSECONDS_PER_DAY;
import static io.trino.spi.type.Timestamps.PICOSECONDS_PER_NANOSECOND;
import static io.trino.spi.type.Timestamps.round;
import static io.trino.spi.type.TinyintType.TINYINT;
import static io.trino.spi.type.VarbinaryType.VARBINARY;
import static io.trino.spi.type.VarcharType.createVarcharType;
import static java.lang.Math.floorDiv;
import static java.lang.String.format;
import static java.util.Objects.requireNonNull;
<<<<<<< HEAD
import static org.weakref.jmx.$internal.guava.base.Verify.verify;
=======
import static java.util.stream.Collectors.toMap;
>>>>>>> db5d015d

/**
 * TeradataClient is a JDBC client implementation for the Teradata database.
 * It extends BaseJdbcClient to provide Teradata-specific handling for
 * data types, case sensitivity, and SQL expression rewriting.
 * <p>
 * This client supports reading data from Teradata but does not support
 * schema creation or delete operations.
 * </p>
 * <p>
 * It includes custom mappings for Teradata-specific types such as
 * TIMESTAMP WITH TIME ZONE and TIME WITH TIME ZONE, as well as JSON.
 * </p>
 * <p>
 * The client also defines how case sensitivity is handled based on the Teradata
 * JDBC case sensitivity setting.
 * </p>
 *
 * <p>Unpublished work. Copyright 2025 by Teradata Corporation. All rights reserved.</p>
 */
public class TeradataClient
        extends BaseJdbcClient
{
<<<<<<< HEAD
=======
    private static final PredicatePushdownController TERADATA_STRING_PUSHDOWN = (session, domain) -> {
        // 1. NULL-only filters are always safe
        if (domain.isOnlyNull()) {
            return FULL_PUSHDOWN.apply(session, domain);
        }

        // 2. If pushdown is explicitly enabled via session
        if (isEnableTeradataStringPushdown(session)) {
            return FULL_PUSHDOWN.apply(session, domain);
        }

        // 3. Simplify complex domains (like IN(...), ranges)
        Domain simplified = domain.simplify(getDomainCompactionThreshold(session));

        // 4. If this is a clean range predicate (e.g., <, <=, BETWEEN), push down
        if (isRangePredicate(simplified)) {
            return FULL_PUSHDOWN.apply(session, simplified);
        }

        // 5. Handle NOT NULL (non-null allowed and domain not only NULL)
        if (!domain.isOnlyNull() && !domain.isNullAllowed() && simplified.getValues().isAll()) {
            return FULL_PUSHDOWN.apply(session, simplified);
        }

        // 6. Handle NOT EQUAL and similar ranges (if safe range is expressible)
        if (isMultiRangePredicate(simplified)) {
            return FULL_PUSHDOWN.apply(session, simplified);
        }

        // 7. Push down discrete sets like IN ('a', 'b', 'c')
        if (simplified.getValues().isDiscreteSet()) {
            return FULL_PUSHDOWN.apply(session, simplified);
        }

        // 8. If nothing matched, fallback to no pushdown
        return DISABLE_PUSHDOWN.apply(session, domain);
    };
    private static final long DEFAULT_FALLBACK_NDV = 100_000L;
    private static final long MAX_FALLBACK_NDV = 1_000_000L; // max fallback NDV cap
    private static final double DEFAULT_FALLBACK_FRACTION = 0.1; // fallback = 10% of row count
>>>>>>> db5d015d
    private final TeradataConfig.TeradataCaseSensitivity teradataJDBCCaseSensitivity;
    private ConnectorExpressionRewriter<ParameterizedExpression> connectorExpressionRewriter;
    private AggregateFunctionRewriter<JdbcExpression, ?> aggregateFunctionRewriter;
    /**
     * Constructs a new TeradataClient instance.
     *
     * @param config base JDBC configuration
     * @param teradataConfig Teradata-specific configuration
     * @param connectionFactory factory to create JDBC connections
     * @param queryBuilder query builder for SQL queries
     * @param identifierMapping mapping for identifiers such as column names
     * @param remoteQueryModifier optional modifier for remote queries
     */
    @Inject
    public TeradataClient(BaseJdbcConfig config, TeradataConfig teradataConfig, ConnectionFactory connectionFactory, QueryBuilder queryBuilder, IdentifierMapping identifierMapping, RemoteQueryModifier remoteQueryModifier)
    {
        super("\"", connectionFactory, queryBuilder, config.getJdbcTypesMappedToVarchar(), identifierMapping, remoteQueryModifier, true);
        this.teradataJDBCCaseSensitivity = teradataConfig.getTeradataCaseSensitivity();
        buildExpressionRewriter();
        buildAggregateRewriter();
    }

    private static boolean isRangePredicate(Domain domain)
    {
        return !domain.isSingleValue() &&
                !domain.isAll() &&
                !domain.getValues().isDiscreteSet() &&
                !domain.getValues().isNone() &&
                domain.getValues().getRanges().getOrderedRanges().size() == 1;
    }

    private static boolean isMultiRangePredicate(Domain domain)
    {
        return !domain.getValues().isDiscreteSet() &&
                domain.getValues().getRanges().getOrderedRanges().size() > 1 &&
                !domain.getValues().isAll() &&
                !domain.getValues().isNone();
    }

    /**
     * Creates a ColumnMapping for Teradata TIME type with specified precision.
     *
     * @param precision fractional seconds precision for the TIME column
     * @return ColumnMapping instance for TIME type
     */
    public static ColumnMapping timeColumnMapping(int precision)
    {
        TimeType timeType = createTimeType(precision);
        return ColumnMapping.longMapping(timeType, timeReadFunction(timeType), timeWriteFunction(precision), DISABLE_PUSHDOWN);
    }

    /**
     * Returns a function to read TIME values from JDBC result set,
     * converting SQL Timestamp to Trino's internal representation.
     *
     * @param timeType Trino TimeType
     * @return LongReadFunction for TIME values
     */
    public static LongReadFunction timeReadFunction(TimeType timeType)
    {
        requireNonNull(timeType, "timeType is null");
        return (resultSet, columnIndex) -> {
            Timestamp sqlTimestamp = resultSet.getTimestamp(columnIndex);
            LocalTime localTime = sqlTimestamp.toLocalDateTime().toLocalTime();
            long nsOfDay = localTime.toNanoOfDay();
            long picosOfDay = nsOfDay * PICOSECONDS_PER_NANOSECOND;
            long rounded = round(picosOfDay, 12 - timeType.getPrecision());
            if (rounded == PICOSECONDS_PER_DAY) {
                rounded = 0;
            }
            return rounded;
        };
    }

    /**
     * Returns a function to write TIME values to JDBC PreparedStatement,
     * converting Trino internal representation to JDBC object.
     *
     * @param precision fractional seconds precision
     * @return LongWriteFunction for TIME values
     */
    public static LongWriteFunction timeWriteFunction(int precision)
    {
        return LongWriteFunction.of(Types.TIME, (statement, index, picosOfDay) -> {
            picosOfDay = round(picosOfDay, 12 - precision);
            if (picosOfDay == PICOSECONDS_PER_DAY) {
                picosOfDay = 0;
            }
            statement.setObject(index, fromTrinoTime(picosOfDay));
        });
    }

    /**
     * Creates a ColumnMapping for Teradata TIME WITH TIME ZONE type with specified precision.
     *
     * @param precision fractional seconds precision
     * @return ColumnMapping instance for TIME WITH TIME ZONE type
     */
    public static ColumnMapping timeWithTimeZoneColumnMapping(int precision)
    {
        return ColumnMapping.longMapping(createTimeWithTimeZoneType(precision), shortTimeWithTimeZoneReadFunction(), shortTimeWithTimeZoneWriteFunction(), DISABLE_PUSHDOWN);
    }

    /**
     * Reads TIME WITH TIME ZONE values from JDBC ResultSet.
     *
     * @return LongReadFunction for TIME WITH TIME ZONE values
     */
    private static LongReadFunction shortTimeWithTimeZoneReadFunction()
    {
        return (resultSet, columnIndex) -> {
            Calendar calendar = Calendar.getInstance();
            Timestamp sqlTimestamp = resultSet.getTimestamp(columnIndex, calendar);
            LocalDateTime localDateTime = sqlTimestamp.toLocalDateTime();
            ZoneId zone = ZoneId.of(calendar.getTimeZone().getID());
            ZonedDateTime zdt = ZonedDateTime.of(localDateTime, zone);
            int offsetMinutes = zdt.getOffset().getTotalSeconds() / 60;
            long nanos = localDateTime.getLong(ChronoField.NANO_OF_DAY);
            return packTimeWithTimeZone(nanos, offsetMinutes);
        };
    }

    // TODO
    // public TableStatistics getTableStatistics(ConnectorSession session, JdbcTableHandle handle)
    // public Optional<PreparedQuery> implementJoin(
    // public Optional<PreparedQuery> legacyImplementJoin(
    // public Optional<JdbcExpression> implementAggregation(ConnectorSession session, AggregateFunction aggregate, Map<String, ColumnHandle> assignments)
    // public boolean supportsAggregationPushdown(ConnectorSession session, JdbcTableHandle table, List<AggregateFunction> aggregates, Map<String, ColumnHandle> assignments, List<List<ColumnHandle>> groupingSets)
    // public boolean isLimitGuaranteed(ConnectorSession session)
    // public boolean supportsTopN(ConnectorSession session, JdbcTableHandle handle, List<JdbcSortItem> sortOrder)
    // public boolean isTopNGuaranteed(ConnectorSession session)
    // public Optional<JdbcExpression> convertProjection(ConnectorSession session, JdbcTableHandle handle, ConnectorExpression expression, Map<String, ColumnHandle> assignments)

    /**
     * Writes TIME WITH TIME ZONE values to JDBC PreparedStatement.
     *
     * @return LongWriteFunction for TIME WITH TIME ZONE values
     */
    private static LongWriteFunction shortTimeWithTimeZoneWriteFunction()
    {
        return (statement, index, value) -> {
            long millisUtc = unpackMillisUtc(value);
            TimeZoneKey timeZoneKey = unpackZoneKey(value);
            statement.setObject(index, OffsetTime.ofInstant(Instant.ofEpochMilli(millisUtc), timeZoneKey.getZoneId()));
        };
    }

    /**
     * Creates a ColumnMapping for Teradata TIMESTAMP WITH TIME ZONE type with specified precision.
     *
     * @param precision fractional seconds precision
     * @return ColumnMapping instance for TIMESTAMP WITH TIME ZONE type
     */
    public static ColumnMapping timestampWithTimeZoneColumnMapping(int precision)
    {
        if (precision <= TimestampWithTimeZoneType.MAX_SHORT_PRECISION) {
            return ColumnMapping.longMapping(createTimestampWithTimeZoneType(precision), shortTimestampWithTimeZoneReadFunction(), shortTimestampWithTimeZoneWriteFunction(), DISABLE_PUSHDOWN);
        }
        return ColumnMapping.objectMapping(createTimestampWithTimeZoneType(precision), longTimestampWithTimeZoneReadFunction(), longTimestampWithTimeZoneWriteFunction(), DISABLE_PUSHDOWN);
    }

    /**
     * Reads TIMESTAMP WITH TIME ZONE values with short precision from JDBC ResultSet.
     *
     * @return LongReadFunction for short precision TIMESTAMP WITH TIME ZONE values
     */
    private static LongReadFunction shortTimestampWithTimeZoneReadFunction()
    {
        return (resultSet, columnIndex) -> {
            Calendar calendar = Calendar.getInstance();
            Timestamp sqlTimestamp = resultSet.getTimestamp(columnIndex, calendar);
            ZonedDateTime zonedDateTime = ZonedDateTime.of(sqlTimestamp.toLocalDateTime(), calendar.getTimeZone().toZoneId());
            return packDateTimeWithZone(zonedDateTime.toInstant().toEpochMilli(), zonedDateTime.getZone().getId());
        };
    }

    /**
     * Writes TIMESTAMP WITH TIME ZONE values with short precision to JDBC PreparedStatement.
     *
     * @return LongWriteFunction for short precision TIMESTAMP WITH TIME ZONE values
     */
    private static LongWriteFunction shortTimestampWithTimeZoneWriteFunction()
    {
        return (statement, index, value) -> {
            long millisUtc = unpackMillisUtc(value);
            TimeZoneKey timeZoneKey = unpackZoneKey(value);
            statement.setObject(index, OffsetDateTime.ofInstant(Instant.ofEpochMilli(millisUtc), timeZoneKey.getZoneId()));
        };
    }

    // --- Static utility methods for Teradata time and timestamp types ---

    /**
     * Reads TIMESTAMP WITH TIME ZONE values with long precision from JDBC ResultSet.
     *
     * @return ObjectReadFunction for long precision TIMESTAMP WITH TIME ZONE values
     */
    private static ObjectReadFunction longTimestampWithTimeZoneReadFunction()
    {
        return ObjectReadFunction.of(LongTimestampWithTimeZone.class, (resultSet, columnIndex) -> {
            Calendar calendar = Calendar.getInstance();
            Timestamp sqlTimestamp = resultSet.getTimestamp(columnIndex, calendar);
            ZonedDateTime dateTime = ZonedDateTime.of(sqlTimestamp.toLocalDateTime(), calendar.getTimeZone().toZoneId());
            OffsetDateTime offsetDateTime = dateTime.toOffsetDateTime();
            long picosOfSecond = offsetDateTime.getNano() * ((long) PICOSECONDS_PER_NANOSECOND);

            return LongTimestampWithTimeZone.fromEpochSecondsAndFraction(offsetDateTime.toEpochSecond(), picosOfSecond, getTimeZoneKey(offsetDateTime.toZonedDateTime().getZone().getId()));
        });
    }

    /**
     * Writes TIMESTAMP WITH TIME ZONE values with long precision to JDBC PreparedStatement.
     *
     * @return ObjectWriteFunction for long precision TIMESTAMP WITH TIME ZONE values
     */
    private static ObjectWriteFunction longTimestampWithTimeZoneWriteFunction()
    {
        return ObjectWriteFunction.of(LongTimestampWithTimeZone.class, (statement, index, value) -> {
            long epochMillis = value.getEpochMillis();
            long epochSeconds = floorDiv(epochMillis, MILLISECONDS_PER_SECOND);
            ZoneId zoneId = getTimeZoneKey(value.getTimeZoneKey()).getZoneId();
            Instant instant = Instant.ofEpochSecond(epochSeconds);
            statement.setObject(index, OffsetDateTime.ofInstant(instant, zoneId));
        });
    }

<<<<<<< HEAD
=======
    private static boolean isCharacterType(JdbcColumnHandle column)
    {
        Type columnType = column.getColumnType();
        return columnType instanceof CharType || columnType instanceof VarcharType;
    }

    private static ColumnMapping charColumnMapping(int charLength, boolean isCaseSensitive)
    {
        if (charLength > CharType.MAX_LENGTH) {
            return varcharColumnMapping(charLength, isCaseSensitive);
        }
        CharType charType = createCharType(charLength);
        return ColumnMapping.sliceMapping(
                charType,
                charReadFunction(charType),
                charWriteFunction(),
                isCaseSensitive ? TERADATA_STRING_PUSHDOWN : CASE_INSENSITIVE_CHARACTER_PUSHDOWN);
    }

    private static ColumnMapping varcharColumnMapping(int varcharLength, boolean isCaseSensitive)
    {
        VarcharType varcharType = varcharLength <= VarcharType.MAX_LENGTH
                ? createVarcharType(varcharLength)
                : createUnboundedVarcharType();
        return ColumnMapping.sliceMapping(
                varcharType,
                varcharReadFunction(varcharType),
                varcharWriteFunction(),
                isCaseSensitive ? TERADATA_STRING_PUSHDOWN : CASE_INSENSITIVE_CHARACTER_PUSHDOWN);
    }

    private static Optional<JdbcTypeHandle> toTypeHandle(DecimalType decimalType)
    {
        return Optional.of(new JdbcTypeHandle(Types.NUMERIC, Optional.of("decimal"), Optional.of(decimalType.getPrecision()), Optional.of(decimalType.getScale()), Optional.empty(), Optional.empty()));
    }

>>>>>>> db5d015d
    @Override
    protected Optional<BiFunction<String, Long, String>> limitFunction() {
        return Optional.of((sql, limit) -> format("SELECT TOP %s * FROM (%s) o", limit, sql));
    }

    @Override
    public boolean isLimitGuaranteed(ConnectorSession session)
    {
        return true;
    }

<<<<<<< HEAD
    protected void createSchema(ConnectorSession session, Connection connection, String remoteSchemaName) {

=======
    @Override
    public boolean isTopNGuaranteed(ConnectorSession session)
    {
        return true;
    }

    @Override
    public boolean supportsTopN(ConnectorSession session, JdbcTableHandle handle, List<JdbcSortItem> sortOrder)
    {
        // Teradata supports TOP N with ORDER BY for all data types
        return true;
    }

    @Override
    protected Optional<TopNFunction> topNFunction()
    {
        return Optional.of((query, sortItems, limit) -> {
            // Collect selected columns
            Set<String> selectColumns = new HashSet<>();
            Matcher matcher = Pattern.compile("(?i)SELECT\\s+(.*?)\\s+FROM").matcher(query);
            if (matcher.find()) {
                String[] cols = matcher.group(1).split(",");
                for (String col : cols) {
                    selectColumns.add(col.trim().replaceAll("\"", ""));
                }
            }

            // Add missing ORDER BY columns to SELECT
            List<String> extraColumns = new ArrayList<>();
            for (JdbcSortItem sortItem : sortItems) {
                String columnName = sortItem.column().getColumnName();
                if (!selectColumns.contains(columnName)) {
                    extraColumns.add("\"" + columnName + "\"");
                }
            }

            String modifiedQuery = query;
            if (!extraColumns.isEmpty()) {
                String allColumns = String.join(", ", selectColumns.stream().map(c -> "\"" + c + "\"").toList());
                allColumns += ", " + String.join(", ", extraColumns);
                modifiedQuery = query.replaceFirst("(?i)SELECT\\s+(.*?)\\s+FROM", "SELECT " + allColumns + " FROM");
            }

            String orderBy = sortItems.stream()
                    .map(sortItem -> {
                        String columnName = quoted(sortItem.column().getColumnName());
                        boolean asc = sortItem.sortOrder().isAscending();
                        String direction = asc ? "ASC" : "DESC";
                        String nullsHandling = sortItem.sortOrder().isNullsFirst() ? "NULLS FIRST" : "NULLS LAST";
                        return columnName + " " + direction + " " + nullsHandling;
                    })
                    .collect(Collectors.joining(", "));

            // Remove schema qualification (e.g. trino.nation → nation)
            String baseQuery = modifiedQuery.replaceAll("\\w+\\.\\w+\\.", "");

            return format("SELECT TOP %d * FROM (%s) AS t ORDER BY %s", limit, baseQuery, orderBy);
        });
    }

    @Override
    public TableStatistics getTableStatistics(ConnectorSession session, JdbcTableHandle handle)
    {
        if (!statisticsEnabled) {
            return TableStatistics.empty();
        }
        if (!handle.isNamedRelation()) {
            return TableStatistics.empty();
        }
        try {
            return readTableStatistics(session, handle);
        }
        catch (SQLException | RuntimeException e) {
            throwIfInstanceOf(e, TrinoException.class);
            throw new TrinoException(JDBC_ERROR, "Failed fetching statistics for table: " + handle, e);
        }
    }

    private TableStatistics readTableStatistics(ConnectorSession session, JdbcTableHandle table)
            throws SQLException
    {
        checkArgument(table.isNamedRelation(), "Relation is not a table: %s", table);

        try (Connection connection = connectionFactory.openConnection(session);
                Handle handle = Jdbi.open(connection)) {

            TeradataStatisticsDao dao = new TeradataStatisticsDao(handle);
            long rowCount = dao.estimateRowCount(table);

            // Fallback to SAMPLE
            if (rowCount <= 0) {
                OptionalLong fallbackCount = dao.sampleRowCountEstimate(table, connection);
                if (fallbackCount.isEmpty()) {
                    return TableStatistics.empty();
                }
                rowCount = fallbackCount.getAsLong();
            }

            Map<String, TeradataStatisticsDao.ColumnIndexStatistics> stats = dao.getColumnIndexStatistics(table);
            TableStatistics.Builder tableStats = TableStatistics.builder().setRowCount(Estimate.of(rowCount));

            for (JdbcColumnHandle column : JdbcMetadata.getColumns(session, this, table)) {
                String columnName = column.getColumnName().toLowerCase();
                TeradataStatisticsDao.ColumnIndexStatistics stat = stats.get(columnName);

                ColumnStatistics.Builder columnStats = ColumnStatistics.builder();

                if (stat != null) {
                    columnStats.setNullsFraction(Estimate.of((double) stat.nullCount() / rowCount));

                    long distinctValues = stat.distinctValues();
                    if (distinctValues <= 0) {
                        // No NDV info from Teradata, fallback
                        columnStats.setDistinctValuesCount(Estimate.of(computeFallbackNDV(rowCount)));
                    }
                    else {
                        columnStats.setDistinctValuesCount(Estimate.of(distinctValues));
                    }
                }
                else {
                    // No stats at all for this column, fallback both null fraction and NDV
                    columnStats.setNullsFraction(Estimate.of(0.0));
                    columnStats.setDistinctValuesCount(Estimate.of(computeFallbackNDV(rowCount)));
                }

                tableStats.setColumnStatistics(column, columnStats.build());
            }

            return tableStats.build();
        }
    }

    /**
     * Compute fallback NDV based on table row count.
     * - Uses a fraction (e.g., 10%) of rowCount as fallback NDV,
     * - capped at MAX_FALLBACK_NDV,
     * - minimum fallback of 1 to avoid zero distinct count.
     */
    private long computeFallbackNDV(long rowCount)
    {
        if (rowCount <= 0) {
            return 1; // minimal fallback for empty or invalid row count
        }

        long fallback = (long) (rowCount * DEFAULT_FALLBACK_FRACTION);
        fallback = Math.max(fallback, 1); // at least 1 distinct value
        fallback = Math.min(fallback, MAX_FALLBACK_NDV); // cap at max fallback

        return fallback;
    }

    @Override
    public Optional<PreparedQuery> implementJoin(
            ConnectorSession session,
            JoinType joinType,
            PreparedQuery leftSource,
            Map<JdbcColumnHandle, String> leftProjections,
            PreparedQuery rightSource,
            Map<JdbcColumnHandle, String> rightProjections,
            List<ParameterizedExpression> joinConditions,
            JoinStatistics statistics)
    {
        if (joinType == JoinType.FULL_OUTER) {
            // Teradata doesn't support FULL OUTER join pushdown well
            return Optional.empty();
        }

        return implementJoinCostAware(
                session,
                joinType,
                leftSource,
                rightSource,
                statistics,
                () -> super.implementJoin(session, joinType, leftSource, leftProjections, rightSource, rightProjections, joinConditions, statistics));
    }

    @Override
    public Optional<PreparedQuery> legacyImplementJoin(
            ConnectorSession session,
            JoinType joinType,
            PreparedQuery leftSource,
            PreparedQuery rightSource,
            List<JdbcJoinCondition> joinConditions,
            Map<JdbcColumnHandle, String> rightAssignments,
            Map<JdbcColumnHandle, String> leftAssignments,
            JoinStatistics statistics)
    {
        if (joinType == JoinType.FULL_OUTER) {
            return Optional.empty();
        }

        return implementJoinCostAware(
                session,
                joinType,
                leftSource,
                rightSource,
                statistics,
                () -> super.legacyImplementJoin(session, joinType, leftSource, rightSource, joinConditions, rightAssignments, leftAssignments, statistics));
    }

    @Override
    protected boolean isSupportedJoinCondition(ConnectorSession session, JdbcJoinCondition joinCondition)
    {
        JoinCondition.Operator operator = joinCondition.getOperator();

        if (operator == JoinCondition.Operator.IDENTICAL) {
            return false;
        }

        boolean isVarcharJoin = Stream.of(joinCondition.getLeftColumn(), joinCondition.getRightColumn())
                .map(JdbcColumnHandle::getColumnType)
                .allMatch(type -> type instanceof CharType || type instanceof VarcharType);

        if (!isVarcharJoin) {
            // Non-VARCHAR join: allow common operators
            return switch (operator) {
                case EQUAL, NOT_EQUAL, LESS_THAN, LESS_THAN_OR_EQUAL, GREATER_THAN, GREATER_THAN_OR_EQUAL -> true;
                default -> false;
            };
        }

        // For VARCHAR joins: allow only equality checks
        return switch (operator) {
            case EQUAL, NOT_EQUAL -> true;
            default -> false;
        };
    }

    @Override
    public Optional<JdbcExpression> implementAggregation(ConnectorSession session, AggregateFunction aggregate, Map<String, ColumnHandle> assignments)
    {
        return aggregateFunctionRewriter.rewrite(session, aggregate, assignments);
    }

    protected void createSchema(ConnectorSession session, Connection connection, String remoteSchemaName)
            throws SQLException
    {
>>>>>>> db5d015d
        execute(session, format(
                "CREATE DATABASE %s AS PERMANENT = 60000000, SPOOL = 120000000",
                quoted(remoteSchemaName)));
    }
    @Override
    protected void verifySchemaName(DatabaseMetaData databaseMetadata, String schemaName)
            throws SQLException
    {
        int schemaNameLimit = databaseMetadata.getMaxSchemaNameLength();
        if (schemaName.length() > schemaNameLimit) {
            throw new TrinoException(NOT_SUPPORTED, format("Schema name must be shorter than or equal to '%s' characters but got '%s'", schemaNameLimit, schemaName.length()));
        }
    }
    @Override
    protected void verifyTableName(DatabaseMetaData databaseMetadata, String tableName)
            throws SQLException
    {
        int tableNameLimit = databaseMetadata.getMaxTableNameLength();
        if (tableName.length() > tableNameLimit) {
            throw new TrinoException(NOT_SUPPORTED, format("Schema name must be shorter than or equal to '%s' characters but got '%s'", tableNameLimit, tableName.length()));
        }
    }

    protected void dropSchema(ConnectorSession session, Connection connection, String remoteSchemaName, boolean cascade)
            throws SQLException
    {
        if (cascade) {
            throw new TrinoException(NOT_SUPPORTED, "This connector does not support dropping schemas with CASCADE option");
        }
//        String deleteSchema = "DELETE DATABASE " + quoted(remoteSchemaName);
//        execute(session, connection, deleteSchema);
        String dropSchema = "DROP DATABASE " + quoted(remoteSchemaName);
        execute(session, connection, dropSchema);
    }

    /**
     * Delete operations are not supported by the Teradata connector.
     *
     * @param session connector session
     * @param handle table handle identifying the target table
     * @return empty optional indicating no deletion occurred
     * @throws TrinoException always thrown with NOT_SUPPORTED error code
     */
    @Override
    public OptionalLong delete(ConnectorSession session, JdbcTableHandle handle)
    {
        throw new TrinoException(NOT_SUPPORTED, "This connector does not support delete operations");
    }

    @Override
    public void dropTable(ConnectorSession session, JdbcTableHandle handle)
    {
        throw new TrinoException(NOT_SUPPORTED, "This connector does not support dropping tables");
    }
    @Override
    public void truncateTable(ConnectorSession session, JdbcTableHandle handle)
    {
        throw new TrinoException(NOT_SUPPORTED, "This connector does not support truncate operations");
    }
    @Override
    public void dropColumn(ConnectorSession session, JdbcTableHandle handle, JdbcColumnHandle column)
    {
        throw new TrinoException(NOT_SUPPORTED, "This connector does not support dropping columns");
    }

    @Override
    public void renameColumn(ConnectorSession session, JdbcTableHandle handle, JdbcColumnHandle jdbcColumn, String newColumnName)
    {
        throw new TrinoException(NOT_SUPPORTED, "This connector does not support renaming columns");
    }

    @Override
    public void renameTable(ConnectorSession session, JdbcTableHandle handle, SchemaTableName newTableName)
    {
        throw new TrinoException(NOT_SUPPORTED, "This connector does not support renaming tables");
    }

    @Override
    public JdbcOutputTableHandle beginInsertTable(ConnectorSession session, JdbcTableHandle tableHandle, List<JdbcColumnHandle> columns)
    {
        throw new TrinoException(NOT_SUPPORTED, "This connector does not support inserts");
    }

    @Override
    public void setColumnComment(ConnectorSession session, JdbcTableHandle handle, JdbcColumnHandle column, Optional<String> comment)
    {
        throw new TrinoException(NOT_SUPPORTED, "This connector does not support setting column comments");
    }

    /**
     * Builds the expression rewriter for translating connector expressions
     * into SQL fragments understood by Teradata.
     * Currently supports numeric equality expressions and quoted identifiers.
     */
    private void buildExpressionRewriter()
    {
        this.connectorExpressionRewriter = JdbcConnectorExpressionRewriterBuilder.newBuilder()
                .addStandardRules(this::quoted)
                .add(new RewriteIn())
                .add(new RewriteLikeWithCaseSensitivity())
                .add(new RewriteLikeEscapeWithCaseSensitivity())
                .withTypeClass("integer_type", ImmutableSet.of("tinyint", "smallint", "integer", "bigint"))
                .withTypeClass("numeric_type", ImmutableSet.of("tinyint", "smallint", "integer", "bigint", "decimal", "real", "double"))
                .map("$equal(left: numeric_type, right: numeric_type)").to("left = right")
                .map("$not_equal(left: numeric_type, right: numeric_type)").to("left <> right")
                .map("$less_than(left: numeric_type, right: numeric_type)").to("left < right")
                .map("$less_than_or_equal(left: numeric_type, right: numeric_type)").to("left <= right")
                .map("$greater_than(left: numeric_type, right: numeric_type)").to("left > right")
                .map("$greater_than_or_equal(left: numeric_type, right: numeric_type)").to("left >= right")
                .add(new RewriteCaseSensitiveComparison(ImmutableSet.of(ComparisonOperator.EQUAL, ComparisonOperator.NOT_EQUAL)))
                .map("$add(left: integer_type, right: integer_type)").to("left + right")
                .map("$subtract(left: integer_type, right: integer_type)").to("left - right")
                .map("$multiply(left: integer_type, right: integer_type)").to("left * right")
                .map("$divide(left: integer_type, right: integer_type)").to("left / right")
                .map("$modulus(left: integer_type, right: integer_type)").to("left % right")
                .map("$negate(value: integer_type)").to("-value")
                .map("$not($is_null(value))").to("value IS NOT NULL")
                .map("$not(value: boolean)").to("NOT value")
                .map("$is_null(value)").to("value IS NULL")
                .map("$nullif(first, second)").to("NULLIF(first, second)")
                .build();
    }

    private void buildAggregateRewriter()
    {
        JdbcTypeHandle bigintTypeHandle = new JdbcTypeHandle(Types.BIGINT, Optional.of("bigint"), Optional.empty(), Optional.empty(), Optional.empty(), Optional.empty());

        this.aggregateFunctionRewriter = new AggregateFunctionRewriter<>(
                this.connectorExpressionRewriter,
                ImmutableSet.<AggregateFunctionRule<JdbcExpression, ParameterizedExpression>>builder()
                        // Basic aggregates
                        .add(new ImplementCountAll(bigintTypeHandle))
                        .add(new ImplementCount(bigintTypeHandle))
                        .add(new ImplementCountDistinct(bigintTypeHandle, false))
                        .add(new ImplementMinMax(false))
                        .add(new ImplementSum(TeradataClient::toTypeHandle))

                        // AVG
                        .add(new ImplementAvgFloatingPoint())
                        .add(new ImplementAvgDecimal())

                        // Statistical aggregates (numeric types only)
                        .add(new ImplementStddevSamp())
                        .add(new ImplementStddevPop())
                        .add(new ImplementVarianceSamp())
                        .add(new ImplementVariancePop())

                        // Correlation and regression
                        .add(new ImplementCovarianceSamp())
                        .add(new ImplementCovariancePop())
                        .add(new ImplementCorr())
                        .add(new ImplementRegrIntercept())
                        .add(new ImplementRegrSlope())
                        .build()
        );
    }

    /**
     * Converts a predicate expression to a parameterized JDBC expression,
     * suitable for pushdown to the Teradata database.
     *
     * @param session connector session
     * @param expression connector expression representing the predicate
     * @param assignments mapping of column names to handles
     * @return optional parameterized expression if conversion is possible
     */
    @Override
    public Optional<ParameterizedExpression> convertPredicate(ConnectorSession session, ConnectorExpression expression, Map<String, ColumnHandle> assignments)
    {
        return this.connectorExpressionRewriter.rewrite(session, expression, assignments);
    }

    /**
     * Returns a mapping of column names to their case sensitivity,
     * derived from the metadata of a query "SELECT * FROM schema.table WHERE 0=1".
     *
     * @param session connector session
     * @param connection JDBC connection to the Teradata database
     * @param schemaTableName schema and table name within the connector
     * @param remoteTableName the fully qualified remote table name
     * @return map of column name to case sensitivity (case sensitive or insensitive)
     */
    @Override
    protected Map<String, CaseSensitivity> getCaseSensitivityForColumns(ConnectorSession session, Connection connection, SchemaTableName schemaTableName, RemoteTableName remoteTableName)
    {
        // try to use result set metadata from select * from table to populate the mapping
        try {
            HashMap<String, CaseSensitivity> caseMap = new HashMap<>();
            String sql = format("select * from %s.%s where 0=1", schemaTableName.getSchemaName(), schemaTableName.getTableName());
            PreparedStatement pstmt = connection.prepareStatement(sql);
            ResultSetMetaData rsmd = pstmt.getMetaData();
            int columnCount = rsmd.getColumnCount();
            for (int i = 1; i <= columnCount; i++) {
                caseMap.put(rsmd.getColumnName(i), rsmd.isCaseSensitive(i) ? CASE_SENSITIVE : CASE_INSENSITIVE);
            }
            pstmt.close();
            return caseMap;
        }
        catch (SQLException e) {
            // behavior of base jdbc
            return ImmutableMap.of();
        }
    }

    /**
     * Determines the case sensitivity for a type based on Teradata configuration.
     *
     * @param typeHandleCaseSensitivity optional case sensitivity from type metadata
     * @return true if case sensitive, false otherwise
     */
    private boolean deriveCaseSensitivity(Optional<CaseSensitivity> typeHandleCaseSensitivity)
    {
        switch (teradataJDBCCaseSensitivity) {
            case NOT_CASE_SPECIFIC:
                return false;
            case CASE_SPECIFIC:
                return true;
            case AS_DEFINED:
            default:
                return typeHandleCaseSensitivity.orElse(CASE_INSENSITIVE) == CASE_SENSITIVE;
        }
    }

    /**
     * Maps JDBC types and Teradata-specific types to Trino column mappings.
     * Handles standard types as well as Teradata-specific types like
     * TIMESTAMP WITH TIME ZONE and JSON.
     *
     * @param session connector session
     * @param connection JDBC connection
     * @param typeHandle JDBC type handle describing the column type
     * @return optional column mapping for the given type
     */
    @Override
    public Optional<ColumnMapping> toColumnMapping(ConnectorSession session, Connection connection, JdbcTypeHandle typeHandle)
    {
        // this method should ultimately encompass all the expected teradata data types

        Optional<ColumnMapping> mapping = getForcedMappingToVarchar(typeHandle);
        if (mapping.isPresent()) {
            return mapping;
        }

        // switch by names as some types overlap other types going by jdbc type alone
        String jdbcTypeName = typeHandle.jdbcTypeName().orElseThrow(() -> new TrinoException(JDBC_ERROR, "Type name is missing: " + typeHandle));
        switch (jdbcTypeName.toUpperCase()) {
            case "TIMESTAMP WITH TIME ZONE":
                // TODO review correctness
                return Optional.of(timestampWithTimeZoneColumnMapping(typeHandle.requiredDecimalDigits()));
            case "TIME WITH TIME ZONE":
                // TODO review correctness
                return Optional.of(timeWithTimeZoneColumnMapping(typeHandle.requiredDecimalDigits()));
            case "JSON":
                // TODO map to trino json value
                return mapToUnboundedVarchar(typeHandle);
        }

        // switch by jdbc type
        // TODO missing types interval, array, etc
        switch (typeHandle.jdbcType()) {
            case Types.TINYINT:
                return Optional.of(tinyintColumnMapping());
            case Types.SMALLINT:
                return Optional.of(smallintColumnMapping());
            case Types.INTEGER:
                return Optional.of(integerColumnMapping());
            case Types.BIGINT:
                return Optional.of(bigintColumnMapping());
            case Types.REAL:
            case Types.DOUBLE:
            case Types.FLOAT:
                // teradata float is 64 bit
                // trino double is 64 bit
                // teradata float / real / double precision all map to jdbc type float
                return Optional.of(doubleColumnMapping());
            case Types.NUMERIC:
            case Types.DECIMAL:
                // also applies to teradata number type
                // this is roughly logic see used by sql server
                int precision = typeHandle.requiredColumnSize();
                int scale = typeHandle.requiredDecimalDigits();
                if (precision > Decimals.MAX_PRECISION) {
                    // this will trigger for number(*) as precision is 40
                    break;
                }
                return Optional.of(decimalColumnMapping(createDecimalType(precision, scale)));
            case Types.CHAR:
                return Optional.of(charColumnMapping(createCharType(typeHandle.requiredColumnSize()), deriveCaseSensitivity(typeHandle.caseSensitivity())));
            case Types.VARCHAR:
                // see prior note on trino case sensitivity
                return Optional.of(varcharColumnMapping(createVarcharType(typeHandle.requiredColumnSize()), deriveCaseSensitivity(typeHandle.caseSensitivity())));
            case Types.BINARY:
            case Types.VARBINARY:
                // trino only has varbinary
                return Optional.of(varbinaryColumnMapping());
            case Types.DATE:
                return Optional.of(dateColumnMappingUsingLocalDate());
            case Types.TIME:
                return Optional.of(timeColumnMapping(typeHandle.requiredDecimalDigits()));
            case Types.TIMESTAMP:
                return Optional.of(timestampColumnMapping(TimestampType.createTimestampType(typeHandle.requiredDecimalDigits())));
        }

        if (getUnsupportedTypeHandling(session) == CONVERT_TO_VARCHAR) {
            return mapToUnboundedVarchar(typeHandle);
        }

        return Optional.empty();
    }

    /**
     * This connector is read-only and does not support writing to Teradata.
     * This method always throws a NOT_SUPPORTED exception.
     *
     * @param session connector session
     * @param type Trino type for the column
     * @return never returns normally
     * @throws TrinoException always thrown indicating unsupported operation
     */
    @Override
    public WriteMapping toWriteMapping(ConnectorSession session, Type type)
    {
        if (type == BOOLEAN) {
            return WriteMapping.booleanMapping("boolean", booleanWriteFunction());
        }

        if (type == TINYINT) {
            // PostgreSQL has no type corresponding to tinyint
            return WriteMapping.longMapping("tinyint", tinyintWriteFunction());
        }
        if (type == SMALLINT) {
            return WriteMapping.longMapping("smallint", smallintWriteFunction());
        }
        if (type == INTEGER) {
            return WriteMapping.longMapping("integer", integerWriteFunction());
        }
        if (type == BIGINT) {
            return WriteMapping.longMapping("bigint", bigintWriteFunction());
        }

        if (type == REAL) {
            return WriteMapping.doubleMapping("double precision", doubleWriteFunction());
        }
        if (type == DOUBLE) {
            return WriteMapping.doubleMapping("double precision", doubleWriteFunction());
        }

        if (type instanceof DecimalType decimalType) {
            String dataType = format("decimal(%s, %s)", decimalType.getPrecision(), decimalType.getScale());
            if (decimalType.isShort()) {
                return WriteMapping.longMapping(dataType, shortDecimalWriteFunction(decimalType));
            }
            return WriteMapping.objectMapping(dataType, longDecimalWriteFunction(decimalType));
        }

        if (type instanceof CharType charType) {
            return WriteMapping.sliceMapping("char(" + charType.getLength() + ")", charWriteFunction());
        }

        if (type instanceof VarcharType varcharType) {
            String dataType;
            if (varcharType.isUnbounded()) {
                dataType = "varchar";
            }
            else {
                dataType = "varchar(" + varcharType.getBoundedLength() + ")";
            }
            return WriteMapping.sliceMapping(dataType, varcharWriteFunction());
        }
        if (VARBINARY.equals(type)) {
            return WriteMapping.sliceMapping("bytea", varbinaryWriteFunction());
        }

        if (type == DATE) {
            return WriteMapping.longMapping("date", dateWriteFunctionUsingLocalDate());
        }

        throw new TrinoException(NOT_SUPPORTED, "Unsupported column type: " + type.getDisplayName());
    }
    @Override
    public void renameSchema(ConnectorSession session, String schemaName, String newSchemaName)
    {
        throw new TrinoException(NOT_SUPPORTED, "This connector does not support renaming schemas");
    }
}<|MERGE_RESOLUTION|>--- conflicted
+++ resolved
@@ -11,25 +11,6 @@
 import io.trino.plugin.base.aggregation.AggregateFunctionRule;
 import io.trino.plugin.base.expression.ConnectorExpressionRewriter;
 import io.trino.plugin.base.mapping.IdentifierMapping;
-<<<<<<< HEAD
-import io.trino.plugin.base.mapping.RemoteIdentifiers;
-import io.trino.plugin.jdbc.BaseJdbcClient;
-import io.trino.plugin.jdbc.BaseJdbcConfig;
-import io.trino.plugin.jdbc.CaseSensitivity;
-import io.trino.plugin.jdbc.ColumnMapping;
-import io.trino.plugin.jdbc.ConnectionFactory;
-import io.trino.plugin.jdbc.JdbcColumnHandle;
-import io.trino.plugin.jdbc.JdbcOutputTableHandle;
-import io.trino.plugin.jdbc.JdbcTableHandle;
-import io.trino.plugin.jdbc.JdbcTypeHandle;
-import io.trino.plugin.jdbc.LongReadFunction;
-import io.trino.plugin.jdbc.LongWriteFunction;
-import io.trino.plugin.jdbc.ObjectReadFunction;
-import io.trino.plugin.jdbc.ObjectWriteFunction;
-import io.trino.plugin.jdbc.QueryBuilder;
-import io.trino.plugin.jdbc.RemoteTableName;
-import io.trino.plugin.jdbc.WriteMapping;
-=======
 import io.trino.plugin.jdbc.*;
 import io.trino.plugin.jdbc.aggregation.ImplementAvgDecimal;
 import io.trino.plugin.jdbc.aggregation.ImplementAvgFloatingPoint;
@@ -47,7 +28,6 @@
 import io.trino.plugin.jdbc.aggregation.ImplementSum;
 import io.trino.plugin.jdbc.aggregation.ImplementVariancePop;
 import io.trino.plugin.jdbc.aggregation.ImplementVarianceSamp;
->>>>>>> db5d015d
 import io.trino.plugin.jdbc.expression.ComparisonOperator;
 import io.trino.plugin.jdbc.expression.JdbcConnectorExpressionRewriterBuilder;
 import io.trino.plugin.jdbc.expression.ParameterizedExpression;
@@ -59,11 +39,18 @@
 import io.trino.spi.TrinoException;
 import io.trino.spi.connector.AggregateFunction;
 import io.trino.spi.connector.ColumnHandle;
+import io.trino.spi.connector.ColumnMetadata;
+import io.trino.spi.connector.ColumnPosition;
 import io.trino.spi.connector.ConnectorSession;
-import io.trino.spi.connector.ConnectorTableMetadata;
+import io.trino.spi.connector.JoinCondition;
+import io.trino.spi.connector.JoinStatistics;
+import io.trino.spi.connector.JoinType;
 import io.trino.spi.connector.SchemaTableName;
 import io.trino.spi.expression.ConnectorExpression;
-import io.trino.spi.security.ConnectorIdentity;
+import io.trino.spi.predicate.Domain;
+import io.trino.spi.statistics.ColumnStatistics;
+import io.trino.spi.statistics.Estimate;
+import io.trino.spi.statistics.TableStatistics;
 import io.trino.spi.type.CharType;
 import io.trino.spi.type.DecimalType;
 import io.trino.spi.type.Decimals;
@@ -74,10 +61,20 @@
 import io.trino.spi.type.TimestampWithTimeZoneType;
 import io.trino.spi.type.Type;
 import io.trino.spi.type.VarcharType;
+import org.jdbi.v3.core.Handle;
+import org.jdbi.v3.core.Jdbi;
 import org.weakref.jmx.$internal.guava.collect.ImmutableMap;
 import org.weakref.jmx.$internal.guava.collect.ImmutableSet;
 
-import java.sql.*;
+import java.sql.Connection;
+import java.sql.DatabaseMetaData;
+import java.sql.PreparedStatement;
+import java.sql.ResultSet;
+import java.sql.ResultSetMetaData;
+import java.sql.SQLException;
+import java.sql.Statement;
+import java.sql.Timestamp;
+import java.sql.Types;
 import java.time.Instant;
 import java.time.LocalDateTime;
 import java.time.LocalTime;
@@ -86,29 +83,37 @@
 import java.time.ZoneId;
 import java.time.ZonedDateTime;
 import java.time.temporal.ChronoField;
+import java.util.AbstractMap.SimpleEntry;
+import java.util.ArrayList;
 import java.util.Calendar;
 import java.util.HashMap;
+import java.util.HashSet;
 import java.util.List;
 import java.util.Map;
+import java.util.Objects;
 import java.util.Optional;
 import java.util.OptionalLong;
+import java.util.Set;
 import java.util.function.BiFunction;
-<<<<<<< HEAD
-=======
 import java.util.regex.Matcher;
 import java.util.regex.Pattern;
 import java.util.stream.Collectors;
 import java.util.stream.Stream;
->>>>>>> db5d015d
-
+
+import static com.google.common.base.Preconditions.checkArgument;
+import static com.google.common.base.Throwables.throwIfInstanceOf;
 import static io.trino.plugin.jdbc.CaseSensitivity.CASE_INSENSITIVE;
 import static io.trino.plugin.jdbc.CaseSensitivity.CASE_SENSITIVE;
 import static io.trino.plugin.jdbc.JdbcErrorCode.JDBC_ERROR;
+import static io.trino.plugin.jdbc.JdbcJoinPushdownUtil.implementJoinCostAware;
+import static io.trino.plugin.jdbc.JdbcMetadataSessionProperties.getDomainCompactionThreshold;
+import static io.trino.plugin.jdbc.PredicatePushdownController.CASE_INSENSITIVE_CHARACTER_PUSHDOWN;
 import static io.trino.plugin.jdbc.PredicatePushdownController.DISABLE_PUSHDOWN;
+import static io.trino.plugin.jdbc.PredicatePushdownController.FULL_PUSHDOWN;
 import static io.trino.plugin.jdbc.StandardColumnMappings.bigintColumnMapping;
 import static io.trino.plugin.jdbc.StandardColumnMappings.bigintWriteFunction;
 import static io.trino.plugin.jdbc.StandardColumnMappings.booleanWriteFunction;
-import static io.trino.plugin.jdbc.StandardColumnMappings.charColumnMapping;
+import static io.trino.plugin.jdbc.StandardColumnMappings.charReadFunction;
 import static io.trino.plugin.jdbc.StandardColumnMappings.charWriteFunction;
 import static io.trino.plugin.jdbc.StandardColumnMappings.dateColumnMappingUsingLocalDate;
 import static io.trino.plugin.jdbc.StandardColumnMappings.dateWriteFunctionUsingLocalDate;
@@ -127,7 +132,7 @@
 import static io.trino.plugin.jdbc.StandardColumnMappings.tinyintWriteFunction;
 import static io.trino.plugin.jdbc.StandardColumnMappings.varbinaryColumnMapping;
 import static io.trino.plugin.jdbc.StandardColumnMappings.varbinaryWriteFunction;
-import static io.trino.plugin.jdbc.StandardColumnMappings.varcharColumnMapping;
+import static io.trino.plugin.jdbc.StandardColumnMappings.varcharReadFunction;
 import static io.trino.plugin.jdbc.StandardColumnMappings.varcharWriteFunction;
 import static io.trino.plugin.jdbc.TypeHandlingJdbcSessionProperties.getUnsupportedTypeHandling;
 import static io.trino.plugin.jdbc.UnsupportedTypeHandling.CONVERT_TO_VARCHAR;
@@ -156,15 +161,12 @@
 import static io.trino.spi.type.Timestamps.round;
 import static io.trino.spi.type.TinyintType.TINYINT;
 import static io.trino.spi.type.VarbinaryType.VARBINARY;
+import static io.trino.spi.type.VarcharType.createUnboundedVarcharType;
 import static io.trino.spi.type.VarcharType.createVarcharType;
 import static java.lang.Math.floorDiv;
 import static java.lang.String.format;
 import static java.util.Objects.requireNonNull;
-<<<<<<< HEAD
-import static org.weakref.jmx.$internal.guava.base.Verify.verify;
-=======
 import static java.util.stream.Collectors.toMap;
->>>>>>> db5d015d
 
 /**
  * TeradataClient is a JDBC client implementation for the Teradata database.
@@ -188,8 +190,6 @@
 public class TeradataClient
         extends BaseJdbcClient
 {
-<<<<<<< HEAD
-=======
     private static final PredicatePushdownController TERADATA_STRING_PUSHDOWN = (session, domain) -> {
         // 1. NULL-only filters are always safe
         if (domain.isOnlyNull()) {
@@ -230,8 +230,8 @@
     private static final long DEFAULT_FALLBACK_NDV = 100_000L;
     private static final long MAX_FALLBACK_NDV = 1_000_000L; // max fallback NDV cap
     private static final double DEFAULT_FALLBACK_FRACTION = 0.1; // fallback = 10% of row count
->>>>>>> db5d015d
     private final TeradataConfig.TeradataCaseSensitivity teradataJDBCCaseSensitivity;
+    private final boolean statisticsEnabled;
     private ConnectorExpressionRewriter<ParameterizedExpression> connectorExpressionRewriter;
     private AggregateFunctionRewriter<JdbcExpression, ?> aggregateFunctionRewriter;
     /**
@@ -245,10 +245,11 @@
      * @param remoteQueryModifier optional modifier for remote queries
      */
     @Inject
-    public TeradataClient(BaseJdbcConfig config, TeradataConfig teradataConfig, ConnectionFactory connectionFactory, QueryBuilder queryBuilder, IdentifierMapping identifierMapping, RemoteQueryModifier remoteQueryModifier)
+    public TeradataClient(BaseJdbcConfig config, TeradataConfig teradataConfig, JdbcStatisticsConfig statisticsConfig, ConnectionFactory connectionFactory, QueryBuilder queryBuilder, IdentifierMapping identifierMapping, RemoteQueryModifier remoteQueryModifier)
     {
         super("\"", connectionFactory, queryBuilder, config.getJdbcTypesMappedToVarchar(), identifierMapping, remoteQueryModifier, true);
         this.teradataJDBCCaseSensitivity = teradataConfig.getTeradataCaseSensitivity();
+        this.statisticsEnabled = statisticsConfig.isEnabled();
         buildExpressionRewriter();
         buildAggregateRewriter();
     }
@@ -268,6 +269,11 @@
                 domain.getValues().getRanges().getOrderedRanges().size() > 1 &&
                 !domain.getValues().isAll() &&
                 !domain.getValues().isNone();
+    }
+
+    private static boolean isEnableTeradataStringPushdown(ConnectorSession session)
+    {
+        return session.getProperty("string_pushdown_enabled", Boolean.class);
     }
 
     /**
@@ -353,17 +359,6 @@
         };
     }
 
-    // TODO
-    // public TableStatistics getTableStatistics(ConnectorSession session, JdbcTableHandle handle)
-    // public Optional<PreparedQuery> implementJoin(
-    // public Optional<PreparedQuery> legacyImplementJoin(
-    // public Optional<JdbcExpression> implementAggregation(ConnectorSession session, AggregateFunction aggregate, Map<String, ColumnHandle> assignments)
-    // public boolean supportsAggregationPushdown(ConnectorSession session, JdbcTableHandle table, List<AggregateFunction> aggregates, Map<String, ColumnHandle> assignments, List<List<ColumnHandle>> groupingSets)
-    // public boolean isLimitGuaranteed(ConnectorSession session)
-    // public boolean supportsTopN(ConnectorSession session, JdbcTableHandle handle, List<JdbcSortItem> sortOrder)
-    // public boolean isTopNGuaranteed(ConnectorSession session)
-    // public Optional<JdbcExpression> convertProjection(ConnectorSession session, JdbcTableHandle handle, ConnectorExpression expression, Map<String, ColumnHandle> assignments)
-
     /**
      * Writes TIME WITH TIME ZONE values to JDBC PreparedStatement.
      *
@@ -457,8 +452,6 @@
         });
     }
 
-<<<<<<< HEAD
-=======
     private static boolean isCharacterType(JdbcColumnHandle column)
     {
         Type columnType = column.getColumnType();
@@ -495,10 +488,14 @@
         return Optional.of(new JdbcTypeHandle(Types.NUMERIC, Optional.of("decimal"), Optional.of(decimalType.getPrecision()), Optional.of(decimalType.getScale()), Optional.empty(), Optional.empty()));
     }
 
->>>>>>> db5d015d
-    @Override
-    protected Optional<BiFunction<String, Long, String>> limitFunction() {
-        return Optional.of((sql, limit) -> format("SELECT TOP %s * FROM (%s) o", limit, sql));
+    @Override
+    protected Optional<BiFunction<String, Long, String>> limitFunction()
+    {
+        return Optional.of((sql, limit) -> {
+            // Apply TOP N directly to SELECT ... FROM ...
+            System.out.println(sql.replaceFirst("(?i)^SELECT", "SELECT TOP " + limit));
+            return sql.replaceFirst("(?i)^SELECT", "SELECT TOP " + limit);
+        });
     }
 
     @Override
@@ -507,10 +504,6 @@
         return true;
     }
 
-<<<<<<< HEAD
-    protected void createSchema(ConnectorSession session, Connection connection, String remoteSchemaName) {
-
-=======
     @Override
     public boolean isTopNGuaranteed(ConnectorSession session)
     {
@@ -748,11 +741,11 @@
     protected void createSchema(ConnectorSession session, Connection connection, String remoteSchemaName)
             throws SQLException
     {
->>>>>>> db5d015d
         execute(session, format(
                 "CREATE DATABASE %s AS PERMANENT = 60000000, SPOOL = 120000000",
                 quoted(remoteSchemaName)));
     }
+
     @Override
     protected void verifySchemaName(DatabaseMetaData databaseMetadata, String schemaName)
             throws SQLException
@@ -762,26 +755,44 @@
             throw new TrinoException(NOT_SUPPORTED, format("Schema name must be shorter than or equal to '%s' characters but got '%s'", schemaNameLimit, schemaName.length()));
         }
     }
+
     @Override
     protected void verifyTableName(DatabaseMetaData databaseMetadata, String tableName)
             throws SQLException
     {
-        int tableNameLimit = databaseMetadata.getMaxTableNameLength();
-        if (tableName.length() > tableNameLimit) {
-            throw new TrinoException(NOT_SUPPORTED, format("Schema name must be shorter than or equal to '%s' characters but got '%s'", tableNameLimit, tableName.length()));
+        // PostgreSQL truncates table name to 63 chars silently
+        if (tableName.length() > databaseMetadata.getMaxTableNameLength()) {
+            throw new TrinoException(NOT_SUPPORTED, format("Table name must be shorter than or equal to '%s' characters but got '%s'", databaseMetadata.getMaxTableNameLength(), tableName.length()));
+        }
+    }
+
+    @Override
+    protected void verifyColumnName(DatabaseMetaData databaseMetadata, String columnName)
+            throws SQLException
+    {
+        // PostgreSQL truncates table name to 63 chars silently
+        // PostgreSQL driver caches the max column name length in a DatabaseMetaData object. The cost to call this method per column is low.
+        if (columnName.length() > databaseMetadata.getMaxColumnNameLength()) {
+            throw new TrinoException(NOT_SUPPORTED, format("Column name must be shorter than or equal to '%s' characters but got '%s': '%s'", databaseMetadata.getMaxColumnNameLength(), columnName.length(), columnName));
         }
     }
 
     protected void dropSchema(ConnectorSession session, Connection connection, String remoteSchemaName, boolean cascade)
             throws SQLException
     {
+//        String deleteSchema = "DELETE DATABASE " + quoted(remoteSchemaName);
+//        execute(session, connection, deleteSchema);
         if (cascade) {
             throw new TrinoException(NOT_SUPPORTED, "This connector does not support dropping schemas with CASCADE option");
         }
-//        String deleteSchema = "DELETE DATABASE " + quoted(remoteSchemaName);
-//        execute(session, connection, deleteSchema);
         String dropSchema = "DROP DATABASE " + quoted(remoteSchemaName);
         execute(session, connection, dropSchema);
+    }
+
+    @Override
+    public void renameSchema(ConnectorSession session, String schemaName, String newSchemaName)
+    {
+        throw new TrinoException(NOT_SUPPORTED, "This connector does not support renaming schema");
     }
 
     /**
@@ -795,19 +806,15 @@
     @Override
     public OptionalLong delete(ConnectorSession session, JdbcTableHandle handle)
     {
-        throw new TrinoException(NOT_SUPPORTED, "This connector does not support delete operations");
-    }
-
-    @Override
-    public void dropTable(ConnectorSession session, JdbcTableHandle handle)
-    {
-        throw new TrinoException(NOT_SUPPORTED, "This connector does not support dropping tables");
-    }
+        throw new TrinoException(NOT_SUPPORTED, "This connector does not support modifying table rows");
+    }
+
     @Override
     public void truncateTable(ConnectorSession session, JdbcTableHandle handle)
     {
-        throw new TrinoException(NOT_SUPPORTED, "This connector does not support truncate operations");
-    }
+        throw new TrinoException(NOT_SUPPORTED, "This connector does not support truncating tables");
+    }
+
     @Override
     public void dropColumn(ConnectorSession session, JdbcTableHandle handle, JdbcColumnHandle column)
     {
@@ -833,9 +840,21 @@
     }
 
     @Override
-    public void setColumnComment(ConnectorSession session, JdbcTableHandle handle, JdbcColumnHandle column, Optional<String> comment)
-    {
-        throw new TrinoException(NOT_SUPPORTED, "This connector does not support setting column comments");
+    public void setColumnType(ConnectorSession session, JdbcTableHandle handle, JdbcColumnHandle column, Type type)
+    {
+        throw new TrinoException(NOT_SUPPORTED, "This connector does not support setting column types");
+    }
+
+    @Override
+    public void addColumn(ConnectorSession session, JdbcTableHandle handle, ColumnMetadata column, ColumnPosition position)
+    {
+        throw new TrinoException(NOT_SUPPORTED, "This connector does not support add column operations");
+    }
+
+    @Override
+    public void dropNotNullConstraint(ConnectorSession session, JdbcTableHandle handle, JdbcColumnHandle column)
+    {
+        throw new TrinoException(NOT_SUPPORTED, "This connector does not support dropping a not null constraint");
     }
 
     /**
@@ -1003,7 +1022,14 @@
                 return Optional.of(timeWithTimeZoneColumnMapping(typeHandle.requiredDecimalDigits()));
             case "JSON":
                 // TODO map to trino json value
-                return mapToUnboundedVarchar(typeHandle);
+                Optional<ColumnMapping> cm = mapToUnboundedVarchar(typeHandle);
+                if (cm.isPresent()) {
+                    System.out.println(cm);
+                }
+                else {
+                    System.out.println(typeHandle.jdbcTypeName() + "deosnt no have correct mapping");
+                }
+                return cm;
         }
 
         // switch by jdbc type
@@ -1036,10 +1062,10 @@
                 }
                 return Optional.of(decimalColumnMapping(createDecimalType(precision, scale)));
             case Types.CHAR:
-                return Optional.of(charColumnMapping(createCharType(typeHandle.requiredColumnSize()), deriveCaseSensitivity(typeHandle.caseSensitivity())));
+                return Optional.of(charColumnMapping(typeHandle.requiredColumnSize(), deriveCaseSensitivity(typeHandle.caseSensitivity())));
             case Types.VARCHAR:
                 // see prior note on trino case sensitivity
-                return Optional.of(varcharColumnMapping(createVarcharType(typeHandle.requiredColumnSize()), deriveCaseSensitivity(typeHandle.caseSensitivity())));
+                return Optional.of(varcharColumnMapping(typeHandle.requiredColumnSize(), deriveCaseSensitivity(typeHandle.caseSensitivity())));
             case Types.BINARY:
             case Types.VARBINARY:
                 // trino only has varbinary
@@ -1128,9 +1154,93 @@
 
         throw new TrinoException(NOT_SUPPORTED, "Unsupported column type: " + type.getDisplayName());
     }
-    @Override
-    public void renameSchema(ConnectorSession session, String schemaName, String newSchemaName)
-    {
-        throw new TrinoException(NOT_SUPPORTED, "This connector does not support renaming schemas");
+
+    private static class TeradataStatisticsDao
+    {
+        private final Handle handle;
+
+        public TeradataStatisticsDao(Handle handle)
+        {
+            this.handle = requireNonNull(handle, "handle is null");
+        }
+
+        // 1. Estimate row count using max distinct values from DBC.StatsV
+        public long estimateRowCount(JdbcTableHandle table)
+        {
+            RemoteTableName remote = table.getRequiredNamedRelation().getRemoteTableName();
+            String schema = remote.getSchemaName().orElseThrow();
+            String tableName = remote.getTableName();
+
+            return handle.createQuery(
+                            "SELECT MAX(RowCount) AS est_row_count " +
+                                    "FROM DBC.StatsV " +
+                                    "WHERE DatabaseName = :schema AND TableName = :table")
+                    .bind("schema", schema)
+                    .bind("table", tableName)
+                    .mapTo(Long.class)
+                    .findOne()
+                    .orElse(0L);
+        }
+
+        // 2. Column-level stats from StatsV
+        public Map<String, ColumnIndexStatistics> getColumnIndexStatistics(JdbcTableHandle table)
+        {
+            RemoteTableName remote = table.getRequiredNamedRelation().getRemoteTableName();
+            String schema = remote.getSchemaName().orElseThrow();
+            String tableName = remote.getTableName();
+
+            return handle.createQuery(
+                            "SELECT ColumnName, NullCount, UniqueValueCount " +
+                                    "FROM DBC.StatsV " +
+                                    "WHERE DatabaseName = :schema AND TableName = :table")
+                    .bind("schema", schema)
+                    .bind("table", tableName)
+                    .map((rs, ctx) -> {
+                        String column = rs.getString("ColumnName");
+                        if (column == null) {
+                            // skip this row by returning null
+                            return null;
+                        }
+                        long nullCount = rs.getLong("NullCount");
+                        long distinct = rs.getLong("UniqueValueCount");
+
+                        return new SimpleEntry<>(
+                                column.trim().toLowerCase(),
+                                new ColumnIndexStatistics(nullCount > 0, distinct, nullCount));
+                    })
+                    // Filter out nulls before collecting to map
+                    .filter(Objects::nonNull)
+                    .collect(toMap(Map.Entry::getKey, Map.Entry::getValue));
+        }
+
+        // 3. Fallback using SAMPLE query
+        public OptionalLong sampleRowCountEstimate(JdbcTableHandle table, Connection connection)
+        {
+            RemoteTableName remote = table.getRequiredNamedRelation().getRemoteTableName();
+            String schema = remote.getSchemaName().orElseThrow();
+            String tableName = remote.getTableName();
+
+            String sql = String.format("""
+                    SELECT COUNT(*) * 100 AS estimated_count
+                    FROM %s.%s
+                    WHERE RANDOM(1, 10000) <= 100
+                    """, schema, tableName);
+
+            try (Statement stmt = connection.createStatement();
+                    ResultSet rs = stmt.executeQuery(sql)) {
+
+                if (rs.next()) {
+                    long estimated = rs.getLong("estimated_count");
+                    return OptionalLong.of(estimated);
+                }
+            }
+            catch (SQLException e) {
+                System.err.printf("Sampling fallback failed: %s%n", e.getMessage());
+            }
+
+            return OptionalLong.empty();
+        }
+
+        public record ColumnIndexStatistics(boolean nullable, long distinctValues, long nullCount) {}
     }
 }