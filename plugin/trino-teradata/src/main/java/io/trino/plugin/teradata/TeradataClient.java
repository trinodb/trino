--- conflicted
+++ resolved
@@ -89,10 +89,6 @@
 import io.trino.spi.type.TypeManager;
 import io.trino.spi.type.TypeSignature;
 import io.trino.spi.type.VarcharType;
-import io.trino.spi.block.Block;
-import io.trino.spi.block.BlockBuilder;
-import io.trino.spi.type.ArrayType;
-import java.sql.Array;
 import org.jdbi.v3.core.Handle;
 import org.jdbi.v3.core.Jdbi;
 import org.weakref.jmx.$internal.guava.collect.ImmutableMap;
@@ -195,7 +191,8 @@
 import static io.trino.spi.type.Timestamps.round;
 import static io.trino.spi.type.TinyintType.TINYINT;
 import static io.trino.spi.type.VarbinaryType.VARBINARY;
-import static io.trino.spi.type.VarcharType.*;
+import static io.trino.spi.type.VarcharType.createUnboundedVarcharType;
+import static io.trino.spi.type.VarcharType.createVarcharType;
 import static java.lang.Math.floorDiv;
 import static java.lang.String.format;
 import static java.util.Objects.requireNonNull;
@@ -1090,12 +1087,6 @@
             case "JSON":
                 // TODO map to trino json value
                 return Optional.of(jsonColumnMapping());
-            case "ARRAY":
-                return Optional.of(arrayColumnMapping(session, connection, typeHandle));
-            case "NUMBER":
-                return Optional.of(numberColumnMapping(typeHandle));
-            case  "CHARACTER":
-                return Optional.of(characterColumnMapping(typeHandle.requiredColumnSize()));
         }
 
         // switch by jdbc type
@@ -1143,8 +1134,6 @@
                 return Optional.of(timeColumnMapping(typeHandle.requiredDecimalDigits()));
             case Types.TIMESTAMP:
                 return Optional.of(timestampColumnMapping(TimestampType.createTimestampType(typeHandle.requiredDecimalDigits())));
-            case Types.ARRAY:
-                return Optional.of(arrayColumnMapping(session, connection, typeHandle));
         }
 
         if (getUnsupportedTypeHandling(session) == CONVERT_TO_VARCHAR) {
@@ -1330,162 +1319,4 @@
 
         public record ColumnIndexStatistics(boolean nullable, long distinctValues, long nullCount) {}
     }
-<<<<<<< HEAD
-
-    private ColumnMapping jsonColumnMapping()
-    {
-        return ColumnMapping.sliceMapping(
-                jsonType,
-                jsonReadFunction(),
-                typedVarcharWriteFunction("json"),
-                DISABLE_PUSHDOWN);
-    }
-
-    private SliceReadFunction jsonReadFunction()
-    {
-        return (resultSet, columnIndex) -> {
-            String json = resultSet.getString(columnIndex);
-            if (json == null) {
-                return null;
-            }
-            return jsonParse(utf8Slice(json));
-        };
-    }
-
-    private static SliceWriteFunction typedVarcharWriteFunction(String jdbcTypeName)
-    {
-        requireNonNull(jdbcTypeName, "jdbcTypeName is null");
-        String bindExpression = format("CAST(? AS %s)", jdbcTypeName.toUpperCase());
-
-        return new SliceWriteFunction()
-        {
-            @Override
-            public void set(PreparedStatement statement, int index, Slice value)
-                    throws SQLException
-            {
-                if (value == null) {
-                    statement.setNull(index, Types.OTHER);
-                    return;
-                }
-                statement.setString(index, value.toStringUtf8());
-            }
-        };
-    }
-
-    private ColumnMapping arrayColumnMapping(ConnectorSession session, Connection connection, JdbcTypeHandle typeHandle)
-    {
-        // Default to VARCHAR element type - you can enhance this to detect actual element type
-        Type elementType = VARCHAR;
-        Type arrayType = new ArrayType(elementType);
-
-        return ColumnMapping.objectMapping(
-                arrayType,
-                arrayReadFunction(elementType),
-                arrayWriteFunction(elementType),
-                DISABLE_PUSHDOWN);
-    }
-
-    private ObjectReadFunction arrayReadFunction(Type elementType)
-    {
-        return ObjectReadFunction.of(Block.class, (resultSet, columnIndex) -> {
-            Array sqlArray = resultSet.getArray(columnIndex);
-            if (sqlArray == null) {
-                return null;
-            }
-
-            Object[] elements = (Object[]) sqlArray.getArray();
-            BlockBuilder blockBuilder = elementType.createBlockBuilder(null, elements.length);
-
-            for (Object element : elements) {
-                if (element == null) {
-                    blockBuilder.appendNull();
-                } else {
-                    elementType.writeSlice(blockBuilder, utf8Slice(element.toString()));
-                }
-            }
-
-            return blockBuilder.build();
-        });
-    }
-
-    private ObjectWriteFunction arrayWriteFunction(Type elementType)
-    {
-        return ObjectWriteFunction.of(Block.class, (statement, index, block) -> {
-            if (block == null) {
-                statement.setNull(index, Types.ARRAY);
-                return;
-            }
-
-            Object[] elements = new Object[block.getPositionCount()];
-            for (int i = 0; i < block.getPositionCount(); i++) {
-                if (block.isNull(i)) {
-                    elements[i] = null;
-                } else {
-                    elements[i] = elementType.getSlice(block, i).toStringUtf8();
-                }
-            }
-
-            Array sqlArray = statement.getConnection().createArrayOf("VARCHAR", elements);
-            statement.setArray(index, sqlArray);
-        });
-    }
-
-    private ColumnMapping numberColumnMapping(JdbcTypeHandle typeHandle)
-    {
-        int precision = typeHandle.requiredColumnSize();
-        int scale = typeHandle.requiredDecimalDigits();
-
-        // Teradata NUMBER without precision/scale (NUMBER(*) or plain NUMBER)
-        // These can have very large precision (up to 40 digits)
-        if (precision <= 0 || precision > Decimals.MAX_PRECISION) {
-            // Map to VARCHAR for safety to avoid precision loss
-            return varcharColumnMapping(50, false);
-        }
-
-        if (scale == 0) {
-            // NUMBER(p) - integer-like values
-            if (precision <= 9) {
-                return integerColumnMapping();
-            } else if (precision <= 18) {
-                return bigintColumnMapping();
-            } else {
-                // Large precision integer - use decimal to preserve exactness
-                DecimalType decimalType = createDecimalType(precision, 0);
-                return decimalColumnMapping(decimalType);
-            }
-        } else if (scale < 0) {
-            // NUMBER(p, negative_scale) - e.g., NUMBER(5, -2) represents values like 12300
-            // Map to decimal with adjusted precision
-            int adjustedPrecision = precision + Math.abs(scale);
-            if (adjustedPrecision <= Decimals.MAX_PRECISION) {
-                DecimalType decimalType = createDecimalType(adjustedPrecision, 0);
-                return decimalColumnMapping(decimalType);
-            } else {
-                return varcharColumnMapping(50, false);
-            }
-        } else {
-            // NUMBER(p,s) with positive scale - decimal values
-            DecimalType decimalType = createDecimalType(precision, scale);
-            return decimalColumnMapping(decimalType);
-        }
-    }
-
-    private static ColumnMapping characterColumnMapping(int characterLength)
-    {
-        // For CHARACTER type, create a custom type name that shows as "character"
-        if (characterLength > CharType.MAX_LENGTH) {
-            return varcharColumnMapping(characterLength, false);
-        }
-
-        // Create a custom char type that displays as "character"
-        CharType characterType = createCharType(characterLength);
-        return ColumnMapping.sliceMapping(
-                characterType,
-                charReadFunction(characterType),
-                charWriteFunction(),
-                DISABLE_PUSHDOWN);
-    }
-
-=======
->>>>>>> 93c7523f
 }