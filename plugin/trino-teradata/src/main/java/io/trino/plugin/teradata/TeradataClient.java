/**
 * Unpublished work.
 * Copyright 2025 by Teradata Corporation. All rights reserved
 * TERADATA CORPORATION CONFIDENTIAL AND TRADE SECRET
 */

package io.trino.plugin.teradata;

import com.google.inject.Inject;
import io.trino.plugin.base.expression.ConnectorExpressionRewriter;
import io.trino.plugin.base.mapping.IdentifierMapping;
import io.trino.plugin.jdbc.BaseJdbcClient;
import io.trino.plugin.jdbc.BaseJdbcConfig;
import io.trino.plugin.jdbc.CaseSensitivity;
import io.trino.plugin.jdbc.ColumnMapping;
import io.trino.plugin.jdbc.ConnectionFactory;
import io.trino.plugin.jdbc.JdbcColumnHandle;
import io.trino.plugin.jdbc.JdbcOutputTableHandle;
import io.trino.plugin.jdbc.JdbcTableHandle;
import io.trino.plugin.jdbc.JdbcTypeHandle;
import io.trino.plugin.jdbc.LongReadFunction;
import io.trino.plugin.jdbc.LongWriteFunction;
import io.trino.plugin.jdbc.ObjectReadFunction;
import io.trino.plugin.jdbc.ObjectWriteFunction;
import io.trino.plugin.jdbc.QueryBuilder;
import io.trino.plugin.jdbc.RemoteTableName;
import io.trino.plugin.jdbc.WriteMapping;
import io.trino.plugin.jdbc.expression.ComparisonOperator;
import io.trino.plugin.jdbc.expression.JdbcConnectorExpressionRewriterBuilder;
import io.trino.plugin.jdbc.expression.ParameterizedExpression;
import io.trino.plugin.jdbc.expression.RewriteCaseSensitiveComparison;
import io.trino.plugin.jdbc.expression.RewriteIn;
import io.trino.plugin.jdbc.expression.RewriteLikeEscapeWithCaseSensitivity;
import io.trino.plugin.jdbc.expression.RewriteLikeWithCaseSensitivity;
import io.trino.plugin.jdbc.logging.RemoteQueryModifier;
import io.trino.spi.ErrorCode;
import io.trino.spi.ErrorCodeSupplier;
import io.trino.spi.StandardErrorCode;
import io.trino.spi.TrinoException;
import io.trino.spi.connector.ColumnHandle;
import io.trino.spi.connector.ConnectorSession;
import io.trino.spi.connector.SchemaTableName;
import io.trino.spi.expression.ConnectorExpression;
import io.trino.spi.type.CharType;
import io.trino.spi.type.DecimalType;
import io.trino.spi.type.Decimals;
import io.trino.spi.type.LongTimestampWithTimeZone;
import io.trino.spi.type.TimeType;
import io.trino.spi.type.TimeZoneKey;
import io.trino.spi.type.TimestampType;
import io.trino.spi.type.TimestampWithTimeZoneType;
import io.trino.spi.type.Type;
import io.trino.spi.type.VarcharType;
import org.weakref.jmx.$internal.guava.collect.ImmutableMap;
import org.weakref.jmx.$internal.guava.collect.ImmutableSet;

import java.sql.*;
import java.time.Instant;
import java.time.LocalDateTime;
import java.time.LocalTime;
import java.time.OffsetDateTime;
import java.time.OffsetTime;
import java.time.ZoneId;
import java.time.ZonedDateTime;
import java.time.temporal.ChronoField;
import java.util.Calendar;
import java.util.HashMap;
import java.util.List;
import java.util.Map;
import java.util.Optional;
import java.util.OptionalLong;
import java.util.function.BiFunction;

import static io.trino.plugin.jdbc.CaseSensitivity.CASE_INSENSITIVE;
import static io.trino.plugin.jdbc.CaseSensitivity.CASE_SENSITIVE;
import static io.trino.plugin.jdbc.JdbcErrorCode.JDBC_ERROR;
import static io.trino.plugin.jdbc.PredicatePushdownController.DISABLE_PUSHDOWN;
import static io.trino.plugin.jdbc.StandardColumnMappings.bigintColumnMapping;
import static io.trino.plugin.jdbc.StandardColumnMappings.bigintWriteFunction;
import static io.trino.plugin.jdbc.StandardColumnMappings.booleanWriteFunction;
import static io.trino.plugin.jdbc.StandardColumnMappings.charColumnMapping;
import static io.trino.plugin.jdbc.StandardColumnMappings.charWriteFunction;
import static io.trino.plugin.jdbc.StandardColumnMappings.dateColumnMappingUsingLocalDate;
import static io.trino.plugin.jdbc.StandardColumnMappings.dateWriteFunctionUsingLocalDate;
import static io.trino.plugin.jdbc.StandardColumnMappings.decimalColumnMapping;
import static io.trino.plugin.jdbc.StandardColumnMappings.doubleColumnMapping;
import static io.trino.plugin.jdbc.StandardColumnMappings.doubleWriteFunction;
import static io.trino.plugin.jdbc.StandardColumnMappings.fromTrinoTime;
import static io.trino.plugin.jdbc.StandardColumnMappings.integerColumnMapping;
import static io.trino.plugin.jdbc.StandardColumnMappings.integerWriteFunction;
import static io.trino.plugin.jdbc.StandardColumnMappings.longDecimalWriteFunction;
import static io.trino.plugin.jdbc.StandardColumnMappings.shortDecimalWriteFunction;
import static io.trino.plugin.jdbc.StandardColumnMappings.smallintColumnMapping;
import static io.trino.plugin.jdbc.StandardColumnMappings.smallintWriteFunction;
import static io.trino.plugin.jdbc.StandardColumnMappings.timestampColumnMapping;
import static io.trino.plugin.jdbc.StandardColumnMappings.tinyintColumnMapping;
import static io.trino.plugin.jdbc.StandardColumnMappings.tinyintWriteFunction;
import static io.trino.plugin.jdbc.StandardColumnMappings.varbinaryColumnMapping;
import static io.trino.plugin.jdbc.StandardColumnMappings.varbinaryWriteFunction;
import static io.trino.plugin.jdbc.StandardColumnMappings.varcharColumnMapping;
import static io.trino.plugin.jdbc.StandardColumnMappings.varcharWriteFunction;
import static io.trino.plugin.jdbc.TypeHandlingJdbcSessionProperties.getUnsupportedTypeHandling;
import static io.trino.plugin.jdbc.UnsupportedTypeHandling.CONVERT_TO_VARCHAR;
import static io.trino.plugin.teradata.util.TeradataConstants.TERADATA_OBJECT_NAME_LIMIT;
import static io.trino.spi.StandardErrorCode.NOT_SUPPORTED;
import static io.trino.spi.type.BigintType.BIGINT;
import static io.trino.spi.type.BooleanType.BOOLEAN;
import static io.trino.spi.type.CharType.createCharType;
import static io.trino.spi.type.DateTimeEncoding.packDateTimeWithZone;
import static io.trino.spi.type.DateTimeEncoding.packTimeWithTimeZone;
import static io.trino.spi.type.DateTimeEncoding.unpackMillisUtc;
import static io.trino.spi.type.DateTimeEncoding.unpackZoneKey;
import static io.trino.spi.type.DateType.DATE;
import static io.trino.spi.type.DecimalType.createDecimalType;
import static io.trino.spi.type.DoubleType.DOUBLE;
import static io.trino.spi.type.IntegerType.INTEGER;
import static io.trino.spi.type.RealType.REAL;
import static io.trino.spi.type.SmallintType.SMALLINT;
import static io.trino.spi.type.TimeType.createTimeType;
import static io.trino.spi.type.TimeWithTimeZoneType.createTimeWithTimeZoneType;
import static io.trino.spi.type.TimeZoneKey.getTimeZoneKey;
import static io.trino.spi.type.TimestampWithTimeZoneType.createTimestampWithTimeZoneType;
import static io.trino.spi.type.Timestamps.MILLISECONDS_PER_SECOND;
import static io.trino.spi.type.Timestamps.PICOSECONDS_PER_DAY;
import static io.trino.spi.type.Timestamps.PICOSECONDS_PER_NANOSECOND;
import static io.trino.spi.type.Timestamps.round;
import static io.trino.spi.type.TinyintType.TINYINT;
import static io.trino.spi.type.VarbinaryType.VARBINARY;
import static io.trino.spi.type.VarcharType.createVarcharType;
import static java.lang.Math.floorDiv;
import static java.lang.String.format;
import static java.util.Objects.requireNonNull;

/**
 * TeradataClient is a JDBC client implementation for the Teradata database.
 * It extends BaseJdbcClient to provide Teradata-specific handling for
 * data types, case sensitivity, and SQL expression rewriting.
 * <p>
 * This client supports reading data from Teradata but does not support
 * schema creation or delete operations.
 * </p>
 * <p>
 * It includes custom mappings for Teradata-specific types such as
 * TIMESTAMP WITH TIME ZONE and TIME WITH TIME ZONE, as well as JSON.
 * </p>
 * <p>
 * The client also defines how case sensitivity is handled based on the Teradata
 * JDBC case sensitivity setting.
 * </p>
 *
 * <p>Unpublished work. Copyright 2025 by Teradata Corporation. All rights reserved.</p>
 */
public class TeradataClient
        extends BaseJdbcClient
{

    private final TeradataConfig.TeradataCaseSensitivity teradataJDBCCaseSensitivity;
    private ConnectorExpressionRewriter<ParameterizedExpression> connectorExpressionRewriter;



    /**
     * Constructs a new TeradataClient instance.
     *
     * @param config base JDBC configuration
     * @param teradataConfig Teradata-specific configuration
     * @param connectionFactory factory to create JDBC connections
     * @param queryBuilder query builder for SQL queries
     * @param identifierMapping mapping for identifiers such as column names
     * @param remoteQueryModifier optional modifier for remote queries
     */
    @Inject
    public TeradataClient(BaseJdbcConfig config, TeradataConfig teradataConfig, ConnectionFactory connectionFactory, QueryBuilder queryBuilder, IdentifierMapping identifierMapping, RemoteQueryModifier remoteQueryModifier)
    {
        super("\"", connectionFactory, queryBuilder, config.getJdbcTypesMappedToVarchar(), identifierMapping, remoteQueryModifier, true);
        this.teradataJDBCCaseSensitivity = teradataConfig.getTeradataCaseSensitivity();
        buildExpressionRewriter();
        // TODO         this.aggregateFunctionRewriter = new AggregateFunctionRewriter<>(
    }

    /**
     * Creates a ColumnMapping for Teradata TIME type with specified precision.
     *
     * @param precision fractional seconds precision for the TIME column
     * @return ColumnMapping instance for TIME type
     */
    public static ColumnMapping timeColumnMapping(int precision)
    {
        TimeType timeType = createTimeType(precision);
        return ColumnMapping.longMapping(timeType, timeReadFunction(timeType), timeWriteFunction(precision), DISABLE_PUSHDOWN);
    }

    /**
     * Returns a function to read TIME values from JDBC result set,
     * converting SQL Timestamp to Trino's internal representation.
     *
     * @param timeType Trino TimeType
     * @return LongReadFunction for TIME values
     */
    public static LongReadFunction timeReadFunction(TimeType timeType)
    {
        requireNonNull(timeType, "timeType is null");
        return (resultSet, columnIndex) -> {
            Timestamp sqlTimestamp = resultSet.getTimestamp(columnIndex);
            LocalTime localTime = sqlTimestamp.toLocalDateTime().toLocalTime();
            long nsOfDay = localTime.toNanoOfDay();
            long picosOfDay = nsOfDay * PICOSECONDS_PER_NANOSECOND;
            long rounded = round(picosOfDay, 12 - timeType.getPrecision());
            if (rounded == PICOSECONDS_PER_DAY) {
                rounded = 0;
            }
            return rounded;
        };
    }

    /**
     * Returns a function to write TIME values to JDBC PreparedStatement,
     * converting Trino internal representation to JDBC object.
     *
     * @param precision fractional seconds precision
     * @return LongWriteFunction for TIME values
     */
    public static LongWriteFunction timeWriteFunction(int precision)
    {
        return LongWriteFunction.of(Types.TIME, (statement, index, picosOfDay) -> {
            picosOfDay = round(picosOfDay, 12 - precision);
            if (picosOfDay == PICOSECONDS_PER_DAY) {
                picosOfDay = 0;
            }
            statement.setObject(index, fromTrinoTime(picosOfDay));
        });
    }

    /**
     * Creates a ColumnMapping for Teradata TIME WITH TIME ZONE type with specified precision.
     *
     * @param precision fractional seconds precision
     * @return ColumnMapping instance for TIME WITH TIME ZONE type
     */
    public static ColumnMapping timeWithTimeZoneColumnMapping(int precision)
    {
        return ColumnMapping.longMapping(createTimeWithTimeZoneType(precision), shortTimeWithTimeZoneReadFunction(), shortTimeWithTimeZoneWriteFunction(), DISABLE_PUSHDOWN);
    }

    /**
     * Reads TIME WITH TIME ZONE values from JDBC ResultSet.
     *
     * @return LongReadFunction for TIME WITH TIME ZONE values
     */
    private static LongReadFunction shortTimeWithTimeZoneReadFunction()
    {
        return (resultSet, columnIndex) -> {
            Calendar calendar = Calendar.getInstance();
            Timestamp sqlTimestamp = resultSet.getTimestamp(columnIndex, calendar);
            LocalDateTime localDateTime = sqlTimestamp.toLocalDateTime();
            ZoneId zone = ZoneId.of(calendar.getTimeZone().getID());
            ZonedDateTime zdt = ZonedDateTime.of(localDateTime, zone);
            int offsetMinutes = zdt.getOffset().getTotalSeconds() / 60;
            long nanos = localDateTime.getLong(ChronoField.NANO_OF_DAY);
            return packTimeWithTimeZone(nanos, offsetMinutes);
        };
    }

    // TODO
    // public TableStatistics getTableStatistics(ConnectorSession session, JdbcTableHandle handle)
    // public Optional<PreparedQuery> implementJoin(
    // public Optional<PreparedQuery> legacyImplementJoin(
    // public Optional<JdbcExpression> implementAggregation(ConnectorSession session, AggregateFunction aggregate, Map<String, ColumnHandle> assignments)
    // public boolean supportsAggregationPushdown(ConnectorSession session, JdbcTableHandle table, List<AggregateFunction> aggregates, Map<String, ColumnHandle> assignments, List<List<ColumnHandle>> groupingSets)
    // public boolean isLimitGuaranteed(ConnectorSession session)
    // public boolean supportsTopN(ConnectorSession session, JdbcTableHandle handle, List<JdbcSortItem> sortOrder)
    // public boolean isTopNGuaranteed(ConnectorSession session)
    // public Optional<JdbcExpression> convertProjection(ConnectorSession session, JdbcTableHandle handle, ConnectorExpression expression, Map<String, ColumnHandle> assignments)

    /**
     * Writes TIME WITH TIME ZONE values to JDBC PreparedStatement.
     *
     * @return LongWriteFunction for TIME WITH TIME ZONE values
     */
    private static LongWriteFunction shortTimeWithTimeZoneWriteFunction()
    {
        return (statement, index, value) -> {
            long millisUtc = unpackMillisUtc(value);
            TimeZoneKey timeZoneKey = unpackZoneKey(value);
            statement.setObject(index, OffsetTime.ofInstant(Instant.ofEpochMilli(millisUtc), timeZoneKey.getZoneId()));
        };
    }

    /**
     * Creates a ColumnMapping for Teradata TIMESTAMP WITH TIME ZONE type with specified precision.
     *
     * @param precision fractional seconds precision
     * @return ColumnMapping instance for TIMESTAMP WITH TIME ZONE type
     */
    public static ColumnMapping timestampWithTimeZoneColumnMapping(int precision)
    {
        if (precision <= TimestampWithTimeZoneType.MAX_SHORT_PRECISION) {
            return ColumnMapping.longMapping(createTimestampWithTimeZoneType(precision), shortTimestampWithTimeZoneReadFunction(), shortTimestampWithTimeZoneWriteFunction(), DISABLE_PUSHDOWN);
        }
        return ColumnMapping.objectMapping(createTimestampWithTimeZoneType(precision), longTimestampWithTimeZoneReadFunction(), longTimestampWithTimeZoneWriteFunction(), DISABLE_PUSHDOWN);
    }

    /**
     * Reads TIMESTAMP WITH TIME ZONE values with short precision from JDBC ResultSet.
     *
     * @return LongReadFunction for short precision TIMESTAMP WITH TIME ZONE values
     */
    private static LongReadFunction shortTimestampWithTimeZoneReadFunction()
    {
        return (resultSet, columnIndex) -> {
            Calendar calendar = Calendar.getInstance();
            Timestamp sqlTimestamp = resultSet.getTimestamp(columnIndex, calendar);
            ZonedDateTime zonedDateTime = ZonedDateTime.of(sqlTimestamp.toLocalDateTime(), calendar.getTimeZone().toZoneId());
            return packDateTimeWithZone(zonedDateTime.toInstant().toEpochMilli(), zonedDateTime.getZone().getId());
        };
    }

    /**
     * Writes TIMESTAMP WITH TIME ZONE values with short precision to JDBC PreparedStatement.
     *
     * @return LongWriteFunction for short precision TIMESTAMP WITH TIME ZONE values
     */
    private static LongWriteFunction shortTimestampWithTimeZoneWriteFunction()
    {
        return (statement, index, value) -> {
            long millisUtc = unpackMillisUtc(value);
            TimeZoneKey timeZoneKey = unpackZoneKey(value);
            statement.setObject(index, OffsetDateTime.ofInstant(Instant.ofEpochMilli(millisUtc), timeZoneKey.getZoneId()));
        };
    }

    // --- Static utility methods for Teradata time and timestamp types ---

    /**
     * Reads TIMESTAMP WITH TIME ZONE values with long precision from JDBC ResultSet.
     *
     * @return ObjectReadFunction for long precision TIMESTAMP WITH TIME ZONE values
     */
    private static ObjectReadFunction longTimestampWithTimeZoneReadFunction()
    {
        return ObjectReadFunction.of(LongTimestampWithTimeZone.class, (resultSet, columnIndex) -> {
            Calendar calendar = Calendar.getInstance();
            Timestamp sqlTimestamp = resultSet.getTimestamp(columnIndex, calendar);
            ZonedDateTime dateTime = ZonedDateTime.of(sqlTimestamp.toLocalDateTime(), calendar.getTimeZone().toZoneId());
            OffsetDateTime offsetDateTime = dateTime.toOffsetDateTime();
            long picosOfSecond = offsetDateTime.getNano() * ((long) PICOSECONDS_PER_NANOSECOND);

            return LongTimestampWithTimeZone.fromEpochSecondsAndFraction(offsetDateTime.toEpochSecond(), picosOfSecond, getTimeZoneKey(offsetDateTime.toZonedDateTime().getZone().getId()));
        });
    }

    /**
     * Writes TIMESTAMP WITH TIME ZONE values with long precision to JDBC PreparedStatement.
     *
     * @return ObjectWriteFunction for long precision TIMESTAMP WITH TIME ZONE values
     */
    private static ObjectWriteFunction longTimestampWithTimeZoneWriteFunction()
    {
        return ObjectWriteFunction.of(LongTimestampWithTimeZone.class, (statement, index, value) -> {
            long epochMillis = value.getEpochMillis();
            long epochSeconds = floorDiv(epochMillis, MILLISECONDS_PER_SECOND);
            ZoneId zoneId = getTimeZoneKey(value.getTimeZoneKey()).getZoneId();
            Instant instant = Instant.ofEpochSecond(epochSeconds);
            statement.setObject(index, OffsetDateTime.ofInstant(instant, zoneId));
        });
    }

    @Override
    protected Optional<BiFunction<String, Long, String>> limitFunction() {
        return Optional.of((sql, limit) -> format("SELECT TOP %s * FROM (%s) o", limit, sql));
    }

    @Override
    public boolean isLimitGuaranteed(ConnectorSession session)
    {
        return true;
    }

    protected void createSchema(ConnectorSession session, Connection connection, String remoteSchemaName) {

        execute(session, format(
                "CREATE DATABASE %s AS PERMANENT = 60000000, SPOOL = 120000000",
                quoted(remoteSchemaName)));
    }
    @Override
    protected void verifySchemaName(DatabaseMetaData databaseMetadata, String schemaName)
            throws SQLException
    {
        int schemaNameLimit = databaseMetadata.getMaxSchemaNameLength();
        if (schemaName.length() > schemaNameLimit) {
            throw new TrinoException(NOT_SUPPORTED, format("Schema name must be shorter than or equal to '%s' characters but got '%s'", schemaNameLimit, schemaName.length()));
        }
    }

    protected void dropSchema(ConnectorSession session, Connection connection, String remoteSchemaName, boolean cascade)
            throws SQLException
    {
        if (cascade) {
            throw new TrinoException(NOT_SUPPORTED, "This connector does not support dropping schemas with CASCADE option");
        }
//        String deleteSchema = "DELETE DATABASE " + quoted(remoteSchemaName);
//        execute(session, connection, deleteSchema);
        String dropSchema = "DROP DATABASE " + quoted(remoteSchemaName);
        execute(session, connection, dropSchema);
    }

    /**
     * Delete operations are not supported by the Teradata connector.
     *
     * @param session connector session
     * @param handle table handle identifying the target table
     * @return empty optional indicating no deletion occurred
     * @throws TrinoException always thrown with NOT_SUPPORTED error code
     */
    @Override
    public OptionalLong delete(ConnectorSession session, JdbcTableHandle handle)
    {
        throw new TrinoException(NOT_SUPPORTED, "This connector does not support delete operations");
    }

<<<<<<< HEAD
=======

>>>>>>> 6833da3c

    @Override
    public void truncateTable(ConnectorSession session, JdbcTableHandle handle)
    {
        throw new TrinoException(NOT_SUPPORTED, "This connector does not support truncate operations");
    }

    @Override
    public void dropColumn(ConnectorSession session, JdbcTableHandle handle, JdbcColumnHandle column)
    {
        throw new TrinoException(NOT_SUPPORTED, "This connector does not support dropping columns");
    }

    @Override
    public void renameColumn(ConnectorSession session, JdbcTableHandle handle, JdbcColumnHandle jdbcColumn, String newColumnName)
    {
        throw new TrinoException(NOT_SUPPORTED, "This connector does not support renaming columns");
    }

    @Override
    public void renameTable(ConnectorSession session, JdbcTableHandle handle, SchemaTableName newTableName)
    {
        throw new TrinoException(NOT_SUPPORTED, "This connector does not support renaming tables");
    }

    @Override
    public JdbcOutputTableHandle beginInsertTable(ConnectorSession session, JdbcTableHandle tableHandle, List<JdbcColumnHandle> columns)
    {
        throw new TrinoException(NOT_SUPPORTED, "This connector does not support insert operations");
    }

    @Override
    public void setColumnComment(ConnectorSession session, JdbcTableHandle handle, JdbcColumnHandle column, Optional<String> comment)
    {
        throw new TrinoException(NOT_SUPPORTED, "This connector does not support setting column comments");
    }

    /**
     * Builds the expression rewriter for translating connector expressions
     * into SQL fragments understood by Teradata.
     * Currently supports numeric equality expressions and quoted identifiers.
     */
    private void buildExpressionRewriter()
    {
        this.connectorExpressionRewriter = JdbcConnectorExpressionRewriterBuilder.newBuilder()
                .addStandardRules(this::quoted)
                .add(new RewriteIn())
                .add(new RewriteLikeWithCaseSensitivity())
                .add(new RewriteLikeEscapeWithCaseSensitivity())
                .withTypeClass("integer_type", ImmutableSet.of("tinyint", "smallint", "integer", "bigint"))
                .withTypeClass("numeric_type", ImmutableSet.of("tinyint", "smallint", "integer", "bigint", "decimal", "real", "double"))
                .map("$equal(left: numeric_type, right: numeric_type)").to("left = right")
                .map("$not_equal(left: numeric_type, right: numeric_type)").to("left <> right")
                .map("$less_than(left: numeric_type, right: numeric_type)").to("left < right")
                .map("$less_than_or_equal(left: numeric_type, right: numeric_type)").to("left <= right")
                .map("$greater_than(left: numeric_type, right: numeric_type)").to("left > right")
                .map("$greater_than_or_equal(left: numeric_type, right: numeric_type)").to("left >= right")
                .add(new RewriteCaseSensitiveComparison(ImmutableSet.of(ComparisonOperator.EQUAL, ComparisonOperator.NOT_EQUAL)))
                .map("$add(left: integer_type, right: integer_type)").to("left + right")
                .map("$subtract(left: integer_type, right: integer_type)").to("left - right")
                .map("$multiply(left: integer_type, right: integer_type)").to("left * right")
                .map("$divide(left: integer_type, right: integer_type)").to("left / right")
                .map("$modulus(left: integer_type, right: integer_type)").to("left % right")
                .map("$negate(value: integer_type)").to("-value")
                .map("$not($is_null(value))").to("value IS NOT NULL")
                .map("$not(value: boolean)").to("NOT value")
                .map("$is_null(value)").to("value IS NULL")
                .map("$nullif(first, second)").to("NULLIF(first, second)")
                .build();
    }

    /**
     * Converts a predicate expression to a parameterized JDBC expression,
     * suitable for pushdown to the Teradata database.
     *
     * @param session connector session
     * @param expression connector expression representing the predicate
     * @param assignments mapping of column names to handles
     * @return optional parameterized expression if conversion is possible
     */
    @Override
    public Optional<ParameterizedExpression> convertPredicate(ConnectorSession session, ConnectorExpression expression, Map<String, ColumnHandle> assignments)
    {
        return this.connectorExpressionRewriter.rewrite(session, expression, assignments);
    }

    /**
     * Returns a mapping of column names to their case sensitivity,
     * derived from the metadata of a query "SELECT * FROM schema.table WHERE 0=1".
     *
     * @param session connector session
     * @param connection JDBC connection to the Teradata database
     * @param schemaTableName schema and table name within the connector
     * @param remoteTableName the fully qualified remote table name
     * @return map of column name to case sensitivity (case sensitive or insensitive)
     */
    @Override
    protected Map<String, CaseSensitivity> getCaseSensitivityForColumns(ConnectorSession session, Connection connection, SchemaTableName schemaTableName, RemoteTableName remoteTableName)
    {
        // try to use result set metadata from select * from table to populate the mapping
        try {
            HashMap<String, CaseSensitivity> caseMap = new HashMap<>();
            String sql = format("select * from %s.%s where 0=1", schemaTableName.getSchemaName(), schemaTableName.getTableName());
            PreparedStatement pstmt = connection.prepareStatement(sql);
            ResultSetMetaData rsmd = pstmt.getMetaData();
            int columnCount = rsmd.getColumnCount();
            for (int i = 1; i <= columnCount; i++) {
                caseMap.put(rsmd.getColumnName(i), rsmd.isCaseSensitive(i) ? CASE_SENSITIVE : CASE_INSENSITIVE);
            }
            pstmt.close();
            return caseMap;
        }
        catch (SQLException e) {
            // behavior of base jdbc
            return ImmutableMap.of();
        }
    }

    /**
     * Determines the case sensitivity for a type based on Teradata configuration.
     *
     * @param typeHandleCaseSensitivity optional case sensitivity from type metadata
     * @return true if case sensitive, false otherwise
     */
    private boolean deriveCaseSensitivity(Optional<CaseSensitivity> typeHandleCaseSensitivity)
    {
        switch (teradataJDBCCaseSensitivity) {
            case NOT_CASE_SPECIFIC:
                return false;
            case CASE_SPECIFIC:
                return true;
            case AS_DEFINED:
            default:
                return typeHandleCaseSensitivity.orElse(CASE_INSENSITIVE) == CASE_SENSITIVE;
        }
    }

    /**
     * Maps JDBC types and Teradata-specific types to Trino column mappings.
     * Handles standard types as well as Teradata-specific types like
     * TIMESTAMP WITH TIME ZONE and JSON.
     *
     * @param session connector session
     * @param connection JDBC connection
     * @param typeHandle JDBC type handle describing the column type
     * @return optional column mapping for the given type
     */
    @Override
    public Optional<ColumnMapping> toColumnMapping(ConnectorSession session, Connection connection, JdbcTypeHandle typeHandle)
    {
        // this method should ultimately encompass all the expected teradata data types

        Optional<ColumnMapping> mapping = getForcedMappingToVarchar(typeHandle);
        if (mapping.isPresent()) {
            return mapping;
        }

        // switch by names as some types overlap other types going by jdbc type alone
        String jdbcTypeName = typeHandle.jdbcTypeName().orElseThrow(() -> new TrinoException(JDBC_ERROR, "Type name is missing: " + typeHandle));
        switch (jdbcTypeName.toUpperCase()) {
            case "TIMESTAMP WITH TIME ZONE":
                // TODO review correctness
                return Optional.of(timestampWithTimeZoneColumnMapping(typeHandle.requiredDecimalDigits()));
            case "TIME WITH TIME ZONE":
                // TODO review correctness
                return Optional.of(timeWithTimeZoneColumnMapping(typeHandle.requiredDecimalDigits()));
            case "JSON":
                // TODO map to trino json value
                return mapToUnboundedVarchar(typeHandle);
        }

        // switch by jdbc type
        // TODO missing types interval, array, etc
        switch (typeHandle.jdbcType()) {
            case Types.TINYINT:
                return Optional.of(tinyintColumnMapping());
            case Types.SMALLINT:
                return Optional.of(smallintColumnMapping());
            case Types.INTEGER:
                return Optional.of(integerColumnMapping());
            case Types.BIGINT:
                return Optional.of(bigintColumnMapping());
            case Types.REAL:
            case Types.DOUBLE:
            case Types.FLOAT:
                // teradata float is 64 bit
                // trino double is 64 bit
                // teradata float / real / double precision all map to jdbc type float
                return Optional.of(doubleColumnMapping());
            case Types.NUMERIC:
            case Types.DECIMAL:
                // also applies to teradata number type
                // this is roughly logic see used by sql server
                int precision = typeHandle.requiredColumnSize();
                int scale = typeHandle.requiredDecimalDigits();
                if (precision > Decimals.MAX_PRECISION) {
                    // this will trigger for number(*) as precision is 40
                    break;
                }
                return Optional.of(decimalColumnMapping(createDecimalType(precision, scale)));
            case Types.CHAR:
                return Optional.of(charColumnMapping(createCharType(typeHandle.requiredColumnSize()), deriveCaseSensitivity(typeHandle.caseSensitivity())));
            case Types.VARCHAR:
                // see prior note on trino case sensitivity
                return Optional.of(varcharColumnMapping(createVarcharType(typeHandle.requiredColumnSize()), deriveCaseSensitivity(typeHandle.caseSensitivity())));
            case Types.BINARY:
            case Types.VARBINARY:
                // trino only has varbinary
                return Optional.of(varbinaryColumnMapping());
            case Types.DATE:
                return Optional.of(dateColumnMappingUsingLocalDate());
            case Types.TIME:
                return Optional.of(timeColumnMapping(typeHandle.requiredDecimalDigits()));
            case Types.TIMESTAMP:
                return Optional.of(timestampColumnMapping(TimestampType.createTimestampType(typeHandle.requiredDecimalDigits())));
        }

        if (getUnsupportedTypeHandling(session) == CONVERT_TO_VARCHAR) {
            return mapToUnboundedVarchar(typeHandle);
        }

        return Optional.empty();
    }

    /**
     * This connector is read-only and does not support writing to Teradata.
     * This method always throws a NOT_SUPPORTED exception.
     *
     * @param session connector session
     * @param type Trino type for the column
     * @return never returns normally
     * @throws TrinoException always thrown indicating unsupported operation
     */
    @Override
    public WriteMapping toWriteMapping(ConnectorSession session, Type type)
    {
        if (type == BOOLEAN) {
            return WriteMapping.booleanMapping("boolean", booleanWriteFunction());
        }

        if (type == TINYINT) {
            // PostgreSQL has no type corresponding to tinyint
            return WriteMapping.longMapping("tinyint", tinyintWriteFunction());
        }
        if (type == SMALLINT) {
            return WriteMapping.longMapping("smallint", smallintWriteFunction());
        }
        if (type == INTEGER) {
            return WriteMapping.longMapping("integer", integerWriteFunction());
        }
        if (type == BIGINT) {
            return WriteMapping.longMapping("bigint", bigintWriteFunction());
        }

        if (type == REAL) {
            return WriteMapping.doubleMapping("double precision", doubleWriteFunction());
        }
        if (type == DOUBLE) {
            return WriteMapping.doubleMapping("double precision", doubleWriteFunction());
        }

        if (type instanceof DecimalType decimalType) {
            String dataType = format("decimal(%s, %s)", decimalType.getPrecision(), decimalType.getScale());
            if (decimalType.isShort()) {
                return WriteMapping.longMapping(dataType, shortDecimalWriteFunction(decimalType));
            }
            return WriteMapping.objectMapping(dataType, longDecimalWriteFunction(decimalType));
        }

        if (type instanceof CharType charType) {
            return WriteMapping.sliceMapping("char(" + charType.getLength() + ")", charWriteFunction());
        }

        if (type instanceof VarcharType varcharType) {
            String dataType;
            if (varcharType.isUnbounded()) {
                dataType = "varchar";
            }
            else {
                dataType = "varchar(" + varcharType.getBoundedLength() + ")";
            }
            return WriteMapping.sliceMapping(dataType, varcharWriteFunction());
        }
        if (VARBINARY.equals(type)) {
            return WriteMapping.sliceMapping("bytea", varbinaryWriteFunction());
        }

        if (type == DATE) {
            return WriteMapping.longMapping("date", dateWriteFunctionUsingLocalDate());
        }

        throw new TrinoException(NOT_SUPPORTED, "Unsupported column type: " + type.getDisplayName());
    }
<<<<<<< HEAD
    @Override
    public void renameSchema(ConnectorSession session, String schemaName, String newSchemaName)
    {
        throw new TrinoException(NOT_SUPPORTED, "This connector does not support renaming schemas");
    }
=======

>>>>>>> 6833da3c
}<|MERGE_RESOLUTION|>--- conflicted
+++ resolved
@@ -418,10 +418,7 @@
         throw new TrinoException(NOT_SUPPORTED, "This connector does not support delete operations");
     }
 
-<<<<<<< HEAD
-=======
-
->>>>>>> 6833da3c
+
 
     @Override
     public void truncateTable(ConnectorSession session, JdbcTableHandle handle)
@@ -715,13 +712,10 @@
 
         throw new TrinoException(NOT_SUPPORTED, "Unsupported column type: " + type.getDisplayName());
     }
-<<<<<<< HEAD
     @Override
     public void renameSchema(ConnectorSession session, String schemaName, String newSchemaName)
     {
         throw new TrinoException(NOT_SUPPORTED, "This connector does not support renaming schemas");
     }
-=======
-
->>>>>>> 6833da3c
+
 }