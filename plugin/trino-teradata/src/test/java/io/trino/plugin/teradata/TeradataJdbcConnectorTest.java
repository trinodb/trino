package io.trino.plugin.teradata;

import io.trino.plugin.jdbc.BaseJdbcConnectorTest;
import io.trino.testing.QueryRunner;
import io.trino.testing.TestingConnectorBehavior;
import io.trino.testing.sql.SqlExecutor;
import org.junit.jupiter.api.AfterAll;

import java.util.OptionalInt;

import static io.trino.plugin.teradata.util.TeradataConstants.TERADATA_OBJECT_NAME_LIMIT;
import static java.lang.String.format;
import static org.assertj.core.api.Assertions.assertThat;

/**
 * Integration test class for Teradata JDBC Connector.
 * Sets up schema and tables before tests and cleans up afterwards.
 */
public class TeradataJdbcConnectorTest
        extends BaseJdbcConnectorTest
{
    protected final TestTeradataDatabase database = new TestTeradataDatabase(DatabaseConfig.fromEnv());

    @Override
    protected boolean hasBehavior(TestingConnectorBehavior connectorBehavior)
    {
        return switch (connectorBehavior) {
            case SUPPORTS_CREATE_VIEW,
                 SUPPORTS_CREATE_MATERIALIZED_VIEW,
                 SUPPORTS_DELETE,
                 SUPPORTS_INSERT,
                 SUPPORTS_UPDATE,
                 SUPPORTS_ADD_COLUMN,
                 SUPPORTS_DROP_COLUMN,
                 SUPPORTS_RENAME_COLUMN,
                 SUPPORTS_RENAME_TABLE,
                 SUPPORTS_TRUNCATE,
                 SUPPORTS_MERGE,
                 SUPPORTS_COMMENT_ON_TABLE,
                 SUPPORTS_COMMENT_ON_COLUMN,
<<<<<<< HEAD
                 SUPPORTS_DROP_SCHEMA_CASCADE,
=======
                 SUPPORTS_CREATE_TABLE_WITH_DATA,
                 SUPPORTS_CREATE_TABLE_WITH_TABLE_COMMENT,
                 SUPPORTS_CREATE_TABLE_WITH_COLUMN_COMMENT,
>>>>>>> 6833da3c
                 SUPPORTS_RENAME_SCHEMA -> false;
            case SUPPORTS_CREATE_SCHEMA,
                 SUPPORTS_CREATE_TABLE,
                 SUPPORTS_TOPN_PUSHDOWN,
                 SUPPORTS_PREDICATE_PUSHDOWN,
                 SUPPORTS_AGGREGATION_PUSHDOWN,
                 SUPPORTS_JOIN_PUSHDOWN,
                 SUPPORTS_LIMIT_PUSHDOWN -> true;
//                 SUPPORTS_DROP_SCHEMA_CASCADE -> true;
            default -> super.hasBehavior(connectorBehavior);
        };
    }

    @Override
    protected SqlExecutor onRemoteDatabase()
    {
        return database;
    }

    @Override
    protected QueryRunner createQueryRunner()
            throws Exception
    {
        database.createTestDatabaseIfAbsent();
        return TeradataQueryRunner.builder().addCoordinatorProperty("http-server.http.port", "8080").setInitialTables(REQUIRED_TPCH_TABLES).build();
    }


    @AfterAll
    public void cleanupTestDatabase()
    {
        database.dropTestDatabaseIfExists();
    }

    @Override
    protected OptionalInt maxSchemaNameLength() {
        return OptionalInt.of(TERADATA_OBJECT_NAME_LIMIT);
    }
    protected void verifySchemaNameLengthFailurePermissible(Throwable e)
    {
        assertThat(e).hasMessage(format("Schema name must be shorter than or equal to '%s' characters but got '%s'",TERADATA_OBJECT_NAME_LIMIT,TERADATA_OBJECT_NAME_LIMIT + 1));
    }

    protected void verifySchemaNameLengthFailurePermissible(Throwable e)
    {
        assertThat(e).hasMessage(format("Schema name must be shorter than or equal to '%s' characters but got '%s'", TERADATA_OBJECT_NAME_LIMIT, TERADATA_OBJECT_NAME_LIMIT + 1));
    }
}<|MERGE_RESOLUTION|>--- conflicted
+++ resolved
@@ -38,13 +38,9 @@
                  SUPPORTS_MERGE,
                  SUPPORTS_COMMENT_ON_TABLE,
                  SUPPORTS_COMMENT_ON_COLUMN,
-<<<<<<< HEAD
-                 SUPPORTS_DROP_SCHEMA_CASCADE,
-=======
                  SUPPORTS_CREATE_TABLE_WITH_DATA,
                  SUPPORTS_CREATE_TABLE_WITH_TABLE_COMMENT,
                  SUPPORTS_CREATE_TABLE_WITH_COLUMN_COMMENT,
->>>>>>> 6833da3c
                  SUPPORTS_RENAME_SCHEMA -> false;
             case SUPPORTS_CREATE_SCHEMA,
                  SUPPORTS_CREATE_TABLE,
