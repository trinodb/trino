--- conflicted
+++ resolved
@@ -7,12 +7,6 @@
 import org.junit.jupiter.api.AfterAll;
 import org.junit.jupiter.api.Assumptions;
 import org.junit.jupiter.api.Test;
-
-import java.util.OptionalInt;
-
-import static io.trino.plugin.teradata.util.TeradataConstants.TERADATA_OBJECT_NAME_LIMIT;
-import static java.lang.String.format;
-import static org.assertj.core.api.Assertions.assertThat;
 
 import java.util.OptionalInt;
 
@@ -79,23 +73,12 @@
         return TeradataQueryRunner.builder().addCoordinatorProperty("http-server.http.port", "8080").setInitialTables(REQUIRED_TPCH_TABLES).build();
     }
 
+
     @AfterAll
     public void cleanupTestDatabase()
     {
         database.dropTestDatabaseIfExists();
     }
-<<<<<<< HEAD
-    @Override
-    protected OptionalInt maxSchemaNameLength() {
-        return OptionalInt.of(TERADATA_OBJECT_NAME_LIMIT);
-    }
-    protected void verifySchemaNameLengthFailurePermissible(Throwable e)
-    {
-        assertThat(e).hasMessage(format("Schema name must be shorter than or equal to '%s' characters but got '%s'",TERADATA_OBJECT_NAME_LIMIT,TERADATA_OBJECT_NAME_LIMIT + 1));
-    }
-
-}
-=======
 
     @Override
     protected OptionalInt maxSchemaNameLength()
@@ -161,24 +144,4 @@
     public void testInsertWithoutTemporaryTable()
     {
         Assumptions.abort("Skipping as connector does not support insert operations");
-    }
-
-    @Test
-    public void testInsertIntoNotNullColumn()
-    {
-        Assumptions.abort("Skipping as connector does not support insert operations");
-    }
-
-    @Test
-    public void testDropSchemaCascade()
-    {
-        Assumptions.abort("Skipping as connector does not support dropping schemas with CASCADE option");
-    }
-
-    @Test
-    public void testDropNotNullConstraint()
-    {
-        Assumptions.abort("Skipping as connector does not support dropping a not null constraint");
-    }
-}
->>>>>>> b227833e
+    }