--- conflicted
+++ resolved
@@ -807,245 +807,6 @@
         }
     }
 
-<<<<<<< HEAD
-    @Test
-    public void testArrayColumnMapping()
-    {
-        String testTableName = "test_array_table";
-
-        // Drop table if it exists from previous runs
-        try {
-            database.execute(format("DROP TABLE %s.%s", databaseName, testTableName));
-        } catch (Exception e) {
-            // Ignore if table doesn't exist
-        }
-
-        try {
-            // Create table with VARCHAR column to store array literals
-            database.execute(format(
-                    "CREATE TABLE %s.%s (id INTEGER, array_data VARCHAR(1000))",
-                    databaseName, testTableName));
-
-            // Insert test array data as VARCHAR literals (Teradata stores arrays as strings)
-            database.execute(format(
-                    "INSERT INTO %s.%s VALUES (1, 'ARRAY[\"Alice\", \"Bob\", \"Charlie\"]')",
-                    databaseName, testTableName));
-
-            database.execute(format(
-                    "INSERT INTO %s.%s VALUES (2, 'ARRAY[\"John\", \"Jane\"]')",
-                    databaseName, testTableName));
-
-            database.execute(format(
-                    "INSERT INTO %s.%s VALUES (3, NULL)",
-                    databaseName, testTableName));
-
-            database.execute(format(
-                    "INSERT INTO %s.%s VALUES (4, 'ARRAY[]')",
-                    databaseName, testTableName));
-
-            // Test basic array data reading
-            assertQuery(
-                    format("SELECT id, array_data FROM teradata.%s.%s ORDER BY id", databaseName, testTableName),
-                    "VALUES " +
-                            "(1, 'ARRAY[\"Alice\", \"Bob\", \"Charlie\"]'), " +
-                            "(2, 'ARRAY[\"John\", \"Jane\"]'), " +
-                            "(3, CAST(NULL AS VARCHAR)), " +
-                            "(4, 'ARRAY[]')");
-
-            // Test array content verification
-            assertQuery(
-                    format("SELECT array_data FROM teradata.%s.%s WHERE id = 1", databaseName, testTableName),
-                    "VALUES 'ARRAY[\"Alice\", \"Bob\", \"Charlie\"]'");
-
-            assertQuery(
-                    format("SELECT array_data FROM teradata.%s.%s WHERE id = 2", databaseName, testTableName),
-                    "VALUES 'ARRAY[\"John\", \"Jane\"]'");
-
-        } finally {
-            // Clean up
-            try {
-                database.execute(format("DROP TABLE %s.%s", databaseName, testTableName));
-            } catch (Exception e) {
-                System.err.println("Warning: Could not drop test table " + testTableName + ": " + e.getMessage());
-            }
-        }
-    }
-
-    @Test
-    public void testArrayColumnMappingWithNullElements()
-    {
-        String testTableName = "test_array_nulls";
-
-        try {
-            // Create table with VARCHAR column to store array literals (same as working test)
-            database.execute(format(
-                    "CREATE TABLE %s.%s (id INTEGER, array_data VARCHAR(1000))",
-                    databaseName, testTableName));
-
-            // Insert array data with null elements as VARCHAR literals
-            database.execute(format(
-                    "INSERT INTO %s.%s VALUES (1, 'ARRAY[\"first\", null, \"third\", null]')",
-                    databaseName, testTableName));
-
-            database.execute(format(
-                    "INSERT INTO %s.%s VALUES (2, 'ARRAY[null, \"second\"]')",
-                    databaseName, testTableName));
-
-            database.execute(format(
-                    "INSERT INTO %s.%s VALUES (3, 'ARRAY[null, null, null]')",
-                    databaseName, testTableName));
-
-            // Test reading arrays with null elements
-            assertQuery(
-                    format("SELECT id, array_data FROM teradata.%s.%s ORDER BY id", databaseName, testTableName),
-                    "VALUES " +
-                            "(1, 'ARRAY[\"first\", null, \"third\", null]'), " +
-                            "(2, 'ARRAY[null, \"second\"]'), " +
-                            "(3, 'ARRAY[null, null, null]')");
-
-            // Test specific array with null elements
-            assertQuery(
-                    format("SELECT array_data FROM teradata.%s.%s WHERE id = 1", databaseName, testTableName),
-                    "VALUES 'ARRAY[\"first\", null, \"third\", null]'");
-
-            // Test array with leading null
-            assertQuery(
-                    format("SELECT array_data FROM teradata.%s.%s WHERE id = 2", databaseName, testTableName),
-                    "VALUES 'ARRAY[null, \"second\"]'");
-
-            // Test array with all nulls
-            assertQuery(
-                    format("SELECT array_data FROM teradata.%s.%s WHERE id = 3", databaseName, testTableName),
-                    "VALUES 'ARRAY[null, null, null]'");
-
-        } finally {
-            try {
-                database.execute(format("DROP TABLE %s.%s", databaseName, testTableName));
-            } catch (Exception e) {
-                System.err.println("Warning: Could not drop test table " + testTableName + ": " + e.getMessage());
-            }
-        }
-    }
-
-    @Test
-    public void testNumberColumnMapping()
-    {
-        String testTableName = "test_number_mapping";
-
-        try {
-            // Create table with various NUMBER column types
-            database.execute(format(
-                    "CREATE TABLE %s.%s (" +
-                            "id INTEGER, " +
-                            "num_unbounded NUMBER, " +
-                            "num_int NUMBER(9,0), " +
-                            "num_bigint NUMBER(18,0), " +
-                            "num_large_int NUMBER(30,0), " +
-                            "num_decimal NUMBER(10,2)" +
-                            ")",
-                    databaseName, testTableName));
-
-            // Insert test data with smaller values that fit within the precision limits
-            database.execute(format(
-                    "INSERT INTO %s.%s VALUES (1, 123456789012345, 123456789, 123456789012345678, 123456789012345678901234567890, 12345.67)",
-                    databaseName, testTableName));
-
-            // Verify column type mappings through DESCRIBE
-            MaterializedResult result = computeActual(format(
-                    "DESCRIBE teradata.%s.%s", databaseName, testTableName));
-
-            // Check that columns are mapped to expected Trino types
-            for (MaterializedRow row : result.getMaterializedRows()) {
-                String columnName = (String) row.getField(0);
-                String columnType = (String) row.getField(1);
-
-                switch (columnName) {
-                    case "num_unbounded":
-                        // NUMBER without precision should map to VARCHAR for safety
-                        assertEquals("varchar(50)", columnType);
-                        break;
-                    case "num_int":
-                        // NUMBER(9,0) should map to INTEGER
-                        assertEquals("integer", columnType);
-                        break;
-                    case "num_bigint":
-                        // NUMBER(18,0) should map to BIGINT
-                        assertEquals("bigint", columnType);
-                        break;
-                    case "num_large_int":
-                        // NUMBER(30,0) should map to DECIMAL
-                        assertEquals("decimal(30,0)", columnType);
-                        break;
-                    case "num_decimal":
-                        // NUMBER(10,2) should map to DECIMAL
-                        assertEquals("decimal(10,2)", columnType);
-                        break;
-                }
-            }
-
-            // Test data retrieval with the updated value
-            assertQuery(
-                    format("SELECT num_int, num_bigint, num_decimal FROM teradata.%s.%s WHERE id = 1", databaseName, testTableName),
-                    "VALUES (123456789, 123456789012345678, 12345.67)");
-
-        } finally {
-            try {
-                database.execute(format("DROP TABLE %s.%s", databaseName, testTableName));
-            } catch (Exception e) {
-                System.err.println("Warning: Could not drop test table " + testTableName + ": " + e.getMessage());
-            }
-        }
-    }
-
-    @Test
-    public void testCharacterDataType()
-    {
-        String tableName = "test_character_types";
-
-        try {
-            // Create table with CHARACTER columns
-            database.execute(format(
-                    "CREATE TABLE %s.%s (" +
-                            "char_col CHARACTER(10), " +
-                            "char_fixed CHARACTER(5), " +
-                            "char_max CHARACTER(255)" +
-                            ")",
-                    databaseName, tableName));
-
-            // Insert test data
-            database.execute(format(
-                    "INSERT INTO %s.%s VALUES ('Hello     ', 'Test ', 'MaxLen')",
-                    databaseName, tableName));
-
-            // Test that CHARACTER columns are mapped correctly to char(n)
-            assertThat(query("SELECT char_col FROM " + databaseName + "." + tableName))
-                    .matches("VALUES CAST('Hello     ' AS char(10))");
-
-            assertThat(query("SELECT char_fixed FROM " + databaseName + "." + tableName))
-                    .matches("VALUES CAST('Test ' AS char(5))");
-
-            assertThat(query("SELECT char_max FROM " + databaseName + "." + tableName))
-                    .matches("VALUES CAST('MaxLen' AS char(255))");
-
-            // Test DESCRIBE to verify column types show as char(n)
-            MaterializedResult describeResult = computeActual("DESCRIBE " + databaseName + "." + tableName);
-            assertThat(describeResult)
-                    .anyMatch(row -> row.getField(0).equals("char_col") &&
-                            row.getField(1).equals("char(10)"));
-            assertThat(describeResult)
-                    .anyMatch(row -> row.getField(0).equals("char_fixed") &&
-                            row.getField(1).equals("char(5)"));
-
-        } finally {
-            try {
-                database.execute(format("DROP TABLE %s.%s", databaseName, tableName));
-            } catch (Exception e) {
-                System.err.println("Warning: Could not drop test table " + tableName + ": " + e.getMessage());
-            }
-        }
-    }
-}
-=======
     private JoinCondition.Operator toJoinConditionOperator(String operator)
             throws Throwable
     {
@@ -1058,5 +819,4 @@
         String expectedMessagePart = String.format("(%1$s.*not (yet )?supported)|((?i)unsupported.*%1$s)|((?i)not supported.*%1$s)", Pattern.quote(typeNameBase));
         Assertions.assertThat(exception).hasMessageFindingMatch(expectedMessagePart).satisfies((e) -> Assertions.assertThat(io.trino.testing.QueryAssertions.getTrinoExceptionCause(e)).hasMessageFindingMatch(expectedMessagePart));
     }
-}
->>>>>>> 93c7523f
+}