package io.trino.plugin.teradata;

import com.google.common.base.Verify;
import io.trino.plugin.jdbc.BaseJdbcConnectorTest;
import io.trino.spi.connector.SortOrder;
<<<<<<< HEAD
import io.trino.sql.query.QueryAssertions;
import io.trino.testing.QueryRunner;
import io.trino.testing.TestingConnectorBehavior;
import io.trino.testing.sql.SqlExecutor;
import io.trino.testing.sql.TestTable;
import org.assertj.core.api.Assertions;
import org.intellij.lang.annotations.Language;
=======
import io.trino.testing.QueryRunner;
import io.trino.testing.TestingConnectorBehavior;
import io.trino.testing.sql.SqlExecutor;
import org.assertj.core.api.Assertions;
>>>>>>> 66d7e9ef
import org.junit.jupiter.api.AfterAll;
import org.junit.jupiter.api.Assumptions;
import org.junit.jupiter.api.Test;

import java.util.List;
import java.util.OptionalInt;

import static io.trino.plugin.teradata.util.TeradataConstants.TERADATA_OBJECT_NAME_LIMIT;
import static java.lang.String.format;
import static org.assertj.core.api.Assertions.assertThat;

/**
 * Integration test class for Teradata JDBC Connector.
 * Sets up schema and tables before tests and cleans up afterwards.
 */
public class TeradataJdbcConnectorTest
        extends BaseJdbcConnectorTest
{
    protected final TestTeradataDatabase database = new TestTeradataDatabase(DatabaseConfig.fromEnv());

    @Override
    protected boolean hasBehavior(TestingConnectorBehavior connectorBehavior)
    {
        return switch (connectorBehavior) {
            case SUPPORTS_CREATE_VIEW,
                 SUPPORTS_CREATE_MATERIALIZED_VIEW,
                 SUPPORTS_DELETE,
                 SUPPORTS_INSERT,
                 SUPPORTS_UPDATE,
                 SUPPORTS_ADD_COLUMN,
                 SUPPORTS_DROP_COLUMN,
                 SUPPORTS_RENAME_COLUMN,
                 SUPPORTS_RENAME_TABLE,
                 SUPPORTS_TRUNCATE,
                 SUPPORTS_MERGE,
                 SUPPORTS_COMMENT_ON_TABLE,
                 SUPPORTS_COMMENT_ON_COLUMN,
                 SUPPORTS_CREATE_TABLE_WITH_DATA,
                 SUPPORTS_CREATE_TABLE_WITH_TABLE_COMMENT,
                 SUPPORTS_CREATE_TABLE_WITH_COLUMN_COMMENT,
                 SUPPORTS_RENAME_SCHEMA,
                 SUPPORTS_SET_COLUMN_TYPE,
                 SUPPORTS_ROW_LEVEL_DELETE -> false;
                 SUPPORTS_DROP_SCHEMA_CASCADE,
                 SUPPORTS_CREATE_TABLE_WITH_DATA,
                 SUPPORTS_CREATE_TABLE_WITH_TABLE_COMMENT,
                 SUPPORTS_CREATE_TABLE_WITH_COLUMN_COMMENT,
                 SUPPORTS_RENAME_SCHEMA -> false;
            case SUPPORTS_CREATE_SCHEMA,
                 SUPPORTS_CREATE_TABLE,
                 SUPPORTS_TOPN_PUSHDOWN,
                 SUPPORTS_PREDICATE_PUSHDOWN,
                 SUPPORTS_AGGREGATION_PUSHDOWN,
                 SUPPORTS_JOIN_PUSHDOWN,
                 SUPPORTS_LIMIT_PUSHDOWN -> true;
//                 SUPPORTS_DROP_SCHEMA_CASCADE -> true;
            default -> super.hasBehavior(connectorBehavior);
        };
    }

    @Override
    protected SqlExecutor onRemoteDatabase()
    {
        return database;
    }

    @Override
    protected QueryRunner createQueryRunner()
            throws Exception
    {
        database.createTestDatabaseIfAbsent();
        return TeradataQueryRunner.builder().addCoordinatorProperty("http-server.http.port", "8080").setInitialTables(REQUIRED_TPCH_TABLES).build();
    }

    @AfterAll
    public void cleanupTestDatabase()
    {
        database.dropTestDatabaseIfExists();
    }

    @Override
    protected OptionalInt maxSchemaNameLength()
    {
        return OptionalInt.of(TERADATA_OBJECT_NAME_LIMIT);
    }

    protected void verifySchemaNameLengthFailurePermissible(Throwable e)
    {
        assertThat(e).hasMessage(format("Schema name must be shorter than or equal to '%s' characters but got '%s'", TERADATA_OBJECT_NAME_LIMIT, TERADATA_OBJECT_NAME_LIMIT + 1));
    }

    protected OptionalInt maxColumnNameLength()
    {
        return OptionalInt.of(TERADATA_OBJECT_NAME_LIMIT);
    }

    @Override
    protected void verifyColumnNameLengthFailurePermissible(Throwable e)
    {
        assertThat(e).hasMessageMatching(format("Column name must be shorter than or equal to '%s' characters but got '%s': '.*'", TERADATA_OBJECT_NAME_LIMIT, TERADATA_OBJECT_NAME_LIMIT + 1));
    }

    protected OptionalInt maxTableNameLength()
    {
        return OptionalInt.of(TERADATA_OBJECT_NAME_LIMIT);
    }

    protected void verifyTableNameLengthFailurePermissible(Throwable e)
    {
        throw new AssertionError(format("Table name must be shorter than or equal to '%s' characters but got '%s'", TERADATA_OBJECT_NAME_LIMIT, TERADATA_OBJECT_NAME_LIMIT + 1));
    }

    @Test
    public void testRenameSchema()
    {
        Assumptions.abort("Skipping as connector does not support RENAME SCHEMA");
    }

    @Test
    public void testColumnName()
    {
        Assumptions.abort("Skipping as connector does not support column level write operations");
    }

    @Test
    public void testAddColumn()
    {
        Assumptions.abort("Skipping as connector does not support column level write operations");
    }


    @Test
<<<<<<< HEAD
    public void testPredicate() {
        this.assertQuery("""
        SELECT TOP 10 *
          FROM (
            SELECT orderkey+1 AS a FROM orders WHERE orderstatus = 'F'
            UNION ALL\s
            SELECT orderkey AS a FROM orders WHERE MOD(orderkey, 2) = 0
            UNION ALL\s
            SELECT orderkey+custkey AS a FROM orders
          ) AS unioned
          WHERE a < 20 OR a > 100
          ORDER BY a;
    """);
    }

    @Test
    public void testNullSensitiveTopNPushdown() {
        if (this.hasBehavior(TestingConnectorBehavior.SUPPORTS_TOPN_PUSHDOWN)) {
            @Language("SQL") String sql = String.format("CREATE TABLE %s (name varchar(10), a bigint)", "trino.test_null_sensitive_topn_pushdown");
            database.execute(sql);
            List<String> rowsToInsert = List.of("'small', 42", "'big', 134134", "'negative', -15", "'null', NULL");
            for(String row : rowsToInsert) {
                this.database.execute(String.format("INSERT INTO %s VALUES (%s)", "test_null_sensitive_topn_pushdown", row));
            }
            Verify.verify(SortOrder.values().length == 4, "The test needs to be updated when new options are added", new Object[0]);
            ((QueryAssertions.QueryAssert) Assertions.assertThat(this.query("SELECT name FROM test_null_sensitive_topn_pushdown ORDER BY a ASC NULLS FIRST LIMIT 5"))).ordered().isFullyPushedDown();
            ((QueryAssertions.QueryAssert)Assertions.assertThat(this.query("SELECT name FROM test_null_sensitive_topn_pushdown ORDER BY a ASC NULLS LAST LIMIT 5"))).ordered().isFullyPushedDown();
            ((QueryAssertions.QueryAssert)Assertions.assertThat(this.query("SELECT name FROM test_null_sensitive_topn_pushdown ORDER BY a DESC NULLS FIRST LIMIT 5"))).ordered().isFullyPushedDown();
            ((QueryAssertions.QueryAssert)Assertions.assertThat(this.query("SELECT name FROM test_null_sensitive_topn_pushdown ORDER BY a DESC NULLS LAST LIMIT 5"))).ordered().isFullyPushedDown();
        }
=======
    public void testTeradataLimitPushdown()
    {
        assertThat(query("SELECT name FROM nation LIMIT 5")).skipResultsCorrectnessCheckForPushdown().isFullyPushedDown();
        assertThat(query("SELECT name FROM nation ORDER BY name LIMIT 5")).skipResultsCorrectnessCheckForPushdown().isFullyPushedDown();
        assertThat(query("SELECT name FROM nation WHERE regionkey = 3 LIMIT 5")).skipResultsCorrectnessCheckForPushdown().isFullyPushedDown();
        assertThat(query("SELECT name FROM nation WHERE name < 'EEE' LIMIT 5")).skipResultsCorrectnessCheckForPushdown().isFullyPushedDown();
>>>>>>> 66d7e9ef
    }

    @Test
    public void testNullSensitiveTopNPushdown()
    {
        if (this.hasBehavior(TestingConnectorBehavior.SUPPORTS_TOPN_PUSHDOWN)) {
            if (!database.isTableExists("test_null_sensitive_topn_pushdown")) {
                String sql = "CREATE TABLE trino.test_null_sensitive_topn_pushdown(name varchar(10), a bigint)";
                database.execute(sql);
            }
            List<String> rowsToInsert = List.of("'small', 42", "'big', 134134", "'negative', -15", "'null', NULL");
            for (String row : rowsToInsert) {
                database.execute(format("INSERT INTO %s VALUES (%s)", "trino.test_null_sensitive_topn_pushdown", row));
            }
            Verify.verify(SortOrder.values().length == 4, "The test needs to be updated when new options are added");
            Assertions.assertThat(this.query("SELECT name FROM trino.test_null_sensitive_topn_pushdown ORDER BY a ASC NULLS FIRST LIMIT 5")).ordered().isFullyPushedDown();
            Assertions.assertThat(this.query("SELECT name FROM trino.test_null_sensitive_topn_pushdown ORDER BY a ASC NULLS LAST LIMIT 5")).ordered().isFullyPushedDown();
            Assertions.assertThat(this.query("SELECT name FROM trino.test_null_sensitive_topn_pushdown ORDER BY a DESC NULLS FIRST LIMIT 5")).ordered().isFullyPushedDown();
            Assertions.assertThat(this.query("SELECT name FROM trino.test_null_sensitive_topn_pushdown ORDER BY a DESC NULLS LAST LIMIT 5")).ordered().isFullyPushedDown();
        }
    }

    @Test
    public void testInsertWithoutTemporaryTable()
    {
        Assumptions.abort("Skipping as connector does not support insert operations");
    }

    @Test
    public void testInsertIntoNotNullColumn()
    {
        Assumptions.abort("Skipping as connector does not support insert operations");
    }

    @Test
    public void testDropSchemaCascade()
    {
        Assumptions.abort("Skipping as connector does not support dropping schemas with CASCADE option");
    }

    @Test
    public void testDropNotNullConstraint()
    {
        Assumptions.abort("Skipping as connector does not support dropping a not null constraint");
    }
}
<|MERGE_RESOLUTION|>--- conflicted
+++ resolved
@@ -2,21 +2,9 @@
 
 import com.google.common.base.Verify;
 import io.trino.plugin.jdbc.BaseJdbcConnectorTest;
-import io.trino.spi.connector.SortOrder;
-<<<<<<< HEAD
-import io.trino.sql.query.QueryAssertions;
-import io.trino.testing.QueryRunner;
-import io.trino.testing.TestingConnectorBehavior;
-import io.trino.testing.sql.SqlExecutor;
-import io.trino.testing.sql.TestTable;
-import org.assertj.core.api.Assertions;
-import org.intellij.lang.annotations.Language;
-=======
-import io.trino.testing.QueryRunner;
-import io.trino.testing.TestingConnectorBehavior;
+import io.trino.spi.connector.So io.trino.testing.TestingConnectorBehavior;
 import io.trino.testing.sql.SqlExecutor;
 import org.assertj.core.api.Assertions;
->>>>>>> 66d7e9ef
 import org.junit.jupiter.api.AfterAll;
 import org.junit.jupiter.api.Assumptions;
 import org.junit.jupiter.api.Test;
@@ -149,7 +137,6 @@
 
 
     @Test
-<<<<<<< HEAD
     public void testPredicate() {
         this.assertQuery("""
         SELECT TOP 10 *
@@ -180,14 +167,14 @@
             ((QueryAssertions.QueryAssert)Assertions.assertThat(this.query("SELECT name FROM test_null_sensitive_topn_pushdown ORDER BY a DESC NULLS FIRST LIMIT 5"))).ordered().isFullyPushedDown();
             ((QueryAssertions.QueryAssert)Assertions.assertThat(this.query("SELECT name FROM test_null_sensitive_topn_pushdown ORDER BY a DESC NULLS LAST LIMIT 5"))).ordered().isFullyPushedDown();
         }
-=======
+
+    @Test
     public void testTeradataLimitPushdown()
     {
         assertThat(query("SELECT name FROM nation LIMIT 5")).skipResultsCorrectnessCheckForPushdown().isFullyPushedDown();
         assertThat(query("SELECT name FROM nation ORDER BY name LIMIT 5")).skipResultsCorrectnessCheckForPushdown().isFullyPushedDown();
         assertThat(query("SELECT name FROM nation WHERE regionkey = 3 LIMIT 5")).skipResultsCorrectnessCheckForPushdown().isFullyPushedDown();
         assertThat(query("SELECT name FROM nation WHERE name < 'EEE' LIMIT 5")).skipResultsCorrectnessCheckForPushdown().isFullyPushedDown();
->>>>>>> 66d7e9ef
     }
 
     @Test
