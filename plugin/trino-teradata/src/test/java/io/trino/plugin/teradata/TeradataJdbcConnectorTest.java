package io.trino.plugin.teradata;

import com.google.common.collect.ImmutableList;
import com.google.common.collect.MoreCollectors;
import io.airlift.log.Logger;
import io.trino.Session;
import io.trino.plugin.jdbc.BaseJdbcConnectorTest;
import io.trino.plugin.jdbc.JoinOperator;
import io.trino.spi.connector.JoinCondition;
import io.trino.sql.planner.plan.AggregationNode;
import io.trino.sql.planner.plan.FilterNode;
import io.trino.sql.query.QueryAssertions;
import io.trino.testing.QueryRunner;
import io.trino.testing.TestingConnectorBehavior;
import io.trino.testing.TestingNames;
import io.trino.testing.assertions.TrinoExceptionAssert;
import io.trino.testing.sql.SqlExecutor;
import io.trino.testing.sql.TestTable;
import org.assertj.core.api.AssertProvider;
import org.assertj.core.api.Assertions;
import org.intellij.lang.annotations.Language;
import org.junit.jupiter.api.AfterAll;
import org.junit.jupiter.api.Assumptions;
import org.junit.jupiter.api.Test;

import java.util.List;
import java.util.Optional;
import java.util.OptionalInt;
import java.util.function.Consumer;
import java.util.stream.Stream;

import static com.google.common.collect.ImmutableList.toImmutableList;
import static io.trino.plugin.teradata.util.TeradataConstants.TERADATA_OBJECT_NAME_LIMIT;
import static io.trino.testing.TestingConnectorBehavior.SUPPORTS_CREATE_TABLE_WITH_DATA;
import static io.trino.testing.TestingNames.randomNameSuffix;
import static java.lang.String.format;
import static java.util.Objects.requireNonNull;
import static org.assertj.core.api.Assertions.assertThat;

/**
 * Integration test class for Teradata JDBC Connector.
 * Sets up schema and tables before tests and cleans up afterwards.
 */
public class TeradataJdbcConnectorTest
        extends BaseJdbcConnectorTest
{
<<<<<<< HEAD
    protected final TestTeradataDatabase database = new TestTeradataDatabase(DatabaseConfig.fromEnvWithClearScape(), true);
=======
    private static final Logger log = Logger.get(TeradataJdbcConnectorTest.class);
    protected final TestTeradataDatabase database = new TestTeradataDatabase(DatabaseConfig.fromEnv());

    private static void verifyResultOrFailure(AssertProvider<QueryAssertions.QueryAssert> queryAssertProvider, Consumer<QueryAssertions.QueryAssert> verifyResults, Consumer<TrinoExceptionAssert> verifyFailure)
    {
        requireNonNull(verifyResults, "verifyResults is null");
        requireNonNull(verifyFailure, "verifyFailure is null");
        QueryAssertions.QueryAssert queryAssert = Assertions.assertThat(queryAssertProvider);

        try {
            QueryAssertions.ResultAssert var4 = queryAssert.result();
        }
        catch (Throwable var5) {
            verifyFailure.accept(queryAssert.failure());
            return;
        }

        verifyResults.accept(queryAssert);
    }

    @Override
    protected SqlExecutor onRemoteDatabase()
    {
        return database;
    }

>>>>>>> c39eb463
    @Override
    protected boolean hasBehavior(TestingConnectorBehavior connectorBehavior)
    {
        return switch (connectorBehavior) {
            case SUPPORTS_CREATE_VIEW,
                 SUPPORTS_CREATE_MATERIALIZED_VIEW,
                 SUPPORTS_DELETE,
                 SUPPORTS_INSERT,
                 SUPPORTS_UPDATE,
                 SUPPORTS_ADD_COLUMN,
                 SUPPORTS_DROP_COLUMN,
                 SUPPORTS_RENAME_COLUMN,
                 SUPPORTS_RENAME_TABLE,
                 SUPPORTS_TRUNCATE,
                 SUPPORTS_MERGE,
                 SUPPORTS_COMMENT_ON_TABLE,
                 SUPPORTS_COMMENT_ON_COLUMN,
                 SUPPORTS_CREATE_TABLE_WITH_TABLE_COMMENT,
                 SUPPORTS_CREATE_TABLE_WITH_COLUMN_COMMENT,
                 SUPPORTS_RENAME_SCHEMA,
                 SUPPORTS_SET_COLUMN_TYPE,
                 SUPPORTS_ROW_LEVEL_DELETE,
                 SUPPORTS_DROP_SCHEMA_CASCADE,
                 SUPPORTS_NATIVE_QUERY,
                 SUPPORTS_JOIN_PUSHDOWN_WITH_DISTINCT_FROM,
                 SUPPORTS_JOIN_PUSHDOWN_WITH_VARCHAR_INEQUALITY,
                 SUPPORTS_PREDICATE_PUSHDOWN_WITH_VARCHAR_INEQUALITY,
                 SUPPORTS_ROW_TYPE,
                 SUPPORTS_MAP_TYPE,
                 SUPPORTS_DEREFERENCE_PUSHDOWN,
                 SUPPORTS_NEGATIVE_DATE -> false;
            case SUPPORTS_CREATE_SCHEMA,
                 SUPPORTS_CREATE_TABLE,
                 SUPPORTS_TOPN_PUSHDOWN,
                 SUPPORTS_PREDICATE_PUSHDOWN,
                 SUPPORTS_AGGREGATION_PUSHDOWN,
                 SUPPORTS_JOIN_PUSHDOWN,
<<<<<<< HEAD
                 SUPPORTS_LIMIT_PUSHDOWN -> true;
=======
                 SUPPORTS_LIMIT_PUSHDOWN,
                 SUPPORTS_TOPN_PUSHDOWN_WITH_VARCHAR,
                 SUPPORTS_PREDICATE_ARITHMETIC_EXPRESSION_PUSHDOWN,
                 SUPPORTS_PREDICATE_EXPRESSION_PUSHDOWN -> true;
>>>>>>> c39eb463
            default -> super.hasBehavior(connectorBehavior);
        };
    }

    @Override
    protected QueryRunner createQueryRunner()
            throws Exception
    {
        database.createTestDatabaseIfAbsent();
        return TeradataQueryRunner.builder().setInitialTables(REQUIRED_TPCH_TABLES).build();
    }

    @AfterAll
    public void cleanupTestDatabase()
    {
        database.dropTestDatabaseIfExists();
        System.out.println("Database Dropped Successfully");
        try {
                database.close();  // This should stop ClearScape
        } catch (Exception e) {
            System.err.println("Cleanup failed: " + e.getMessage());
        }
    }

    @Test
    public void testDistinctLimit()
    {
        assertQuery("SELECT COUNT(*) FROM (SELECT DISTINCT orderstatus, custkey FROM orders LIMIT 10)");
        assertQuery("SELECT DISTINCT custkey, orderstatus FROM orders WHERE custkey = 1268 LIMIT 2");
        assertQuery("SELECT DISTINCT x " +
                        "FROM (VALUES 1) t(x) JOIN (VALUES 10, 20) u(a) ON t.x < u.a " +
                        "LIMIT 100",
                "SELECT 1");
    }

    /* Overriding the method as Teradata avg calculations are slightly different than trino so Skipping the results check for avg
        Expecting actual: (111.660, 111728394.9938271616, 1.117283945E8, 111.6605) to contain exactly in any order: [(111.661, 111728394.9938271605, 1.117283945E8, 111.6605)] */
    @Test
    public void testNumericAggregationPushdown()
    {
        if (!this.hasBehavior(TestingConnectorBehavior.SUPPORTS_AGGREGATION_PUSHDOWN)) {
            Assertions.assertThat(this.query("SELECT min(nationkey) FROM nation")).isNotFullyPushedDown(AggregationNode.class);
            Assertions.assertThat(this.query("SELECT max(nationkey) FROM nation")).isNotFullyPushedDown(AggregationNode.class);
            Assertions.assertThat(this.query("SELECT sum(nationkey) FROM nation")).isNotFullyPushedDown(AggregationNode.class);
            Assertions.assertThat(this.query("SELECT avg(nationkey) FROM nation")).isNotFullyPushedDown(AggregationNode.class);
        }
        else {
            String schemaName = this.getSession().getSchema().orElseThrow();

            try (TestTable emptyTable = this.createAggregationTestTable(schemaName + ".test_num_agg_pd", ImmutableList.of())) {
                Assertions.assertThat(this.query("SELECT min(short_decimal), min(long_decimal), min(a_bigint), min(t_double) FROM " + emptyTable.getName())).isFullyPushedDown();
                Assertions.assertThat(this.query("SELECT max(short_decimal), max(long_decimal), max(a_bigint), max(t_double) FROM " + emptyTable.getName())).isFullyPushedDown();
                Assertions.assertThat(this.query("SELECT sum(short_decimal), sum(long_decimal), sum(a_bigint), sum(t_double) FROM " + emptyTable.getName())).isFullyPushedDown();
                Assertions.assertThat(this.query("SELECT avg(short_decimal), avg(long_decimal), avg(a_bigint), avg(t_double) FROM " + emptyTable.getName())).skipResultsCorrectnessCheckForPushdown().isFullyPushedDown();
            }

<<<<<<< HEAD
//
protected void verifyTableNameLengthFailurePermissible(Throwable e)
{
    assertThat(e).hasMessage(format(
            "Table name must be shorter than or equal to '%s' characters but got '%s'",
            TERADATA_OBJECT_NAME_LIMIT, TERADATA_OBJECT_NAME_LIMIT + 1));
}
=======
            try (TestTable testTable = this.createAggregationTestTable(schemaName + ".test_num_agg_pd", ImmutableList.of("100.000, 100000000.000000000, 100.000, 100000000", "123.321, 123456789.987654321, 123.321, 123456789"))) {
                Assertions.assertThat(this.query("SELECT min(short_decimal), min(long_decimal), min(a_bigint), min(t_double) FROM " + testTable.getName())).isFullyPushedDown();
                Assertions.assertThat(this.query("SELECT max(short_decimal), max(long_decimal), max(a_bigint), max(t_double) FROM " + testTable.getName())).isFullyPushedDown();
                Assertions.assertThat(this.query("SELECT sum(short_decimal), sum(long_decimal), sum(a_bigint), sum(t_double) FROM " + testTable.getName())).isFullyPushedDown();
                Assertions.assertThat(this.query("SELECT avg(short_decimal), avg(long_decimal), avg(a_bigint), avg(t_double) FROM " + testTable.getName())).skipResultsCorrectnessCheckForPushdown().isFullyPushedDown();
                Assertions.assertThat(this.query("SELECT min(short_decimal), min(long_decimal) FROM " + testTable.getName() + " WHERE short_decimal < 110 AND long_decimal < 124")).isFullyPushedDown();
                Assertions.assertThat(this.query("SELECT min(long_decimal) FROM " + testTable.getName() + " WHERE short_decimal < 110")).isFullyPushedDown();
                Assertions.assertThat(this.query("SELECT short_decimal, min(long_decimal) FROM " + testTable.getName() + " GROUP BY short_decimal")).isFullyPushedDown();
                Assertions.assertThat(this.query("SELECT short_decimal, min(long_decimal) FROM " + testTable.getName() + " WHERE short_decimal < 110 AND long_decimal < 124 GROUP BY short_decimal")).isFullyPushedDown();
                Assertions.assertThat(this.query("SELECT short_decimal, min(long_decimal) FROM " + testTable.getName() + " WHERE short_decimal < 110 GROUP BY short_decimal")).isFullyPushedDown();
                Assertions.assertThat(this.query("SELECT short_decimal, min(long_decimal) FROM " + testTable.getName() + " WHERE long_decimal < 124 GROUP BY short_decimal")).isFullyPushedDown();
            }
        }
    }
>>>>>>> c39eb463

    // Overriding this test case as Teradata defines varchar with a length.
    @Test
    public void testVarcharCastToDateInPredicate()
    {
        skipTestUnless(hasBehavior(SUPPORTS_CREATE_TABLE_WITH_DATA));
        String schemaName = this.getSession().getSchema().orElseThrow();
        String tableName = schemaName + ".varchar_as_date_pred";
        try (TestTable table = newTrinoTable(
                tableName,
                "(a varchar(50))",
                List.of(
                        "'999-09-09'",
                        "'1005-09-09'",
                        "'2005-06-06'", "'2005-06-6'", "'2005-6-06'", "'2005-6-6'", "' 2005-06-06'", "'2005-06-06 '", "' +2005-06-06'", "'02005-06-06'",
                        "'2005-09-06'", "'2005-09-6'", "'2005-9-06'", "'2005-9-6'", "' 2005-09-06'", "'2005-09-06 '", "' +2005-09-06'", "'02005-09-06'",
                        "'2005-09-09'", "'2005-09-9'", "'2005-9-09'", "'2005-9-9'", "' 2005-09-09'", "'2005-09-09 '", "' +2005-09-09'", "'02005-09-09'",
                        "'2005-09-10'", "'2005-9-10'", "' 2005-09-10'", "'2005-09-10 '", "' +2005-09-10'", "'02005-09-10'",
                        "'2005-09-20'", "'2005-9-20'", "' 2005-09-20'", "'2005-09-20 '", "' +2005-09-20'", "'02005-09-20'",
                        "'9999-09-09'",
                        "'99999-09-09'"))) {
            for (String date : List.of("2005-09-06", "2005-09-09", "2005-09-10")) {
                for (String operator : List.of("=", "<=", "<", ">", ">=", "!=", "IS DISTINCT FROM", "IS NOT DISTINCT FROM")) {
                    assertThat(query("SELECT a FROM %s WHERE CAST(a AS date) %s DATE '%s'".formatted(table.getName(), operator, date)))
                            .hasCorrectResultsRegardlessOfPushdown();
                }
            }
        }
        try (TestTable table = newTrinoTable(tableName,
                "(a varchar(50))",
                List.of("'2005-06-bad-date'", "'2005-09-10'"))) {
            assertThat(query("SELECT a FROM %s WHERE CAST(a AS date) < DATE '2005-09-10'".formatted(table.getName())))
                    .failure().hasMessage("Value cannot be cast to date: 2005-06-bad-date");
            verifyResultOrFailure(
                    query("SELECT a FROM %s WHERE CAST(a AS date) = DATE '2005-09-10'".formatted(table.getName())),
                    queryAssert -> queryAssert
                            .skippingTypesCheck()
                            .matches("VALUES '2005-09-10'"),
                    failureAssert -> failureAssert
                            .hasMessage("Value cannot be cast to date: 2005-06-bad-date"));
            // This failure isn't guaranteed: a row may be filtered out on the connector side with a derived predicate on a varchar column.
            verifyResultOrFailure(
                    query("SELECT a FROM %s WHERE CAST(a AS date) != DATE '2005-9-1'".formatted(table.getName())),
                    queryAssert -> queryAssert
                            .skippingTypesCheck()
                            .matches("VALUES '2005-09-10'"),
                    failureAssert -> failureAssert
                            .hasMessage("Value cannot be cast to date: 2005-06-bad-date"));
            // This failure isn't guaranteed: a row may be filtered out on the connector side with a derived predicate on a varchar column.
            verifyResultOrFailure(
                    query("SELECT a FROM %s WHERE CAST(a AS date) > DATE '2022-08-10'".formatted(table.getName())),
                    queryAssert -> queryAssert
                            .skippingTypesCheck()
                            .returnsEmptyResult(),
                    failureAssert -> failureAssert
                            .hasMessage("Value cannot be cast to date: 2005-06-bad-date"));
        }
        try (TestTable table = newTrinoTable(
                tableName,
                "(a varchar(50))",
                List.of("'2005-09-10'"))) {
            // 2005-09-01, when written as 2005-09-1, is a prefix of an existing data point: 2005-09-10
            assertThat(query("SELECT a FROM %s WHERE CAST(a AS date) != DATE '2005-09-01'".formatted(table.getName())))
                    .skippingTypesCheck()
                    .matches("VALUES '2005-09-10'");
        }
    }

    // Overriding this test case as Teradata raises different error message for division by zero.
    @Test
    public void testArithmeticPredicatePushdown()
    {
        if (!this.hasBehavior(TestingConnectorBehavior.SUPPORTS_PREDICATE_ARITHMETIC_EXPRESSION_PUSHDOWN)) {
            Assertions.assertThat(this.query("SELECT shippriority FROM orders WHERE shippriority % 4 = 0")).isNotFullyPushedDown(FilterNode.class);
        }
        else {
            Assertions.assertThat(this.query("SELECT shippriority FROM orders WHERE shippriority % 4 = 0")).isFullyPushedDown();
            Assertions.assertThat(this.query("SELECT nationkey, name, regionkey FROM nation WHERE nationkey > 0 AND (nationkey - regionkey) % nationkey = 2")).isFullyPushedDown().matches("VALUES (BIGINT '3', CAST('CANADA' AS varchar(25)), BIGINT '1')");
            Assertions.assertThat(this.query("SELECT nationkey, name, regionkey FROM nation WHERE nationkey > 0 AND (nationkey - regionkey) % -nationkey = 2")).isFullyPushedDown().matches("VALUES (BIGINT '3', CAST('CANADA' AS varchar(25)), BIGINT '1')");
            Assertions.assertThat(this.query("SELECT nationkey, name, regionkey FROM nation WHERE nationkey > 0 AND (nationkey - regionkey) % 0 = 2")).failure().hasMessageContaining("Operation Error");
            Assertions.assertThat(this.query("SELECT nationkey, name, regionkey FROM nation WHERE nationkey > 0 AND (nationkey - regionkey) % (regionkey - 1) = 2")).failure().hasMessageContaining("Operation Error");
        }
    }

    @Test
    public void testCreateTableAsSelect()
    {
        String tableName = "test_ctas" + randomNameSuffix();
        if (!hasBehavior(SUPPORTS_CREATE_TABLE_WITH_DATA)) {
            assertQueryFails("CREATE TABLE IF NOT EXISTS " + tableName + " AS SELECT name, regionkey FROM nation", "This connector does not support creating tables with data");
            return;
        }
        assertUpdate("CREATE TABLE IF NOT EXISTS " + tableName + " AS SELECT name, regionkey FROM nation", "SELECT count(*) FROM nation");
        assertTableColumnNames(tableName, "name", "regionkey");
        assertThat(getTableComment(tableName)).isNull();
        assertUpdate("DROP TABLE " + tableName);

        // Some connectors support CREATE TABLE AS but not the ordinary CREATE TABLE. Let's test CTAS IF NOT EXISTS with a table that is guaranteed to exist.
        assertUpdate("CREATE TABLE IF NOT EXISTS nation AS SELECT nationkey, regionkey FROM nation", 0);
        assertTableColumnNames("nation", "nationkey", "name", "regionkey", "comment");

        assertCreateTableAsSelect(
                "SELECT nationkey, name, regionkey FROM nation",
                "SELECT count(*) FROM nation");

        assertCreateTableAsSelect(
                "SELECT mktsegment, sum(acctbal) x FROM customer GROUP BY mktsegment",
                "SELECT count(DISTINCT mktsegment) FROM customer");

        assertCreateTableAsSelect(
                "SELECT count(*) x FROM nation JOIN region ON nation.regionkey = region.regionkey",
                "SELECT 1");

        assertCreateTableAsSelect(
                "SELECT nationkey FROM nation ORDER BY nationkey LIMIT 10",
                "SELECT 10");

        // Tests for CREATE TABLE with UNION ALL: exercises PushTableWriteThroughUnion optimizer

        assertCreateTableAsSelect(
                "SELECT name, nationkey, regionkey FROM nation WHERE nationkey % 2 = 0 UNION ALL " +
                        "SELECT name, nationkey, regionkey FROM nation WHERE nationkey % 2 = 1",
                "SELECT name, nationkey, regionkey FROM nation",
                "SELECT count(*) FROM nation");

        assertCreateTableAsSelect(
                Session.builder(getSession()).setSystemProperty("redistribute_writes", "true").build(),
                "SELECT CAST(nationkey AS BIGINT) nationkey, regionkey FROM nation UNION ALL " +
                        "SELECT 1234567890, 123",
                "SELECT nationkey, regionkey FROM nation UNION ALL " +
                        "SELECT 1234567890, 123",
                "SELECT count(*) + 1 FROM nation");

        assertCreateTableAsSelect(
                Session.builder(getSession()).setSystemProperty("redistribute_writes", "false").build(),
                "SELECT CAST(nationkey AS BIGINT) nationkey, regionkey FROM nation UNION ALL " +
                        "SELECT 1234567890, 123",
                "SELECT nationkey, regionkey FROM nation UNION ALL " +
                        "SELECT 1234567890, 123",
                "SELECT count(*) + 1 FROM nation");

        tableName = "test_ctas" + randomNameSuffix();
        assertExplainAnalyze("EXPLAIN ANALYZE CREATE TABLE " + tableName + " AS SELECT name FROM nation");
        assertQuery("SELECT * from " + tableName, "SELECT name FROM nation");
        assertUpdate("DROP TABLE " + tableName);
    }

    @Override
    protected Optional<DataMappingTestSetup> filterDataMappingSmokeTestData(DataMappingTestSetup dataMappingTestSetup)
    {
        String typeName = dataMappingTestSetup.getTrinoTypeName();
        return switch (typeName) {
            case "boolean", "tinyint", "real", "timestamp(6)", "timestamp(6) with time zone", "char(3)", "varchar",
                 "U&'a \\000a newline'" -> Optional.empty();
            default -> Optional.of(dataMappingTestSetup);
        };
    }

    // Overriding this test case as Teradata does not support negative dates.
    @Test
    public void testDateYearOfEraPredicate()
    {
        this.assertQuery("SELECT orderdate FROM orders WHERE orderdate = DATE '1997-09-14'", "VALUES DATE '1997-09-14'");
    }

    // Override this test case as Teradata has different syntax for creating tables with AS SELECT statement.
    @Test
    public void verifySupportsRowLevelUpdateDeclaration()
    {
        if (!this.hasBehavior(TestingConnectorBehavior.SUPPORTS_ROW_LEVEL_UPDATE)) {
            skipTestUnless(this.hasBehavior(TestingConnectorBehavior.SUPPORTS_CREATE_TABLE_WITH_DATA));

            try (TestTable table = this.newTrinoTable("test_supports_update", "AS ( SELECT * FROM nation) WITH DATA")) {
                this.assertQueryFails("UPDATE " + table.getName() + " SET nationkey = nationkey * 100 WHERE regionkey = 2", "This connector does not support modifying table rows");
            }
        }
    }

    // Override this test case as Teradata has different syntax for creating tables with AS SELECT statement.
    // TODO Will handle this while Teradata connector supporting WRITE operations.
    @Test
    public void testJoinPushdown()
    {
        Session session = this.joinPushdownEnabled(this.getSession());
        if (!this.hasBehavior(TestingConnectorBehavior.SUPPORTS_JOIN_PUSHDOWN)) {
            Assertions.assertThat(this.query(session, "SELECT r.name, n.name FROM nation n JOIN region r ON n.regionkey = r.regionkey")).joinIsNotFullyPushedDown();
        }
        else {
            try (TestTable nationLowercaseTable = this.newTrinoTable("nation_lowercase", "AS ( SELECT nationkey, lower(name) name, regionkey FROM trino.nation ) WITH DATA")) {
                for (JoinOperator joinOperator : JoinOperator.values()) {
                    if (joinOperator == JoinOperator.FULL_JOIN && !this.hasBehavior(TestingConnectorBehavior.SUPPORTS_JOIN_PUSHDOWN_WITH_FULL_JOIN)) {
                        Assertions.assertThat(this.query(session, "SELECT r.name, n.name FROM nation n FULL JOIN region r ON n.regionkey = r.regionkey")).joinIsNotFullyPushedDown();
                    }
                    else {
                        Session withoutDynamicFiltering = Session.builder(session).setSystemProperty("enable_dynamic_filtering", "false").build();
                        List<String> nonEqualities = Stream.concat(Stream.of(JoinCondition.Operator.values()).filter((operatorx) -> operatorx != JoinCondition.Operator.EQUAL && operatorx != JoinCondition.Operator.IDENTICAL).map(JoinCondition.Operator::getValue), Stream.of("IS DISTINCT FROM", "IS NOT DISTINCT FROM")).collect(toImmutableList());
                        Assertions.assertThat(this.query(session, String.format("SELECT r.name, n.name FROM nation n %s region r ON n.regionkey = r.regionkey", joinOperator))).skipResultsCorrectnessCheckForPushdown().isFullyPushedDown();
                        Assertions.assertThat(this.query(session, String.format("SELECT r.name, n.name FROM nation n %s region r ON n.nationkey = r.regionkey", joinOperator))).skipResultsCorrectnessCheckForPushdown().isFullyPushedDown();
                        Assertions.assertThat(this.query(session, String.format("SELECT r.name, n.name FROM nation n %s region r USING(regionkey)", joinOperator))).skipResultsCorrectnessCheckForPushdown().isFullyPushedDown();
                        this.assertJoinConditionallyPushedDown(session, String.format("SELECT n.name, n2.regionkey FROM nation n %s nation n2 ON n.name = n2.name", joinOperator), this.hasBehavior(TestingConnectorBehavior.SUPPORTS_JOIN_PUSHDOWN_WITH_VARCHAR_EQUALITY)).skipResultsCorrectnessCheckForPushdown();
                        this.assertJoinConditionallyPushedDown(session, String.format("SELECT n.name, nl.regionkey FROM nation n %s %s nl ON n.name = nl.name", joinOperator, nationLowercaseTable.getName()), this.hasBehavior(TestingConnectorBehavior.SUPPORTS_JOIN_PUSHDOWN_WITH_VARCHAR_EQUALITY)).skipResultsCorrectnessCheckForPushdown();
                        Assertions.assertThat(this.query(session, String.format("SELECT n.name, c.name FROM nation n %s customer c ON n.nationkey = c.nationkey and n.regionkey = c.custkey", joinOperator))).skipResultsCorrectnessCheckForPushdown().isFullyPushedDown();
                        for (String operator : nonEqualities) {
                            this.assertJoinConditionallyPushedDown(withoutDynamicFiltering, String.format("SELECT r.name, n.name FROM nation n %s region r ON n.regionkey %s r.regionkey", joinOperator, operator), this.expectJoinPushdown(operator) && this.expectJoinPushdownOnInequalityOperator(joinOperator)).skipResultsCorrectnessCheckForPushdown();
                            this.assertJoinConditionallyPushedDown(withoutDynamicFiltering, String.format("SELECT n.name, nl.name FROM nation n %s %s nl ON n.name %s nl.name", joinOperator, nationLowercaseTable.getName(), operator), this.expectVarcharJoinPushdown(operator) && this.expectJoinPushdownOnInequalityOperator(joinOperator)).skipResultsCorrectnessCheckForPushdown();
                            this.assertJoinConditionallyPushedDown(session, String.format("SELECT n.name, c.name FROM nation n %s customer c ON n.nationkey = c.nationkey AND n.regionkey %s c.custkey", joinOperator, operator), this.expectJoinPushdown(operator)).skipResultsCorrectnessCheckForPushdown();
                        }
                        for (String operator : nonEqualities) {
                            this.assertJoinConditionallyPushedDown(session, String.format("SELECT n.name, nl.name FROM nation n %s %s nl ON n.regionkey = nl.regionkey AND n.name %s nl.name", joinOperator, nationLowercaseTable.getName(), operator), this.expectVarcharJoinPushdown(operator)).skipResultsCorrectnessCheckForPushdown();
                        }
                        Assertions.assertThat(this.query(session, String.format("SELECT c.name, n.name FROM (SELECT * FROM customer WHERE acctbal > 8000) c %s nation n ON c.custkey = n.nationkey", joinOperator))).isFullyPushedDown().skipResultsCorrectnessCheckForPushdown();
                        this.assertJoinConditionallyPushedDown(session, String.format("SELECT c.name, n.name FROM (SELECT * FROM customer WHERE address = 'TcGe5gaZNgVePxU5kRrvXBfkasDTea') c %s nation n ON c.custkey = n.nationkey", joinOperator), this.hasBehavior(TestingConnectorBehavior.SUPPORTS_PREDICATE_PUSHDOWN_WITH_VARCHAR_EQUALITY)).skipResultsCorrectnessCheckForPushdown();
                        this.assertJoinConditionallyPushedDown(session, String.format("SELECT c.name, n.name FROM (SELECT * FROM customer WHERE address < 'TcGe5gaZNgVePxU5kRrvXBfkasDTea') c %s nation n ON c.custkey = n.nationkey", joinOperator), this.hasBehavior(TestingConnectorBehavior.SUPPORTS_PREDICATE_PUSHDOWN_WITH_VARCHAR_INEQUALITY)).skipResultsCorrectnessCheckForPushdown();
                        this.assertJoinConditionallyPushedDown(session, String.format("SELECT * FROM (SELECT regionkey rk, count(nationkey) c FROM nation GROUP BY regionkey) n %s region r ON n.rk = r.regionkey", joinOperator), this.hasBehavior(TestingConnectorBehavior.SUPPORTS_AGGREGATION_PUSHDOWN)).skipResultsCorrectnessCheckForPushdown();
                        this.assertJoinConditionallyPushedDown(session, String.format("SELECT * FROM (SELECT nationkey FROM nation LIMIT 30) n %s region r ON n.nationkey = r.regionkey", joinOperator), this.hasBehavior(TestingConnectorBehavior.SUPPORTS_LIMIT_PUSHDOWN)).skipResultsCorrectnessCheckForPushdown();
                        this.assertJoinConditionallyPushedDown(session, String.format("SELECT * FROM (SELECT nationkey FROM nation ORDER BY regionkey LIMIT 5) n %s region r ON n.nationkey = r.regionkey", joinOperator), this.hasBehavior(TestingConnectorBehavior.SUPPORTS_TOPN_PUSHDOWN)).skipResultsCorrectnessCheckForPushdown();
                        Assertions.assertThat(this.query(session, "SELECT * FROM nation n, region r, customer c WHERE n.regionkey = r.regionkey AND r.regionkey = c.custkey")).isFullyPushedDown().skipResultsCorrectnessCheckForPushdown();
                    }
                }
            }
            catch (Throwable e) {
                throw new RuntimeException(e);
            }
        }
    }

    @Test
    public void testCharVarcharComparison()
    {
        skipTestUnless(this.hasBehavior(TestingConnectorBehavior.SUPPORTS_CREATE_TABLE));

        try (TestTable table = newTrinoTable("test_char_varchar", "(k int, v char(3))", List.of("-1, CAST(NULL AS char(3))", "3, CAST('   ' AS char(3))", "6, CAST('x  ' AS char(3))"))) {
            this.assertQuery("SELECT k, v FROM " + table.getName() + " WHERE v = CAST('  ' AS varchar(2))", "VALUES (3, '   ')");
            this.assertQuery("SELECT k, v FROM " + table.getName() + " WHERE v = CAST('  ' AS varchar(4))", "VALUES (3, '   ')");
            this.assertQuery("SELECT k, v FROM " + table.getName() + " WHERE v = CAST('x ' AS varchar(2))", "VALUES (6, 'x  ')");
        }
    }

    @Test
    public void testRenameSchema()
    {
        Assumptions.abort("Skipping as connector does not support RENAME SCHEMA");
    }

    @Test
    public void testColumnName()
    {
        Assumptions.abort("Skipping as connector does not support column level write operations");
    }

    @Test
    public void testCreateTableAsSelectWithUnicode()
    {
        Assumptions.abort("Skipping as connector does not support creating table with UNICODE characters");
    }

    @Test
    public void testUpdateNotNullColumn()
    {
        Assumptions.abort("Skipping as connector does not support insert operations");
    }

    @Test
    public void testWriteBatchSizeSessionProperty()
    {
        Assumptions.abort("Skipping as connector does not support insert operations");
    }

    @Test
    public void testInsertWithoutTemporaryTable()
    {
        Assumptions.abort("Skipping as connector does not support insert operations");
    }

    @Test
    public void testWriteTaskParallelismSessionProperty()
    {
        Assumptions.abort("Skipping as connector does not support insert operations");
    }

    @Test
    public void testInsertIntoNotNullColumn()
    {
        Assumptions.abort("Skipping as connector does not support insert operations");
    }

    @Test
    public void testDropSchemaCascade()
    {
        Assumptions.abort("Skipping as connector does not support dropping schemas with CASCADE option");
    }

    @Test
    public void testAddColumn()
    {
        Assumptions.abort("Skipping as connector does not support column level write operations");
    }

    @Test
    public void verifySupportsUpdateDeclaration()
    {
        Assumptions.abort("Skipping as connector does not support update operations");
    }

    @Test
    public void testDropNotNullConstraint()
    {
        Assumptions.abort("Skipping as connector does not support dropping a not null constraint");
    }

    @Test
    public void testExecuteProcedureWithInvalidQuery()
    {
        Assumptions.abort("Skipping as connector does not support execute procedure");
    }

    @Test
    public void testCreateTableAsSelectNegativeDate()
    {
        Assumptions.abort("Skipping as connector does not support creating table with negative date");
    }

    protected void assertCreateTableAsSelect(Session session, String query, String expectedQuery, String rowCountQuery)
    {
        String table = "test_ctas_" + TestingNames.randomNameSuffix();
        this.assertUpdate(session, "CREATE TABLE " + table + " AS ( " + query + ") WITH DATA", rowCountQuery);
        this.assertQuery(session, "SELECT * FROM " + table, expectedQuery);
        this.assertUpdate(session, "DROP TABLE " + table);
        Assertions.assertThat(this.getQueryRunner().tableExists(session, table)).isFalse();
    }

    protected void verifySchemaNameLengthFailurePermissible(Throwable e)
    {
        assertThat(e).hasMessage(format("Schema name must be shorter than or equal to '%s' characters but got '%s'", TERADATA_OBJECT_NAME_LIMIT, TERADATA_OBJECT_NAME_LIMIT + 1));
    }

    protected OptionalInt maxColumnNameLength()
    {
        return OptionalInt.of(TERADATA_OBJECT_NAME_LIMIT);
    }

    @Override
    protected void verifyColumnNameLengthFailurePermissible(Throwable e)
    {
        assertThat(e).hasMessageMatching(format("Column name must be shorter than or equal to '%s' characters but got '%s': '.*'", TERADATA_OBJECT_NAME_LIMIT, TERADATA_OBJECT_NAME_LIMIT + 1));
    }

    protected OptionalInt maxTableNameLength()
    {
        return OptionalInt.of(TERADATA_OBJECT_NAME_LIMIT);
    }

    @Override
    protected Session joinPushdownEnabled(Session session)
    {
        return Session.builder(super.joinPushdownEnabled(session))
                // strategy is AUTOMATIC by default and would not work for certain test cases (even if statistics are collected)
                .setCatalogSessionProperty(session.getCatalog().orElseThrow(), "join_pushdown_strategy", "EAGER")
                .build();
    }

    protected void verifyTableNameLengthFailurePermissible(Throwable e)
    {
        assertThat(e).hasMessage(format("Table name must be shorter than or equal to '%s' characters but got '%s'", TERADATA_OBJECT_NAME_LIMIT, TERADATA_OBJECT_NAME_LIMIT + 1));
    }

    @Override
    protected OptionalInt maxSchemaNameLength()
    {
        return OptionalInt.of(TERADATA_OBJECT_NAME_LIMIT);
    }

    protected TestTable newTrinoTable(String namePrefix, @Language("SQL") String tableDefinition, List<String> rowsToInsert)
    {
        return new TestTable(database, namePrefix, tableDefinition, rowsToInsert);
    }

    private boolean expectVarcharJoinPushdown(String operator)
            throws Throwable
    {
        if ("IS DISTINCT FROM".equals(operator)) {
            return this.hasBehavior(TestingConnectorBehavior.SUPPORTS_JOIN_PUSHDOWN_WITH_DISTINCT_FROM) && this.hasBehavior(TestingConnectorBehavior.SUPPORTS_JOIN_PUSHDOWN_WITH_VARCHAR_EQUALITY);
        }
        else {
            boolean var10000;
            switch (this.toJoinConditionOperator(operator)) {
                case EQUAL:
                case NOT_EQUAL:
                    var10000 = this.hasBehavior(TestingConnectorBehavior.SUPPORTS_JOIN_PUSHDOWN_WITH_VARCHAR_EQUALITY);
                    break;
                case LESS_THAN:
                case LESS_THAN_OR_EQUAL:
                case GREATER_THAN:
                case GREATER_THAN_OR_EQUAL:
                    var10000 = this.hasBehavior(TestingConnectorBehavior.SUPPORTS_JOIN_PUSHDOWN_WITH_VARCHAR_INEQUALITY);
                    break;
                case IDENTICAL:
                    var10000 = this.hasBehavior(TestingConnectorBehavior.SUPPORTS_JOIN_PUSHDOWN_WITH_DISTINCT_FROM) && this.hasBehavior(TestingConnectorBehavior.SUPPORTS_JOIN_PUSHDOWN_WITH_VARCHAR_EQUALITY);
                    break;
                default:
                    throw new MatchException(null, null);
            }
            return var10000;
        }
    }

    private JoinCondition.Operator toJoinConditionOperator(String operator)
            throws Throwable
    {
        return operator.equals("IS NOT DISTINCT FROM") ? JoinCondition.Operator.IDENTICAL : (JoinCondition.Operator) ((Optional) Stream.of(JoinCondition.Operator.values()).filter((joinOperator) -> joinOperator.getValue().equals(operator)).collect(MoreCollectors.toOptional())).orElseThrow(() -> new IllegalArgumentException("Not found: " + operator));
    }
}<|MERGE_RESOLUTION|>--- conflicted
+++ resolved
@@ -44,9 +44,7 @@
 public class TeradataJdbcConnectorTest
         extends BaseJdbcConnectorTest
 {
-<<<<<<< HEAD
     protected final TestTeradataDatabase database = new TestTeradataDatabase(DatabaseConfig.fromEnvWithClearScape(), true);
-=======
     private static final Logger log = Logger.get(TeradataJdbcConnectorTest.class);
     protected final TestTeradataDatabase database = new TestTeradataDatabase(DatabaseConfig.fromEnv());
 
@@ -73,7 +71,6 @@
         return database;
     }
 
->>>>>>> c39eb463
     @Override
     protected boolean hasBehavior(TestingConnectorBehavior connectorBehavior)
     {
@@ -111,14 +108,10 @@
                  SUPPORTS_PREDICATE_PUSHDOWN,
                  SUPPORTS_AGGREGATION_PUSHDOWN,
                  SUPPORTS_JOIN_PUSHDOWN,
-<<<<<<< HEAD
-                 SUPPORTS_LIMIT_PUSHDOWN -> true;
-=======
                  SUPPORTS_LIMIT_PUSHDOWN,
                  SUPPORTS_TOPN_PUSHDOWN_WITH_VARCHAR,
                  SUPPORTS_PREDICATE_ARITHMETIC_EXPRESSION_PUSHDOWN,
                  SUPPORTS_PREDICATE_EXPRESSION_PUSHDOWN -> true;
->>>>>>> c39eb463
             default -> super.hasBehavior(connectorBehavior);
         };
     }
@@ -143,6 +136,38 @@
         }
     }
 
+    @Override
+    protected OptionalInt maxSchemaNameLength()
+    {
+        return OptionalInt.of(TERADATA_OBJECT_NAME_LIMIT);
+    }
+
+    protected void verifySchemaNameLengthFailurePermissible(Throwable e)
+    {
+        assertThat(e).hasMessage(format("Schema name must be shorter than or equal to '%s' characters but got '%s'", TERADATA_OBJECT_NAME_LIMIT, TERADATA_OBJECT_NAME_LIMIT + 1));
+    }
+
+    protected OptionalInt maxColumnNameLength()
+    {
+        return OptionalInt.of(TERADATA_OBJECT_NAME_LIMIT);
+    }
+
+    @Override
+    protected void verifyColumnNameLengthFailurePermissible(Throwable e)
+    {
+        assertThat(e).hasMessageMatching(format("Column name must be shorter than or equal to '%s' characters but got '%s': '.*'", TERADATA_OBJECT_NAME_LIMIT, TERADATA_OBJECT_NAME_LIMIT + 1));
+    }
+
+    protected OptionalInt maxTableNameLength()
+    {
+        return OptionalInt.of(TERADATA_OBJECT_NAME_LIMIT);
+    }
+
+    protected void verifyTableNameLengthFailurePermissible(Throwable e)
+    {
+        throw new AssertionError(format("Table name must be shorter than or equal to '%s' characters but got '%s'", TERADATA_OBJECT_NAME_LIMIT, TERADATA_OBJECT_NAME_LIMIT + 1));
+    }
+
     @Test
     public void testDistinctLimit()
     {
@@ -175,15 +200,6 @@
                 Assertions.assertThat(this.query("SELECT avg(short_decimal), avg(long_decimal), avg(a_bigint), avg(t_double) FROM " + emptyTable.getName())).skipResultsCorrectnessCheckForPushdown().isFullyPushedDown();
             }
 
-<<<<<<< HEAD
-//
-protected void verifyTableNameLengthFailurePermissible(Throwable e)
-{
-    assertThat(e).hasMessage(format(
-            "Table name must be shorter than or equal to '%s' characters but got '%s'",
-            TERADATA_OBJECT_NAME_LIMIT, TERADATA_OBJECT_NAME_LIMIT + 1));
-}
-=======
             try (TestTable testTable = this.createAggregationTestTable(schemaName + ".test_num_agg_pd", ImmutableList.of("100.000, 100000000.000000000, 100.000, 100000000", "123.321, 123456789.987654321, 123.321, 123456789"))) {
                 Assertions.assertThat(this.query("SELECT min(short_decimal), min(long_decimal), min(a_bigint), min(t_double) FROM " + testTable.getName())).isFullyPushedDown();
                 Assertions.assertThat(this.query("SELECT max(short_decimal), max(long_decimal), max(a_bigint), max(t_double) FROM " + testTable.getName())).isFullyPushedDown();
@@ -198,7 +214,6 @@
             }
         }
     }
->>>>>>> c39eb463
 
     // Overriding this test case as Teradata defines varchar with a length.
     @Test
