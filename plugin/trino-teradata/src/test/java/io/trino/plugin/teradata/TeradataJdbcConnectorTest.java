package io.trino.plugin.teradata;

import io.trino.plugin.jdbc.BaseJdbcConnectorTest;
import io.trino.testing.QueryRunner;
import io.trino.testing.TestingConnectorBehavior;
import io.trino.testing.sql.SqlExecutor;
import org.junit.jupiter.api.AfterAll;

import java.util.OptionalInt;

import static io.trino.plugin.teradata.util.TeradataConstants.TERADATA_OBJECT_NAME_LIMIT;
import static java.lang.String.format;
import static org.assertj.core.api.Assertions.assertThat;

/**
 * Integration test class for Teradata JDBC Connector.
 * Sets up schema and tables before tests and cleans up afterwards.
 */
public class TeradataJdbcConnectorTest
        extends BaseJdbcConnectorTest
{
    protected final TestTeradataDatabase database = new TestTeradataDatabase(DatabaseConfig.fromEnv());

    @Override
    protected boolean hasBehavior(TestingConnectorBehavior connectorBehavior)
    {
        return switch (connectorBehavior) {
            case SUPPORTS_CREATE_VIEW,
                 SUPPORTS_CREATE_MATERIALIZED_VIEW,
                 SUPPORTS_DELETE,
                 SUPPORTS_INSERT,
                 SUPPORTS_UPDATE,
                 SUPPORTS_ADD_COLUMN,
                 SUPPORTS_DROP_COLUMN,
                 SUPPORTS_RENAME_COLUMN,
                 SUPPORTS_RENAME_TABLE,
                 SUPPORTS_TRUNCATE,
                 SUPPORTS_MERGE,
                 SUPPORTS_COMMENT_ON_TABLE,
                 SUPPORTS_COMMENT_ON_COLUMN,
                 SUPPORTS_DROP_SCHEMA_CASCADE,
                 SUPPORTS_RENAME_SCHEMA -> false;
            case SUPPORTS_CREATE_SCHEMA,
                 SUPPORTS_CREATE_TABLE,
                 SUPPORTS_TOPN_PUSHDOWN,
                 SUPPORTS_PREDICATE_PUSHDOWN,
                 SUPPORTS_AGGREGATION_PUSHDOWN,
                 SUPPORTS_JOIN_PUSHDOWN,
                 SUPPORTS_LIMIT_PUSHDOWN -> true;
//                 SUPPORTS_DROP_SCHEMA_CASCADE -> true;
            default -> super.hasBehavior(connectorBehavior);
        };
    }

    @Override
    protected SqlExecutor onRemoteDatabase()
    {
        return database;
    }

    @Override
    protected QueryRunner createQueryRunner()
            throws Exception
    {
        database.createTestDatabaseIfAbsent();
        return TeradataQueryRunner.builder().addCoordinatorProperty("http-server.http.port", "8080").setInitialTables(REQUIRED_TPCH_TABLES).build();
    }

    @AfterAll
    public void cleanupTestDatabase()
    {
        database.dropTestDatabaseIfExists();
    }

    @Override
<<<<<<< HEAD
    protected OptionalInt maxSchemaNameLength()
    {
        return OptionalInt.of(TERADATA_OBJECT_NAME_LIMIT - 1);
=======
    protected OptionalInt maxSchemaNameLength() {
        return OptionalInt.of(TERADATA_OBJECT_NAME_LIMIT);
>>>>>>> 0ab65dcb
    }

    protected void verifySchemaNameLengthFailurePermissible(Throwable e)
    {
<<<<<<< HEAD
        assertThat(e).hasMessage(format("Schema name must be shorter than or equal to '%s' characters but got '%s'", TERADATA_OBJECT_NAME_LIMIT, TERADATA_OBJECT_NAME_LIMIT + 1));
=======
        assertThat(e).hasMessage(format("Schema name must be shorter than or equal to '%s' characters but got '%s'",TERADATA_OBJECT_NAME_LIMIT,TERADATA_OBJECT_NAME_LIMIT + 1));
>>>>>>> 0ab65dcb
    }
}<|MERGE_RESOLUTION|>--- conflicted
+++ resolved
@@ -73,22 +73,16 @@
     }
 
     @Override
-<<<<<<< HEAD
-    protected OptionalInt maxSchemaNameLength()
-    {
-        return OptionalInt.of(TERADATA_OBJECT_NAME_LIMIT - 1);
-=======
     protected OptionalInt maxSchemaNameLength() {
         return OptionalInt.of(TERADATA_OBJECT_NAME_LIMIT);
->>>>>>> 0ab65dcb
+    }
+    protected void verifySchemaNameLengthFailurePermissible(Throwable e)
+    {
+        assertThat(e).hasMessage(format("Schema name must be shorter than or equal to '%s' characters but got '%s'",TERADATA_OBJECT_NAME_LIMIT,TERADATA_OBJECT_NAME_LIMIT + 1));
     }
 
     protected void verifySchemaNameLengthFailurePermissible(Throwable e)
     {
-<<<<<<< HEAD
         assertThat(e).hasMessage(format("Schema name must be shorter than or equal to '%s' characters but got '%s'", TERADATA_OBJECT_NAME_LIMIT, TERADATA_OBJECT_NAME_LIMIT + 1));
-=======
-        assertThat(e).hasMessage(format("Schema name must be shorter than or equal to '%s' characters but got '%s'",TERADATA_OBJECT_NAME_LIMIT,TERADATA_OBJECT_NAME_LIMIT + 1));
->>>>>>> 0ab65dcb
     }
 }