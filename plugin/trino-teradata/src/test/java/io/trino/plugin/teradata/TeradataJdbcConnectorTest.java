--- conflicted
+++ resolved
@@ -12,12 +12,6 @@
 import org.junit.jupiter.api.Test;
 
 import java.util.List;
-import java.util.OptionalInt;
-
-import static io.trino.plugin.teradata.util.TeradataConstants.TERADATA_OBJECT_NAME_LIMIT;
-import static java.lang.String.format;
-import static org.assertj.core.api.Assertions.assertThat;
-
 import java.util.OptionalInt;
 
 import static io.trino.plugin.teradata.util.TeradataConstants.TERADATA_OBJECT_NAME_LIMIT;
@@ -50,13 +44,17 @@
                  SUPPORTS_MERGE,
                  SUPPORTS_COMMENT_ON_TABLE,
                  SUPPORTS_COMMENT_ON_COLUMN,
-                 SUPPORTS_DROP_SCHEMA_CASCADE,
                  SUPPORTS_CREATE_TABLE_WITH_DATA,
                  SUPPORTS_CREATE_TABLE_WITH_TABLE_COMMENT,
                  SUPPORTS_CREATE_TABLE_WITH_COLUMN_COMMENT,
                  SUPPORTS_RENAME_SCHEMA,
                  SUPPORTS_SET_COLUMN_TYPE,
                  SUPPORTS_ROW_LEVEL_DELETE -> false;
+                 SUPPORTS_DROP_SCHEMA_CASCADE,
+                 SUPPORTS_CREATE_TABLE_WITH_DATA,
+                 SUPPORTS_CREATE_TABLE_WITH_TABLE_COMMENT,
+                 SUPPORTS_CREATE_TABLE_WITH_COLUMN_COMMENT,
+                 SUPPORTS_RENAME_SCHEMA -> false;
             case SUPPORTS_CREATE_SCHEMA,
                  SUPPORTS_CREATE_TABLE,
                  SUPPORTS_TOPN_PUSHDOWN,
@@ -88,7 +86,6 @@
     {
         database.dropTestDatabaseIfExists();
     }
-<<<<<<< HEAD
 
     @Override
     protected OptionalInt maxSchemaNameLength()
@@ -193,15 +190,3 @@
         Assumptions.abort("Skipping as connector does not support dropping a not null constraint");
     }
 }
-=======
-    @Override
-    protected OptionalInt maxSchemaNameLength() {
-        return OptionalInt.of(TERADATA_OBJECT_NAME_LIMIT);
-    }
-    protected void verifySchemaNameLengthFailurePermissible(Throwable e)
-    {
-        assertThat(e).hasMessage(format("Schema name must be shorter than or equal to '%s' characters but got '%s'",TERADATA_OBJECT_NAME_LIMIT,TERADATA_OBJECT_NAME_LIMIT + 1));
-    }
-
-}
->>>>>>> 7d09c124
