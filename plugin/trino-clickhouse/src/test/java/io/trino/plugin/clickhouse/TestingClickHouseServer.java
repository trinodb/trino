--- conflicted
+++ resolved
@@ -13,12 +13,8 @@
  */
 package io.trino.plugin.clickhouse;
 
-<<<<<<< HEAD
-import com.google.common.collect.ImmutableSet;
+import com.clickhouse.client.ClickHouseVersion;
 import io.airlift.log.Logger;
-=======
-import com.clickhouse.client.ClickHouseVersion;
->>>>>>> 5d430ee1
 import org.testcontainers.containers.ClickHouseContainer;
 import org.testcontainers.utility.DockerImageName;
 import org.testcontainers.utility.MountableFile;
@@ -33,7 +29,6 @@
 import java.sql.Connection;
 import java.sql.DriverManager;
 import java.sql.Statement;
-import java.util.Set;
 
 import static java.lang.String.format;
 
@@ -54,16 +49,13 @@
 
     // Altinity Stable Builds Life-Cycle Table https://docs.altinity.com/altinitystablebuilds/#altinity-stable-builds-life-cycle-table
     private static final DockerImageName ALTINITY_IMAGE = DockerImageName.parse("altinity/clickhouse-server").asCompatibleSubstituteFor("yandex/clickhouse-server");
-    public static final DockerImageName ALTINITY_LATEST_IMAGE = ALTINITY_IMAGE.withTag("21.8.13.1.altinitystable");
+    public static final DockerImageName ALTINITY_LATEST_IMAGE = ALTINITY_IMAGE.withTag("21.8.12.29.altinitystable");
     public static final DockerImageName ALTINITY_DEFAULT_IMAGE = ALTINITY_IMAGE.withTag("20.3.12-aes"); // EOL is 24 June 2022
 
-<<<<<<< HEAD
     private static final SecureRandom RANDOM = new SecureRandom();
-    private int port;
-=======
-    private final ClickHouseContainer dockerContainer;
+
+    private final int port;
     private final boolean latestDriverMinimumSupportedVersion;
->>>>>>> 5d430ee1
 
     public TestingClickHouseServer()
     {
@@ -72,9 +64,9 @@
 
     public TestingClickHouseServer(DockerImageName image)
     {
-<<<<<<< HEAD
         super(image);
         port = 40000 + RANDOM.nextInt(1000);
+        latestDriverMinimumSupportedVersion = ClickHouseVersion.of(image.getVersionPart()).isNewerOrEqualTo(CLICKHOUSE_LATEST_DRIVER_MINIMUM_SUPPORTED_VERSION);
         log.info("image: %s, port: %s", image, port);
         withCopyFileToContainer(MountableFile.forHostPath(generateConfig(port)), "/etc/clickhouse-server/config.d/custom.xml");
         withExposedPorts(port);
@@ -100,40 +92,6 @@
             throw new UncheckedIOException(e);
         }
     }
-=======
-        latestDriverMinimumSupportedVersion = ClickHouseVersion.of(image.getVersionPart()).isNewerOrEqualTo(CLICKHOUSE_LATEST_DRIVER_MINIMUM_SUPPORTED_VERSION);
-        dockerContainer = (ClickHouseContainer) createContainer(latestDriverMinimumSupportedVersion, image)
-                .withCopyFileToContainer(forClasspathResource("custom.xml"), "/etc/clickhouse-server/config.d/custom.xml")
-                .withStartupAttempts(10);
->>>>>>> 5d430ee1
-
-    @Override
-    public Set<Integer> getLivenessCheckPortNumbers()
-    {
-        return ImmutableSet.of(port);
-    }
-
-    private static ClickHouseContainer createContainer(boolean latestDriverMinimumSupportedVersion, DockerImageName image)
-    {
-        String driverClass = getClickhouseDriverClassName(latestDriverMinimumSupportedVersion);
-        return new ClickHouseContainer(image)
-        {
-            @Override
-            public String getDriverClassName()
-            {
-                return driverClass;
-            }
-        };
-    }
-
-    private static String getClickhouseDriverClassName(boolean latestDriverMinimumSupportedVersion)
-    {
-        if (latestDriverMinimumSupportedVersion) {
-            return CLICKHOUSE_LATEST_DRIVER_CLASS_NAME;
-        }
-
-        return CLICKHOUSE_DEPRECATED_DRIVER_CLASS_NAME;
-    }
 
     public boolean isLatestDriverMinimumSupportedVersion()
     {
@@ -152,6 +110,16 @@
     }
 
     @Override
+    public String getDriverClassName()
+    {
+        if (latestDriverMinimumSupportedVersion) {
+            return CLICKHOUSE_LATEST_DRIVER_CLASS_NAME;
+        }
+
+        return CLICKHOUSE_DEPRECATED_DRIVER_CLASS_NAME;
+    }
+
+    @Override
     public String getJdbcUrl()
     {
         return format("jdbc:clickhouse://%s:%s/", getContainerIpAddress(), getMappedPort(port));
