/*
 * Licensed under the Apache License, Version 2.0 (the "License");
 * you may not use this file except in compliance with the License.
 * You may obtain a copy of the License at
 *
 *     http://www.apache.org/licenses/LICENSE-2.0
 *
 * Unless required by applicable law or agreed to in writing, software
 * distributed under the License is distributed on an "AS IS" BASIS,
 * WITHOUT WARRANTIES OR CONDITIONS OF ANY KIND, either express or implied.
 * See the License for the specific language governing permissions and
 * limitations under the License.
 */
package io.trino.plugin.eventlistener.mysql;

import org.junit.jupiter.api.Test;

import java.util.Map;

import static io.airlift.configuration.testing.ConfigAssertions.assertFullMapping;
import static io.airlift.configuration.testing.ConfigAssertions.assertRecordedDefaults;
import static io.airlift.configuration.testing.ConfigAssertions.recordDefaults;
import static org.assertj.core.api.Assertions.assertThat;

final class TestMysqlEventListenerConfig
{
    @Test
    void testDefaults()
    {
        assertRecordedDefaults(recordDefaults(MysqlEventListenerConfig.class)
                .setUrl(null)
<<<<<<< HEAD
                .setUser(null)
                .setPassword(null));
=======
                .setTerminateOnInitializationFailure(true));
>>>>>>> 4f50ae66
    }

    @Test
    void testExplicitPropertyMappings()
    {
        Map<String, String> properties = Map.of(
                "mysql-event-listener.db.url", "jdbc:mysql://example.net:3306",
<<<<<<< HEAD
                "mysql-event-listener.db.user", "user",
                "mysql-event-listener.db.password", "password");

        MysqlEventListenerConfig expected = new MysqlEventListenerConfig()
                .setUrl("jdbc:mysql://example.net:3306")
                .setUser("user")
                .setPassword("password");
=======
                "mysql-event-listener.terminate-on-initialization-failure", "false");

        MysqlEventListenerConfig expected = new MysqlEventListenerConfig()
                .setUrl("jdbc:mysql://example.net:3306")
                .setTerminateOnInitializationFailure(false);
>>>>>>> 4f50ae66

        assertFullMapping(properties, expected);
    }

    @Test
    void testIsValidUrl()
    {
        assertThat(isValidUrl("jdbc:mysql://example.net:3306")).isTrue();
        assertThat(isValidUrl("jdbc:mysql://example.net:3306/")).isTrue();
        assertThat(isValidUrl("jdbc:mysql://example.net:3306/?user=trino&password=123456")).isTrue();
        assertThat(isValidUrl("jdbc:postgresql://example.net:3306/somedatabase")).isFalse();
    }

    @Test
    void testAuthenticationRedundant()
    {
        assertThat(new MysqlEventListenerConfig()
                .setUrl("jdbc:mysql://example.net:3306?user=trino")
                .setUser("trino")
                .isUserNotRedundant()).isFalse();

        assertThat(new MysqlEventListenerConfig()
                .setUrl("jdbc:mysql://example.net:3306?password=123")
                .setPassword("123")
                .isPasswordNotRedundant()).isFalse();

        assertThat(new MysqlEventListenerConfig()
                .setUrl("jdbc:mysql://example.net:3306")
                .setUser("trino")
                .isUserNotRedundant()).isTrue();

        assertThat(new MysqlEventListenerConfig()
                .setUrl("jdbc:mysql://example.net:3306")
                .setPassword("123")
                .isPasswordNotRedundant()).isTrue();

        assertThat(new MysqlEventListenerConfig()
                .setUrl("jdbc:mysql://example.net:3306?user=trino")
                .isUserNotRedundant()).isTrue();

        assertThat(new MysqlEventListenerConfig()
                .setUrl("jdbc:mysql://example.net:3306?password=123")
                .isPasswordNotRedundant()).isTrue();
    }

    @Test
    void testUserPresentWithPassword()
    {
        assertThat(new MysqlEventListenerConfig()
                .setUser("user")
                .setPassword("pass")
                .isUserPresentWithPassword()).isTrue();

        assertThat(new MysqlEventListenerConfig()
                .setPassword("pass")
                .isUserPresentWithPassword()).isFalse();

        assertThat(new MysqlEventListenerConfig()
                .setUser("user")
                .isUserPresentWithPassword()).isTrue();

        assertThat(new MysqlEventListenerConfig()
                .isUserPresentWithPassword()).isTrue();
    }

    private static boolean isValidUrl(String url)
    {
        return new MysqlEventListenerConfig()
                .setUrl(url)
                .isValidUrl();
    }
}<|MERGE_RESOLUTION|>--- conflicted
+++ resolved
@@ -29,12 +29,9 @@
     {
         assertRecordedDefaults(recordDefaults(MysqlEventListenerConfig.class)
                 .setUrl(null)
-<<<<<<< HEAD
                 .setUser(null)
                 .setPassword(null));
-=======
                 .setTerminateOnInitializationFailure(true));
->>>>>>> 4f50ae66
     }
 
     @Test
@@ -42,21 +39,15 @@
     {
         Map<String, String> properties = Map.of(
                 "mysql-event-listener.db.url", "jdbc:mysql://example.net:3306",
-<<<<<<< HEAD
                 "mysql-event-listener.db.user", "user",
-                "mysql-event-listener.db.password", "password");
+                "mysql-event-listener.db.password", "password"
+                "mysql-event-listener.terminate-on-initialization-failure", "false");
 
         MysqlEventListenerConfig expected = new MysqlEventListenerConfig()
                 .setUrl("jdbc:mysql://example.net:3306")
                 .setUser("user")
-                .setPassword("password");
-=======
-                "mysql-event-listener.terminate-on-initialization-failure", "false");
-
-        MysqlEventListenerConfig expected = new MysqlEventListenerConfig()
-                .setUrl("jdbc:mysql://example.net:3306")
+                .setPassword("password")
                 .setTerminateOnInitializationFailure(false);
->>>>>>> 4f50ae66
 
         assertFullMapping(properties, expected);
     }
