/*
 * Licensed under the Apache License, Version 2.0 (the "License");
 * you may not use this file except in compliance with the License.
 * You may obtain a copy of the License at
 *
 *     http://www.apache.org/licenses/LICENSE-2.0
 *
 * Unless required by applicable law or agreed to in writing, software
 * distributed under the License is distributed on an "AS IS" BASIS,
 * WITHOUT WARRANTIES OR CONDITIONS OF ANY KIND, either express or implied.
 * See the License for the specific language governing permissions and
 * limitations under the License.
 */
package io.trino.filesystem.s3;

import com.google.common.collect.HashMultimap;
import com.google.common.collect.SetMultimap;
import io.trino.filesystem.FileIterator;
import io.trino.filesystem.Location;
import io.trino.filesystem.TrinoFileSystem;
import io.trino.filesystem.TrinoInputFile;
import io.trino.filesystem.TrinoOutputFile;
import software.amazon.awssdk.core.exception.SdkException;
import software.amazon.awssdk.services.s3.S3Client;
import software.amazon.awssdk.services.s3.model.CommonPrefix;
import software.amazon.awssdk.services.s3.model.DeleteObjectRequest;
import software.amazon.awssdk.services.s3.model.DeleteObjectsRequest;
import software.amazon.awssdk.services.s3.model.DeleteObjectsResponse;
import software.amazon.awssdk.services.s3.model.ListObjectsV2Request;
import software.amazon.awssdk.services.s3.model.ObjectIdentifier;
import software.amazon.awssdk.services.s3.model.RequestPayer;
import software.amazon.awssdk.services.s3.model.S3Error;
import software.amazon.awssdk.services.s3.model.S3Object;

import java.io.IOException;
import java.util.ArrayList;
import java.util.Collection;
import java.util.HashMap;
import java.util.Iterator;
import java.util.List;
import java.util.Map;
import java.util.Map.Entry;
import java.util.Optional;
import java.util.Set;

import static com.google.common.collect.ImmutableSet.toImmutableSet;
import static com.google.common.collect.Iterables.partition;
import static com.google.common.collect.Multimaps.toMultimap;
import static java.util.Objects.requireNonNull;

final class S3FileSystem
        implements TrinoFileSystem
{
    private final S3Client client;
    private final S3Context context;
    private final RequestPayer requestPayer;

    public S3FileSystem(S3Client client, S3Context context)
    {
        this.client = requireNonNull(client, "client is null");
        this.context = requireNonNull(context, "context is null");
        this.requestPayer = context.requestPayer();
    }

    @Override
    public TrinoInputFile newInputFile(Location location)
    {
        return new S3InputFile(client, context, new S3Location(location), null);
    }

    @Override
    public TrinoInputFile newInputFile(Location location, long length)
    {
        return new S3InputFile(client, context, new S3Location(location), length);
    }

    @Override
    public TrinoOutputFile newOutputFile(Location location)
    {
        return new S3OutputFile(client, context, new S3Location(location));
    }

    @Override
    public void deleteFile(Location location)
            throws IOException
    {
        location.verifyValidFileLocation();
        S3Location s3Location = new S3Location(location);
        DeleteObjectRequest request = DeleteObjectRequest.builder()
                .overrideConfiguration(context::applyCredentialProviderOverride)
                .requestPayer(requestPayer)
                .key(s3Location.key())
                .bucket(s3Location.bucket())
                .build();

        try {
            client.deleteObject(request);
        }
        catch (SdkException e) {
            throw new IOException("Failed to delete file: " + location, e);
        }
    }

    @Override
    public void deleteDirectory(Location location)
            throws IOException
    {
        FileIterator iterator = listFiles(location);
        while (iterator.hasNext()) {
            List<Location> files = new ArrayList<>();
            while ((files.size() < 1000) && iterator.hasNext()) {
                files.add(iterator.next().location());
            }
            deleteFiles(files);
        }
    }

    @Override
    public void deleteFiles(Collection<Location> locations)
            throws IOException
    {
        locations.forEach(Location::verifyValidFileLocation);

        SetMultimap<String, String> bucketToKeys = locations.stream()
                .map(S3Location::new)
                .collect(toMultimap(S3Location::bucket, S3Location::key, HashMultimap::create));

        Map<String, String> failures = new HashMap<>();

        for (Entry<String, Collection<String>> entry : bucketToKeys.asMap().entrySet()) {
            String bucket = entry.getKey();
            Collection<String> allKeys = entry.getValue();

            for (List<String> keys : partition(allKeys, 250)) {
                List<ObjectIdentifier> objects = keys.stream()
                        .map(key -> ObjectIdentifier.builder().key(key).build())
                        .toList();

                DeleteObjectsRequest request = DeleteObjectsRequest.builder()
                        .overrideConfiguration(context::applyCredentialProviderOverride)
                        .requestPayer(requestPayer)
                        .bucket(bucket)
                        .delete(builder -> builder.objects(objects).quiet(true))
                        .build();

                try {
                    DeleteObjectsResponse response = client.deleteObjects(request);
                    for (S3Error error : response.errors()) {
                        failures.put("s3://%s/%s".formatted(bucket, error.key()), error.code());
                    }
                }
                catch (SdkException e) {
                    throw new IOException("Error while batch deleting files", e);
                }
            }
        }

        if (!failures.isEmpty()) {
            throw new IOException("Failed to delete one or more files: " + failures);
        }
    }

    @Override
    public void renameFile(Location source, Location target)
            throws IOException
    {
        throw new IOException("S3 does not support renames");
    }

    @Override
    public FileIterator listFiles(Location location)
            throws IOException
    {
        return listFiles(location, true);
    }

    @Override
    public FileIterator listFilesNonRecursively(Location location)
            throws IOException
    {
        return listFiles(location, false);
    }

    private FileIterator listFiles(Location location, boolean isRecursive)
            throws IOException
    {
        S3Location s3Location = new S3Location(location);

        String key = s3Location.key();
        if (!key.isEmpty() && !key.endsWith("/")) {
            key += "/";
        }

<<<<<<< HEAD
        ListObjectsV2Request.Builder builder = ListObjectsV2Request.builder()
=======
        ListObjectsV2Request request = ListObjectsV2Request.builder()
>>>>>>> 65d0c810
                .overrideConfiguration(context::applyCredentialProviderOverride)
                .bucket(s3Location.bucket())
                .prefix(key);

        if (!isRecursive) {
            builder = builder.delimiter("/");
        }

        ListObjectsV2Request request = builder.build();

        try {
            Iterator<S3Object> iterator = client.listObjectsV2Paginator(request).contents().stream()
                    .filter(object -> !object.key().endsWith("/"))
                    .iterator();
            return new S3FileIterator(s3Location, iterator);
        }
        catch (SdkException e) {
            throw new IOException("Failed to list location: " + location, e);
        }
    }

    @Override
    public Optional<Boolean> directoryExists(Location location)
            throws IOException
    {
        validateS3Location(location);
        if (location.path().isEmpty() || listFiles(location).hasNext()) {
            return Optional.of(true);
        }
        return Optional.empty();
    }

    @Override
    public void createDirectory(Location location)
    {
        validateS3Location(location);
        // S3 does not have directories
    }

    @Override
    public void renameDirectory(Location source, Location target)
            throws IOException
    {
        throw new IOException("S3 does not support directory renames");
    }

    @Override
    public Set<Location> listDirectories(Location location)
            throws IOException
    {
        S3Location s3Location = new S3Location(location);
        Location baseLocation = s3Location.baseLocation();

        String key = s3Location.key();
        if (!key.isEmpty() && !key.endsWith("/")) {
            key += "/";
        }

        ListObjectsV2Request request = ListObjectsV2Request.builder()
                .overrideConfiguration(context::applyCredentialProviderOverride)
                .bucket(s3Location.bucket())
                .prefix(key)
                .delimiter("/")
                .build();

        try {
            return client.listObjectsV2Paginator(request)
                    .commonPrefixes().stream()
                    .map(CommonPrefix::prefix)
                    .map(baseLocation::appendPath)
                    .collect(toImmutableSet());
        }
        catch (SdkException e) {
            throw new IOException("Failed to list location: " + location, e);
        }
    }

    @Override
    public Optional<Location> createTemporaryDirectory(Location targetPath, String temporaryPrefix, String relativePrefix)
    {
        validateS3Location(targetPath);
        // S3 does not have directories
        return Optional.empty();
    }

    @SuppressWarnings("ResultOfObjectAllocationIgnored")
    private static void validateS3Location(Location location)
    {
        new S3Location(location);
    }
}<|MERGE_RESOLUTION|>--- conflicted
+++ resolved
@@ -191,11 +191,8 @@
             key += "/";
         }
 
-<<<<<<< HEAD
-        ListObjectsV2Request.Builder builder = ListObjectsV2Request.builder()
-=======
+
         ListObjectsV2Request request = ListObjectsV2Request.builder()
->>>>>>> 65d0c810
                 .overrideConfiguration(context::applyCredentialProviderOverride)
                 .bucket(s3Location.bucket())
                 .prefix(key);
