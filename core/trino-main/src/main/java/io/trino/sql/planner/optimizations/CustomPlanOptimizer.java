/*
 * Licensed under the Apache License, Version 2.0 (the "License");
 * you may not use this file except in compliance with the License.
 * You may obtain a copy of the License at
 *
 *     http://www.apache.org/licenses/LICENSE-2.0
 *
 * Unless required by applicable law or agreed to in writing, software
 * distributed under the License is distributed on an "AS IS" BASIS,
 * WITHOUT WARRANTIES OR CONDITIONS OF ANY KIND, either express or implied.
 * See the License for the specific language governing permissions and
 * limitations under the License.
 */
package io.trino.sql.planner.optimizations;

import io.airlift.log.Logger;
import io.trino.FeaturesConfig;
import io.trino.cost.*;
import io.trino.execution.TaskManagerConfig;
import io.trino.split.PageSourceManager;
import io.trino.split.SplitManager;
import io.trino.sql.PlannerContext;
import io.trino.sql.planner.NodePartitioningManager;
import io.trino.sql.planner.RuleStatsRecorder;
import io.trino.sql.planner.TypeAnalyzer;

import javax.inject.Inject;
import java.util.ArrayList;
import java.util.Arrays;
import java.util.List;

public abstract class CustomPlanOptimizer implements PlanOptimizer {

    @Inject
    private static FeaturesConfig featuresConfig;

    private static final Logger LOG = Logger.get(CustomPlanOptimizer.class);
    public abstract PlanOptimizer getPlanOptimizerInstance(PlannerContext plannerContext,
                                           TypeAnalyzer typeAnalyzer,
                                           TaskManagerConfig taskManagerConfig,
                                           boolean forceSingleNode,
                                           SplitManager splitManager,
                                           PageSourceManager pageSourceManager,
                                           StatsCalculator statsCalculator,
                                           ScalarStatsCalculator scalarStatsCalculator,
                                           CostCalculator costCalculator,
                                           CostCalculator estimatedExchangesCostCalculator,
                                           CostComparator costComparator,
                                           TaskCountEstimator taskCountEstimator,
                                           NodePartitioningManager nodePartitioningManager,
                                           RuleStatsRecorder ruleStats);

    /*
    Reads any injected PlanOptimizer class names from the config and returns a list of their instances
     */
    @Inject
    public static final List<PlanOptimizer> getCustomPlanOptimizers(PlannerContext plannerContext,
                                                        TypeAnalyzer typeAnalyzer,
                                                        TaskManagerConfig taskManagerConfig,
                                                        boolean forceSingleNode,
                                                        SplitManager splitManager,
                                                        PageSourceManager pageSourceManager,
                                                        StatsCalculator statsCalculator,
                                                        ScalarStatsCalculator scalarStatsCalculator,
                                                        CostCalculator costCalculator,
                                                        CostCalculator estimatedExchangesCostCalculator,
                                                        CostComparator costComparator,
                                                        TaskCountEstimator taskCountEstimator,
                                                        NodePartitioningManager nodePartitioningManager,
                                                        RuleStatsRecorder ruleStats
                                                        ){

//        configBinder(binder).bindConfig(FeaturesConfig.class);
        List<PlanOptimizer> listOfPlanOptimizers = new ArrayList<>();
        try {
            //TODO: Read list of custom optimizer classes from config
<<<<<<< HEAD
            String customOptimizer = taskManagerConfig.getAdditionalPlanOptimizerClasses();
//            List<String> customPlanOptimizerClassNames = Arrays.asList("io.trino.sql.planner.SampleCustomPlanOptimizer");
            List<String> customPlanOptimizerClassNames = Arrays.asList(customOptimizer);
=======
            List<String> customPlanOptimizerClassNames = Arrays.asList("io.trino.sql.planner.SampleCustomPlanOptimizer");
>>>>>>> d26a93d1
            for(String customPlanOptimizerClassName:customPlanOptimizerClassNames){
                //Load the CustomPlanOptimizer instances from the classpath.
                LOG.info("Creating custom optimizer instance %s",customPlanOptimizerClassName);
                CustomPlanOptimizer customPlanOptimizer = (CustomPlanOptimizer) Class.forName(customPlanOptimizerClassName).getDeclaredConstructor().newInstance();
                PlanOptimizer planOptimizer = customPlanOptimizer.getPlanOptimizerInstance(plannerContext,
                        typeAnalyzer,
                        taskManagerConfig,
                        forceSingleNode,
                        splitManager,
                        pageSourceManager,
                        statsCalculator,
                        scalarStatsCalculator,
                        costCalculator,
                        estimatedExchangesCostCalculator,
                        costComparator,
                        taskCountEstimator,
                        nodePartitioningManager,
                        ruleStats);
                listOfPlanOptimizers.add(planOptimizer);
            }
        } catch (Exception e) {
            LOG.error(e);
        }
        return  listOfPlanOptimizers;
    }
}<|MERGE_RESOLUTION|>--- conflicted
+++ resolved
@@ -70,17 +70,10 @@
                                                         RuleStatsRecorder ruleStats
                                                         ){
 
-//        configBinder(binder).bindConfig(FeaturesConfig.class);
         List<PlanOptimizer> listOfPlanOptimizers = new ArrayList<>();
         try {
-            //TODO: Read list of custom optimizer classes from config
-<<<<<<< HEAD
             String customOptimizer = taskManagerConfig.getAdditionalPlanOptimizerClasses();
-//            List<String> customPlanOptimizerClassNames = Arrays.asList("io.trino.sql.planner.SampleCustomPlanOptimizer");
             List<String> customPlanOptimizerClassNames = Arrays.asList(customOptimizer);
-=======
-            List<String> customPlanOptimizerClassNames = Arrays.asList("io.trino.sql.planner.SampleCustomPlanOptimizer");
->>>>>>> d26a93d1
             for(String customPlanOptimizerClassName:customPlanOptimizerClassNames){
                 //Load the CustomPlanOptimizer instances from the classpath.
                 LOG.info("Creating custom optimizer instance %s",customPlanOptimizerClassName);
