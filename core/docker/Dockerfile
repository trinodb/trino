--- conflicted
+++ resolved
@@ -62,19 +62,6 @@
 
 RUN \
     set -xeu && \
-<<<<<<< HEAD
-=======
-    # Configure BoH AlmaLinux 9 BaseOS repo
-    echo "[alma-9-baseos]" > /etc/yum.repos.d/alma-9-baseos.repo && \
-    echo "name=AlmaLinux 9 BaseOS" >> /etc/yum.repos.d/alma-9-baseos.repo && \
-    echo "baseurl=https://bagofholding-u.cse-cst.gc.ca/repository/AlmaLinux9-BaseOS/" >> /etc/yum.repos.d/alma-9-baseos.repo && \
-    echo "enabled=1" >> /etc/yum.repos.d/alma-9-baseos.repo && \
-    echo "gpgcheck=0" >> /etc/yum.repos.d/alma-9-baseos.repo && \
-    rm -f /etc/yum.repos.d/ubi.repo /etc/yum.repos.d/redhat.repo && \
-    microdnf update -y && \
-    microdnf install -y tar less python3 shadow-utils && \
-    update-alternatives --install /usr/bin/python python /usr/bin/python3 1 && \
->>>>>>> ea80ba33
     groupadd trino --gid 1000 && \
     useradd trino --uid 1000 --gid 1000 --create-home && \
     mkdir -p /usr/lib/trino /data/trino && \
