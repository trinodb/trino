--- conflicted
+++ resolved
@@ -383,12 +383,151 @@
 class AstBuilder
         extends SqlBaseBaseVisitor<Node>
 {
+    private int parameterPosition;
     private final Optional<NodeLocation> baseLocation;
-    private int parameterPosition;
 
     AstBuilder(Optional<NodeLocation> baseLocation)
     {
         this.baseLocation = requireNonNull(baseLocation, "location is null");
+    }
+
+    @Override
+    public Node visitSingleStatement(SqlBaseParser.SingleStatementContext context)
+    {
+        return visit(context.statement());
+    }
+
+    @Override
+    public Node visitStandaloneExpression(SqlBaseParser.StandaloneExpressionContext context)
+    {
+        return visit(context.expression());
+    }
+
+    @Override
+    public Node visitStandaloneType(SqlBaseParser.StandaloneTypeContext context)
+    {
+        return visit(context.type());
+    }
+
+    @Override
+    public Node visitStandalonePathSpecification(SqlBaseParser.StandalonePathSpecificationContext context)
+    {
+        return visit(context.pathSpecification());
+    }
+
+    @Override
+    public Node visitStandaloneRowPattern(SqlBaseParser.StandaloneRowPatternContext context)
+    {
+        return visit(context.rowPattern());
+    }
+
+    @Override
+    public Node visitStandaloneFunctionSpecification(SqlBaseParser.StandaloneFunctionSpecificationContext context)
+    {
+        return visit(context.functionSpecification());
+    }
+
+    // ******************* statements **********************
+
+    @Override
+    public Node visitUse(SqlBaseParser.UseContext context)
+    {
+        return new Use(
+                getLocation(context),
+                visitIfPresent(context.catalog, Identifier.class),
+                (Identifier) visit(context.schema));
+    }
+
+    @Override
+    public Node visitCreateCatalog(CreateCatalogContext context)
+    {
+        Optional<PrincipalSpecification> principal = Optional.empty();
+        if (context.AUTHORIZATION() != null) {
+            principal = Optional.of(getPrincipalSpecification(context.principal()));
+        }
+
+        List<Property> properties = ImmutableList.of();
+        if (context.properties() != null) {
+            properties = visit(context.properties().propertyAssignments().property(), Property.class);
+        }
+
+        Optional<String> comment = Optional.empty();
+        if (context.COMMENT() != null) {
+            comment = Optional.of(visitString(context.string()).getValue());
+        }
+
+        return new CreateCatalog(
+                getLocation(context),
+                (Identifier) visit(context.catalog),
+                context.EXISTS() != null,
+                (Identifier) visit(context.connectorName),
+                properties,
+                principal,
+                comment);
+    }
+
+    @Override
+    public Node visitDropCatalog(DropCatalogContext context)
+    {
+        return new DropCatalog(
+                getLocation(context),
+                (Identifier) visit(context.catalog),
+                context.EXISTS() != null,
+                context.CASCADE() != null);
+    }
+
+    @Override
+    public Node visitCreateSchema(SqlBaseParser.CreateSchemaContext context)
+    {
+        Optional<PrincipalSpecification> principal = Optional.empty();
+        if (context.AUTHORIZATION() != null) {
+            principal = Optional.of(getPrincipalSpecification(context.principal()));
+        }
+
+        List<Property> properties = ImmutableList.of();
+        if (context.properties() != null) {
+            properties = visit(context.properties().propertyAssignments().property(), Property.class);
+        }
+
+        return new CreateSchema(
+                getLocation(context),
+                getQualifiedName(context.qualifiedName()),
+                context.EXISTS() != null,
+                properties,
+                principal);
+    }
+
+    @Override
+    public Node visitDropSchema(SqlBaseParser.DropSchemaContext context)
+    {
+        return new DropSchema(
+                getLocation(context),
+                getQualifiedName(context.qualifiedName()),
+                context.EXISTS() != null,
+                context.CASCADE() != null);
+    }
+
+    @Override
+    public Node visitRenameSchema(SqlBaseParser.RenameSchemaContext context)
+    {
+        return new RenameSchema(
+                getLocation(context),
+                getQualifiedName(context.qualifiedName()),
+                (Identifier) visit(context.identifier()));
+    }
+
+    @Override
+    public Node visitSetAuthorization(SqlBaseParser.SetAuthorizationContext context)
+    {
+        OwnedEntityKindContext ownedEntityKindContext = context.ownedEntityKind();
+        String ownedEntityKind = IntStream.range(0, ownedEntityKindContext.getChildCount())
+                .mapToObj(i -> ownedEntityKindContext.getChild(i).getText())
+                .reduce("", (a, b) -> String.format("%s %s", a, b).trim());
+        return new SetAuthorizationStatement(
+                getLocation(context),
+                ownedEntityKind.toUpperCase(ENGLISH),
+                getQualifiedName(context.qualifiedName()),
+                getPrincipalSpecification(context.principal()));
     }
 
     private static SaveMode toSaveMode(TerminalNode replace, TerminalNode exists)
@@ -408,14 +547,1332 @@
         return FAIL;
     }
 
+    @Override
+    public Node visitCreateTableAsSelect(SqlBaseParser.CreateTableAsSelectContext context)
+    {
+        Optional<String> comment = Optional.empty();
+        if (context.COMMENT() != null) {
+            comment = Optional.of(visitString(context.string()).getValue());
+        }
+
+        Optional<List<Identifier>> columnAliases = Optional.empty();
+        if (context.columnAliases() != null) {
+            columnAliases = Optional.of(visit(context.columnAliases().identifier(), Identifier.class));
+        }
+
+        List<Property> properties = ImmutableList.of();
+        if (context.properties() != null) {
+            properties = visit(context.properties().propertyAssignments().property(), Property.class);
+        }
+
+        if (context.REPLACE() != null && context.EXISTS() != null) {
+            throw parseError("'OR REPLACE' and 'IF NOT EXISTS' clauses can not be used together", context);
+        }
+
+        return new CreateTableAsSelect(
+                getLocation(context),
+                getQualifiedName(context.qualifiedName()),
+                (Query) visit(context.rootQuery()),
+                toSaveMode(context.REPLACE(), context.EXISTS()),
+                properties,
+                context.NO() == null,
+                columnAliases,
+                comment);
+    }
+
+    @Override
+    public Node visitCreateTable(SqlBaseParser.CreateTableContext context)
+    {
+        Optional<String> comment = Optional.empty();
+        if (context.COMMENT() != null) {
+            comment = Optional.of(visitString(context.string()).getValue());
+        }
+        List<Property> properties = ImmutableList.of();
+        if (context.properties() != null) {
+            properties = visit(context.properties().propertyAssignments().property(), Property.class);
+        }
+        if (context.REPLACE() != null && context.EXISTS() != null) {
+            throw parseError("'OR REPLACE' and 'IF NOT EXISTS' clauses can not be used together", context);
+        }
+        return new CreateTable(
+                getLocation(context),
+                getQualifiedName(context.qualifiedName()),
+                visit(context.tableElement(), TableElement.class),
+                toSaveMode(context.REPLACE(), context.EXISTS()),
+                properties,
+                comment);
+    }
+
+    @Override
+    public Node visitCreateMaterializedView(SqlBaseParser.CreateMaterializedViewContext context)
+    {
+        Optional<IntervalLiteral> gracePeriod = Optional.empty();
+        if (context.GRACE() != null) {
+            gracePeriod = Optional.of((IntervalLiteral) visit(context.interval()));
+        }
+
+        Optional<String> comment = Optional.empty();
+        if (context.COMMENT() != null) {
+            comment = Optional.of(visitString(context.string()).getValue());
+        }
+
+        List<Property> properties = ImmutableList.of();
+        if (context.properties() != null) {
+            properties = visit(context.properties().propertyAssignments().property(), Property.class);
+        }
+
+        return new CreateMaterializedView(
+                getLocation(context),
+                getQualifiedName(context.qualifiedName()),
+                (Query) visit(context.rootQuery()),
+                context.REPLACE() != null,
+                context.EXISTS() != null,
+                gracePeriod,
+                properties,
+                comment);
+    }
+
+    @Override
+    public Node visitRefreshMaterializedView(SqlBaseParser.RefreshMaterializedViewContext context)
+    {
+        return new RefreshMaterializedView(
+                getLocation(context),
+                new Table(getQualifiedName(context.qualifiedName())));
+    }
+
+    @Override
+    public Node visitRefreshView(SqlBaseParser.RefreshViewContext context)
+    {
+        return new RefreshView(
+                getLocation(context),
+                getQualifiedName(context.qualifiedName()));
+    }
+
+    @Override
+    public Node visitDropMaterializedView(SqlBaseParser.DropMaterializedViewContext context)
+    {
+        return new DropMaterializedView(
+                getLocation(context), getQualifiedName(context.qualifiedName()), context.EXISTS() != null);
+    }
+
+    @Override
+    public Node visitShowCreateTable(SqlBaseParser.ShowCreateTableContext context)
+    {
+        return new ShowCreate(getLocation(context), ShowCreate.Type.TABLE, getQualifiedName(context.qualifiedName()));
+    }
+
+    @Override
+    public Node visitDropTable(SqlBaseParser.DropTableContext context)
+    {
+        return new DropTable(getLocation(context), getQualifiedName(context.qualifiedName()), context.EXISTS() != null);
+    }
+
+    @Override
+    public Node visitDropView(SqlBaseParser.DropViewContext context)
+    {
+        return new DropView(getLocation(context), getQualifiedName(context.qualifiedName()), context.EXISTS() != null);
+    }
+
+    @Override
+    public Node visitInsertInto(SqlBaseParser.InsertIntoContext context)
+    {
+        Optional<List<Identifier>> columnAliases = Optional.empty();
+        if (context.columnAliases() != null) {
+            columnAliases = Optional.of(visit(context.columnAliases().identifier(), Identifier.class));
+        }
+
+        return new Insert(
+                getLocation(context),
+                new Table(getLocation(context), getQualifiedName(context.qualifiedName()), visitIfPresent(context.branch, Identifier.class)),
+                columnAliases,
+                (Query) visit(context.rootQuery()));
+    }
+
+    @Override
+    public Node visitDelete(SqlBaseParser.DeleteContext context)
+    {
+        return new Delete(
+                getLocation(context),
+                new Table(getLocation(context), getQualifiedName(context.qualifiedName()), visitIfPresent(context.branch, Identifier.class)),
+                visitIfPresent(context.booleanExpression(), Expression.class));
+    }
+
+    @Override
+    public Node visitUpdate(SqlBaseParser.UpdateContext context)
+    {
+        return new Update(
+                getLocation(context),
+                new Table(getLocation(context), getQualifiedName(context.qualifiedName()), visitIfPresent(context.branch, Identifier.class)),
+                visit(context.updateAssignment(), UpdateAssignment.class),
+                visitIfPresent(context.booleanExpression(), Expression.class));
+    }
+
+    @Override
+    public Node visitUpdateAssignment(SqlBaseParser.UpdateAssignmentContext context)
+    {
+        return new UpdateAssignment((Identifier) visit(context.identifier()), (Expression) visit(context.expression()));
+    }
+
+    @Override
+    public Node visitTruncateTable(SqlBaseParser.TruncateTableContext context)
+    {
+        return new TruncateTable(getLocation(context), getQualifiedName(context.qualifiedName()));
+    }
+
+    @Override
+    public Node visitMerge(SqlBaseParser.MergeContext context)
+    {
+        Table table = new Table(getLocation(context), getQualifiedName(context.qualifiedName()), visitIfPresent(context.branch, Identifier.class));
+        Relation targetRelation = table;
+        if (context.alias != null) {
+            targetRelation = new AliasedRelation(table, (Identifier) visit(context.alias), null);
+        }
+        return new Merge(
+                getLocation(context),
+                targetRelation,
+                (Relation) visit(context.relation()),
+                (Expression) visit(context.expression()),
+                visit(context.mergeCase(), MergeCase.class));
+    }
+
+    @Override
+    public Node visitMergeInsert(SqlBaseParser.MergeInsertContext context)
+    {
+        return new MergeInsert(
+                getLocation(context),
+                visitIfPresent(context.condition, Expression.class),
+                visit(context.targets, Identifier.class),
+                visit(context.values, Expression.class));
+    }
+
+    @Override
+    public Node visitMergeUpdate(SqlBaseParser.MergeUpdateContext context)
+    {
+        ImmutableList.Builder<MergeUpdate.Assignment> assignments = ImmutableList.builder();
+        for (int i = 0; i < context.targets.size(); i++) {
+            assignments.add(new MergeUpdate.Assignment(
+                    (Identifier) visit(context.targets.get(i)),
+                    (Expression) visit(context.values.get(i))));
+        }
+
+        return new MergeUpdate(getLocation(context), visitIfPresent(context.condition, Expression.class), assignments.build());
+    }
+
+    @Override
+    public Node visitMergeDelete(SqlBaseParser.MergeDeleteContext context)
+    {
+        return new MergeDelete(getLocation(context), visitIfPresent(context.condition, Expression.class));
+    }
+
+    @Override
+    public Node visitRenameTable(SqlBaseParser.RenameTableContext context)
+    {
+        return new RenameTable(getLocation(context), getQualifiedName(context.from), getQualifiedName(context.to), context.EXISTS() != null);
+    }
+
+    @Override
+    public Node visitSetTableProperties(SqlBaseParser.SetTablePropertiesContext context)
+    {
+        List<Property> properties = ImmutableList.of();
+        if (context.propertyAssignments() != null) {
+            properties = visit(context.propertyAssignments().property(), Property.class);
+        }
+
+        return new SetProperties(getLocation(context), SetProperties.Type.TABLE, getQualifiedName(context.qualifiedName()), properties);
+    }
+
+    @Override
+    public Node visitCommentTable(SqlBaseParser.CommentTableContext context)
+    {
+        Optional<String> comment = Optional.empty();
+
+        if (context.string() != null) {
+            comment = Optional.of(visitString(context.string()).getValue());
+        }
+
+        return new Comment(getLocation(context), Comment.Type.TABLE, getQualifiedName(context.qualifiedName()), comment);
+    }
+
+    @Override
+    public Node visitCommentView(SqlBaseParser.CommentViewContext context)
+    {
+        Optional<String> comment = Optional.empty();
+
+        if (context.string() != null) {
+            comment = Optional.of(visitString(context.string()).getValue());
+        }
+
+        return new Comment(getLocation(context), Comment.Type.VIEW, getQualifiedName(context.qualifiedName()), comment);
+    }
+
+    @Override
+    public Node visitCommentColumn(SqlBaseParser.CommentColumnContext context)
+    {
+        Optional<String> comment = Optional.empty();
+
+        if (context.string() != null) {
+            comment = Optional.of(visitString(context.string()).getValue());
+        }
+
+        return new Comment(getLocation(context), Comment.Type.COLUMN, getQualifiedName(context.qualifiedName()), comment);
+    }
+
+    @Override
+    public Node visitRenameColumn(SqlBaseParser.RenameColumnContext context)
+    {
+        return new RenameColumn(
+                getLocation(context),
+                getQualifiedName(context.tableName),
+                getQualifiedName(context.from),
+                (Identifier) visit(context.to),
+                context.EXISTS().stream().anyMatch(node -> node.getSymbol().getTokenIndex() < context.COLUMN().getSymbol().getTokenIndex()),
+                context.EXISTS().stream().anyMatch(node -> node.getSymbol().getTokenIndex() > context.COLUMN().getSymbol().getTokenIndex()));
+    }
+
+    @Override
+    public Node visitAnalyze(SqlBaseParser.AnalyzeContext context)
+    {
+        List<Property> properties = ImmutableList.of();
+        if (context.properties() != null) {
+            properties = visit(context.properties().propertyAssignments().property(), Property.class);
+        }
+        return new Analyze(
+                getLocation(context),
+                getQualifiedName(context.qualifiedName()),
+                properties);
+    }
+
+    @Override
+    public Node visitAddColumn(SqlBaseParser.AddColumnContext context)
+    {
+        return new AddColumn(getLocation(context),
+                getQualifiedName(context.qualifiedName()),
+                (ColumnDefinition) visit(context.columnDefinition()),
+                toColumnPosition(context),
+                context.EXISTS().stream().anyMatch(node -> node.getSymbol().getTokenIndex() < context.COLUMN().getSymbol().getTokenIndex()),
+                context.EXISTS().stream().anyMatch(node -> node.getSymbol().getTokenIndex() > context.COLUMN().getSymbol().getTokenIndex()));
+    }
+
+    private Optional<ColumnPosition> toColumnPosition(SqlBaseParser.AddColumnContext context)
+    {
+        if (context.FIRST() != null) {
+            return Optional.of(new ColumnPosition.First());
+        }
+
+        if (context.AFTER() != null) {
+            return Optional.of(new ColumnPosition.After(getIdentifierIfPresent(context.after).orElseThrow(() -> new IllegalArgumentException("AFTER requires an identifier"))));
+        }
+
+        if (context.LAST() != null) {
+            return Optional.of(new ColumnPosition.Last());
+        }
+
+        return Optional.empty();
+    }
+
+    @Override
+    public Node visitSetColumnType(SqlBaseParser.SetColumnTypeContext context)
+    {
+        return new SetColumnType(
+                getLocation(context),
+                getQualifiedName(context.tableName),
+                getQualifiedName(context.columnName),
+                (DataType) visit(context.type()),
+                context.EXISTS() != null);
+    }
+
+    @Override
+    public Node visitDropNotNullConstraint(SqlBaseParser.DropNotNullConstraintContext context)
+    {
+        return new DropNotNullConstraint(
+                getLocation(context),
+                getQualifiedName(context.tableName),
+                (Identifier) visit(context.columnName),
+                context.EXISTS() != null);
+    }
+
+    @Override
+    public Node visitDropColumn(SqlBaseParser.DropColumnContext context)
+    {
+        return new DropColumn(getLocation(context),
+                getQualifiedName(context.tableName),
+                getQualifiedName(context.column),
+                context.EXISTS().stream().anyMatch(node -> node.getSymbol().getTokenIndex() < context.COLUMN().getSymbol().getTokenIndex()),
+                context.EXISTS().stream().anyMatch(node -> node.getSymbol().getTokenIndex() > context.COLUMN().getSymbol().getTokenIndex()));
+    }
+
+    @Override
+    public Node visitTableExecute(SqlBaseParser.TableExecuteContext context)
+    {
+        List<CallArgument> arguments = ImmutableList.of();
+        if (context.callArgument() != null) {
+            arguments = visit(context.callArgument(), CallArgument.class);
+        }
+
+        return new TableExecute(
+                getLocation(context),
+                new Table(getLocation(context.TABLE()), getQualifiedName(context.tableName)),
+                (Identifier) visit(context.procedureName),
+                arguments,
+                visitIfPresent(context.booleanExpression(), Expression.class));
+    }
+
+    @Override
+    public Node visitCreateView(SqlBaseParser.CreateViewContext context)
+    {
+        Optional<String> comment = Optional.empty();
+        if (context.COMMENT() != null) {
+            comment = Optional.of(visitString(context.string()).getValue());
+        }
+
+        Optional<CreateView.Security> security = Optional.empty();
+        if (context.DEFINER() != null) {
+            security = Optional.of(CreateView.Security.DEFINER);
+        }
+        else if (context.INVOKER() != null) {
+            security = Optional.of(CreateView.Security.INVOKER);
+        }
+
+        List<Property> properties = ImmutableList.of();
+        if (context.properties() != null) {
+            properties = visit(context.properties().propertyAssignments().property(), Property.class);
+        }
+
+        return new CreateView(
+                getLocation(context),
+                getQualifiedName(context.qualifiedName()),
+                (Query) visit(context.rootQuery()),
+                context.REPLACE() != null,
+                comment,
+                security,
+                properties);
+    }
+
+    @Override
+    public Node visitRenameView(SqlBaseParser.RenameViewContext context)
+    {
+        return new RenameView(getLocation(context), getQualifiedName(context.from), getQualifiedName(context.to));
+    }
+
+    @Override
+    public Node visitRenameMaterializedView(SqlBaseParser.RenameMaterializedViewContext context)
+    {
+        return new RenameMaterializedView(getLocation(context), getQualifiedName(context.from), getQualifiedName(context.to), context.EXISTS() != null);
+    }
+
+    @Override
+    public Node visitSetMaterializedViewProperties(SqlBaseParser.SetMaterializedViewPropertiesContext context)
+    {
+        return new SetProperties(
+                getLocation(context),
+                SetProperties.Type.MATERIALIZED_VIEW,
+                getQualifiedName(context.qualifiedName()),
+                visit(context.propertyAssignments().property(), Property.class));
+    }
+
+    @Override
+    public Node visitCreateFunction(SqlBaseParser.CreateFunctionContext context)
+    {
+        return new CreateFunction(
+                getLocation(context),
+                (FunctionSpecification) visit(context.functionSpecification()),
+                context.REPLACE() != null);
+    }
+
+    @Override
+    public Node visitDropFunction(SqlBaseParser.DropFunctionContext context)
+    {
+        return new DropFunction(
+                getLocation(context),
+                getQualifiedName(context.functionDeclaration().qualifiedName()),
+                visit(context.functionDeclaration().parameterDeclaration(), ParameterDeclaration.class),
+                context.EXISTS() != null);
+    }
+
+    @Override
+    public Node visitCreateBranch(SqlBaseParser.CreateBranchContext context)
+    {
+        if (context.REPLACE() != null && context.EXISTS() != null) {
+            throw parseError("'OR REPLACE' and 'IF NOT EXISTS' clauses can not be used together", context);
+        }
+        List<Property> properties = ImmutableList.of();
+        if (context.properties() != null) {
+            properties = visit(context.properties().propertyAssignments().property(), Property.class);
+        }
+        return new CreateBranch(
+                getLocation(context),
+                getQualifiedName(context.qualifiedName()),
+                (Identifier) visit(context.branch),
+                visitIfPresent(context.from, Identifier.class),
+                toSaveMode(context.REPLACE(), context.EXISTS()),
+                properties);
+    }
+
+    @Override
+    public Node visitDropBranch(SqlBaseParser.DropBranchContext context)
+    {
+        return new DropBranch(
+                getLocation(context),
+                getQualifiedName(context.qualifiedName()),
+                context.EXISTS() != null,
+                (Identifier) visit(context.identifier()));
+    }
+
+    @Override
+    public Node visitFastForwardBranch(SqlBaseParser.FastForwardBranchContext context)
+    {
+        return new FastForwardBranch(
+                getLocation(context),
+                getQualifiedName(context.qualifiedName()),
+                (Identifier) visit(context.source),
+                (Identifier) visit(context.target));
+    }
+
+    @Override
+    public Node visitShowBranches(SqlBaseParser.ShowBranchesContext context)
+    {
+        return new ShowBranches(
+                getLocation(context),
+                getQualifiedName(context.qualifiedName()));
+    }
+
+    @Override
+    public Node visitStartTransaction(SqlBaseParser.StartTransactionContext context)
+    {
+        return new StartTransaction(getLocation(context), visit(context.transactionMode(), TransactionMode.class));
+    }
+
+    @Override
+    public Node visitCommit(SqlBaseParser.CommitContext context)
+    {
+        return new Commit(getLocation(context));
+    }
+
+    @Override
+    public Node visitRollback(SqlBaseParser.RollbackContext context)
+    {
+        return new Rollback(getLocation(context));
+    }
+
+    @Override
+    public Node visitTransactionAccessMode(SqlBaseParser.TransactionAccessModeContext context)
+    {
+        return new TransactionAccessMode(getLocation(context), context.accessMode.getType() == SqlBaseLexer.ONLY);
+    }
+
+    @Override
+    public Node visitIsolationLevel(SqlBaseParser.IsolationLevelContext context)
+    {
+        return visit(context.levelOfIsolation());
+    }
+
+    @Override
+    public Node visitReadUncommitted(SqlBaseParser.ReadUncommittedContext context)
+    {
+        return new Isolation(getLocation(context), Isolation.Level.READ_UNCOMMITTED);
+    }
+
+    @Override
+    public Node visitReadCommitted(SqlBaseParser.ReadCommittedContext context)
+    {
+        return new Isolation(getLocation(context), Isolation.Level.READ_COMMITTED);
+    }
+
+    @Override
+    public Node visitRepeatableRead(SqlBaseParser.RepeatableReadContext context)
+    {
+        return new Isolation(getLocation(context), Isolation.Level.REPEATABLE_READ);
+    }
+
+    @Override
+    public Node visitSerializable(SqlBaseParser.SerializableContext context)
+    {
+        return new Isolation(getLocation(context), Isolation.Level.SERIALIZABLE);
+    }
+
+    @Override
+    public Node visitCall(SqlBaseParser.CallContext context)
+    {
+        return new Call(
+                getLocation(context),
+                getQualifiedName(context.qualifiedName()),
+                visit(context.callArgument(), CallArgument.class));
+    }
+
+    @Override
+    public Node visitPrepare(SqlBaseParser.PrepareContext context)
+    {
+        return new Prepare(
+                getLocation(context),
+                (Identifier) visit(context.identifier()),
+                (Statement) visit(context.statement()));
+    }
+
+    @Override
+    public Node visitDeallocate(SqlBaseParser.DeallocateContext context)
+    {
+        return new Deallocate(
+                getLocation(context),
+                (Identifier) visit(context.identifier()));
+    }
+
+    @Override
+    public Node visitExecute(SqlBaseParser.ExecuteContext context)
+    {
+        return new Execute(
+                getLocation(context),
+                (Identifier) visit(context.identifier()),
+                visit(context.expression(), Expression.class));
+    }
+
+    @Override
+    public Node visitExecuteImmediate(SqlBaseParser.ExecuteImmediateContext context)
+    {
+        return new ExecuteImmediate(
+                getLocation(context),
+                visitString(context.string()),
+                visit(context.expression(), Expression.class));
+    }
+
+    @Override
+    public Node visitDescribeOutput(SqlBaseParser.DescribeOutputContext context)
+    {
+        return new DescribeOutput(
+                getLocation(context),
+                (Identifier) visit(context.identifier()));
+    }
+
+    @Override
+    public Node visitDescribeInput(SqlBaseParser.DescribeInputContext context)
+    {
+        return new DescribeInput(
+                getLocation(context),
+                (Identifier) visit(context.identifier()));
+    }
+
+    @Override
+    public Node visitProperty(SqlBaseParser.PropertyContext context)
+    {
+        NodeLocation location = getLocation(context);
+        Identifier name = (Identifier) visit(context.identifier());
+        SqlBaseParser.PropertyValueContext valueContext = context.propertyValue();
+        if (valueContext instanceof SqlBaseParser.DefaultPropertyValueContext) {
+            return new Property(location, name);
+        }
+        Expression value = (Expression) visit(((SqlBaseParser.NonDefaultPropertyValueContext) valueContext).expression());
+        return new Property(location, name, value);
+    }
+
+    // ********************** query expressions ********************
+
+    @Override
+    public Node visitRootQuery(SqlBaseParser.RootQueryContext context)
+    {
+        Query query = (Query) visit(context.query());
+
+        return new Query(
+                getLocation(context),
+                List.of(),
+                Optional.ofNullable(context.functionSpecification())
+                        .map(contexts -> visit(contexts, FunctionSpecification.class))
+                        .orElseGet(ImmutableList::of),
+                query.getWith(),
+                query.getQueryBody(),
+                query.getOrderBy(),
+                query.getOffset(),
+                query.getLimit());
+    }
+
+    @Override
+    public Node visitRootQueryWithSession(SqlBaseParser.RootQueryWithSessionContext context)
+    {
+        Query query = (Query) visit(context.rootQuery());
+
+        return new Query(
+                getLocation(context),
+                Optional.ofNullable(context.sessionProperty())
+                        .map(contexts -> visit(contexts, SessionProperty.class))
+                        .orElseGet(ImmutableList::of),
+                query.getFunctions(),
+                query.getWith(),
+                query.getQueryBody(),
+                query.getOrderBy(),
+                query.getOffset(),
+                query.getLimit());
+    }
+
+    @Override
+    public Node visitQuery(SqlBaseParser.QueryContext context)
+    {
+        Query body = (Query) visit(context.queryNoWith());
+
+        return new Query(
+                getLocation(context),
+                ImmutableList.of(),
+                ImmutableList.of(),
+                visitIfPresent(context.with(), With.class),
+                body.getQueryBody(),
+                body.getOrderBy(),
+                body.getOffset(),
+                body.getLimit());
+    }
+
+    @Override
+    public Node visitWith(SqlBaseParser.WithContext context)
+    {
+        return new With(getLocation(context), context.RECURSIVE() != null, visit(context.namedQuery(), WithQuery.class));
+    }
+
+    @Override
+    public Node visitNamedQuery(SqlBaseParser.NamedQueryContext context)
+    {
+        Optional<List<Identifier>> columns = Optional.empty();
+        if (context.columnAliases() != null) {
+            columns = Optional.of(visit(context.columnAliases().identifier(), Identifier.class));
+        }
+
+        return new WithQuery(
+                getLocation(context),
+                (Identifier) visit(context.name),
+                (Query) visit(context.query()),
+                columns);
+    }
+
+    @Override
+    public Node visitQueryNoWith(SqlBaseParser.QueryNoWithContext context)
+    {
+        QueryBody term = (QueryBody) visit(context.queryTerm());
+
+        Optional<OrderBy> orderBy = visitIfPresent(context.orderBy(), OrderBy.class);
+
+        Optional<Offset> offset = Optional.empty();
+        if (context.OFFSET() != null) {
+            Expression rowCount = (Expression) visit(context.offset);
+            offset = Optional.of(new Offset(getLocation(context.OFFSET()), rowCount));
+        }
+
+        Optional<Node> limit = Optional.empty();
+        if (context.FETCH() != null) {
+            Optional<Expression> rowCount = visitIfPresent(context.fetchFirst, Expression.class);
+            limit = Optional.of(new FetchFirst(getLocation(context.FETCH()), rowCount, context.TIES() != null));
+        }
+        else if (context.LIMIT() != null) {
+            Expression rowCount = (Expression) visit(context.limit);
+            limit = Optional.of(new Limit(getLocation(context.LIMIT()), rowCount));
+        }
+
+        if (term instanceof QuerySpecification query) {
+            // When we have a simple query specification
+            // followed by order by, offset, limit or fetch,
+            // fold the order by, limit, offset or fetch clauses
+            // into the query specification (analyzer/planner
+            // expects this structure to resolve references with respect
+            // to columns defined in the query specification)
+
+            return new Query(
+                    getLocation(context),
+                    ImmutableList.of(),
+                    ImmutableList.of(),
+                    Optional.empty(),
+                    new QuerySpecification(
+                            getLocation(context),
+                            query.getSelect(),
+                            query.getFrom(),
+                            query.getWhere(),
+                            query.getGroupBy(),
+                            query.getHaving(),
+                            query.getWindows(),
+                            orderBy,
+                            offset,
+                            limit),
+                    Optional.empty(),
+                    Optional.empty(),
+                    Optional.empty());
+        }
+
+        return new Query(
+                getLocation(context),
+                ImmutableList.of(),
+                ImmutableList.of(),
+                Optional.empty(),
+                term,
+                orderBy,
+                offset,
+                limit);
+    }
+
+    @Override
+    public Node visitQuerySpecification(SqlBaseParser.QuerySpecificationContext context)
+    {
+        Optional<Relation> from = Optional.empty();
+        List<SelectItem> selectItems = visit(context.selectItem(), SelectItem.class);
+
+        List<Relation> relations = visit(context.relation(), Relation.class);
+        if (!relations.isEmpty()) {
+            // synthesize implicit join nodes
+            Iterator<Relation> iterator = relations.iterator();
+            Relation relation = iterator.next();
+
+            while (iterator.hasNext()) {
+                relation = new Join(getLocation(context), Join.Type.IMPLICIT, relation, iterator.next(), Optional.empty());
+            }
+
+            from = Optional.of(relation);
+        }
+
+        return new QuerySpecification(
+                getLocation(context),
+                new Select(getLocation(context.SELECT()), isDistinct(context.setQuantifier()), selectItems),
+                from,
+                visitIfPresent(context.where, Expression.class),
+                visitIfPresent(context.groupBy(), GroupBy.class),
+                visitIfPresent(context.having, Expression.class),
+                visit(context.windowDefinition(), WindowDefinition.class),
+                Optional.empty(),
+                Optional.empty(),
+                Optional.empty());
+    }
+
+    @Override
+    public Node visitOrderBy(SqlBaseParser.OrderByContext context)
+    {
+        return new OrderBy(getLocation(context), visit(context.sortItem(), SortItem.class));
+    }
+
+    @Override
+    public Node visitGroupBy(SqlBaseParser.GroupByContext context)
+    {
+        return new GroupBy(getLocation(context), isDistinct(context.setQuantifier()), visit(context.groupingElement(), GroupingElement.class));
+    }
+
+    @Override
+    public Node visitSingleGroupingSet(SqlBaseParser.SingleGroupingSetContext context)
+    {
+        return new SimpleGroupBy(getLocation(context), visit(context.groupingSet().expression(), Expression.class));
+    }
+
+    @Override
+    public Node visitAuto(SqlBaseParser.AutoContext context)
+    {
+        return new AutoGroupBy(getLocation(context));
+    }
+
+    @Override
+    public Node visitRollup(SqlBaseParser.RollupContext context)
+    {
+        return new GroupingSets(getLocation(context), ROLLUP, context.groupingSet().stream()
+                .map(groupingSet -> visit(groupingSet.expression(), Expression.class))
+                .collect(toList()));
+    }
+
+    @Override
+    public Node visitCube(SqlBaseParser.CubeContext context)
+    {
+        return new GroupingSets(getLocation(context), CUBE, context.groupingSet().stream()
+                .map(groupingSet -> visit(groupingSet.expression(), Expression.class))
+                .collect(toList()));
+    }
+
+    @Override
+    public Node visitMultipleGroupingSets(SqlBaseParser.MultipleGroupingSetsContext context)
+    {
+        return new GroupingSets(getLocation(context), EXPLICIT, context.groupingSet().stream()
+                .map(groupingSet -> visit(groupingSet.expression(), Expression.class))
+                .collect(toList()));
+    }
+
+    @Override
+    public Node visitLimitRowCount(SqlBaseParser.LimitRowCountContext context)
+    {
+        if (context.ALL() != null) {
+            return new AllRows(getLocation(context.ALL()));
+        }
+        return visitRowCount(context.rowCount());
+    }
+
+    @Override
+    public Node visitRowCount(SqlBaseParser.RowCountContext context)
+    {
+        if (context.INTEGER_VALUE() != null) {
+            return new LongLiteral(getLocation(context.INTEGER_VALUE()), context.getText());
+        }
+
+        Parameter parameter = new Parameter(getLocation(context.QUESTION_MARK()), parameterPosition);
+        parameterPosition++;
+        return parameter;
+    }
+
+    @Override
+    public Node visitWindowSpecification(SqlBaseParser.WindowSpecificationContext context)
+    {
+        return new WindowSpecification(
+                getLocation(context),
+                visitIfPresent(context.existingWindowName, Identifier.class),
+                visit(context.partition, Expression.class),
+                visitIfPresent(context.orderBy(), OrderBy.class),
+                visitIfPresent(context.windowFrame(), WindowFrame.class));
+    }
+
+    @Override
+    public Node visitWindowDefinition(SqlBaseParser.WindowDefinitionContext context)
+    {
+        return new WindowDefinition(
+                getLocation(context),
+                (Identifier) visit(context.name),
+                (WindowSpecification) visit(context.windowSpecification()));
+    }
+
+    @Override
+    public Node visitSetOperation(SqlBaseParser.SetOperationContext context)
+    {
+        QueryBody left = (QueryBody) visit(context.left);
+        QueryBody right = (QueryBody) visit(context.right);
+
+        boolean distinct = context.setQuantifier() == null || context.setQuantifier().DISTINCT() != null;
+
+        CorrespondingContext correspondingContext = context.corresponding();
+        Optional<Corresponding> corresponding = Optional.empty();
+        if (correspondingContext != null) {
+            List<Identifier> columns = correspondingContext.columnAliases() == null ? List.of() : visit(correspondingContext.columnAliases().identifier(), Identifier.class);
+            corresponding = Optional.of(new Corresponding(getLocation(correspondingContext), columns));
+        }
+
+        return switch (context.operator.getType()) {
+            case SqlBaseLexer.UNION -> new Union(getLocation(context.UNION()), ImmutableList.of(left, right), distinct, corresponding);
+            case SqlBaseLexer.INTERSECT -> new Intersect(getLocation(context.INTERSECT()), ImmutableList.of(left, right), distinct, corresponding);
+            case SqlBaseLexer.EXCEPT -> new Except(getLocation(context.EXCEPT()), left, right, distinct, corresponding);
+            default -> throw new IllegalArgumentException("Unsupported set operation: " + context.operator.getText());
+        };
+    }
+
+    @Override
+    public Node visitSelectAll(SqlBaseParser.SelectAllContext context)
+    {
+        List<Identifier> aliases = ImmutableList.of();
+        if (context.columnAliases() != null) {
+            aliases = visit(context.columnAliases().identifier(), Identifier.class);
+        }
+
+        return new AllColumns(
+                getLocation(context),
+                visitIfPresent(context.primaryExpression(), Expression.class),
+                aliases);
+    }
+
+    @Override
+    public Node visitSelectSingle(SqlBaseParser.SelectSingleContext context)
+    {
+        return new SingleColumn(
+                getLocation(context),
+                (Expression) visit(context.expression()),
+                visitIfPresent(context.identifier(), Identifier.class));
+    }
+
+    @Override
+    public Node visitTable(SqlBaseParser.TableContext context)
+    {
+        return new Table(getLocation(context), getQualifiedName(context.qualifiedName()));
+    }
+
+    @Override
+    public Node visitSubquery(SqlBaseParser.SubqueryContext context)
+    {
+        return new TableSubquery(getLocation(context), (Query) visit(context.queryNoWith()));
+    }
+
+    @Override
+    public Node visitInlineTable(SqlBaseParser.InlineTableContext context)
+    {
+        return new Values(getLocation(context), visit(context.expression(), Expression.class));
+    }
+
+    @Override
+    public Node visitExplain(SqlBaseParser.ExplainContext context)
+    {
+        return new Explain(getLocation(context), (Statement) visit(context.statement()), visit(context.explainOption(), ExplainOption.class));
+    }
+
+    @Override
+    public Node visitExplainAnalyze(SqlBaseParser.ExplainAnalyzeContext context)
+    {
+        return new ExplainAnalyze(getLocation(context), (Statement) visit(context.statement()), context.VERBOSE() != null);
+    }
+
+    @Override
+    public Node visitExplainFormat(SqlBaseParser.ExplainFormatContext context)
+    {
+        return switch (context.value.getType()) {
+            case SqlBaseLexer.GRAPHVIZ -> new ExplainFormat(getLocation(context), ExplainFormat.Type.GRAPHVIZ);
+            case SqlBaseLexer.TEXT -> new ExplainFormat(getLocation(context), ExplainFormat.Type.TEXT);
+            case SqlBaseLexer.JSON -> new ExplainFormat(getLocation(context), ExplainFormat.Type.JSON);
+            default -> throw new IllegalArgumentException("Unsupported EXPLAIN format: " + context.value.getText());
+        };
+    }
+
+    @Override
+    public Node visitExplainType(SqlBaseParser.ExplainTypeContext context)
+    {
+        return switch (context.value.getType()) {
+            case SqlBaseLexer.LOGICAL -> new ExplainType(getLocation(context), ExplainType.Type.LOGICAL);
+            case SqlBaseLexer.DISTRIBUTED -> new ExplainType(getLocation(context), ExplainType.Type.DISTRIBUTED);
+            case SqlBaseLexer.VALIDATE -> new ExplainType(getLocation(context), ExplainType.Type.VALIDATE);
+            case SqlBaseLexer.IO -> new ExplainType(getLocation(context), ExplainType.Type.IO);
+            default -> throw new IllegalArgumentException("Unsupported EXPLAIN type: " + context.value.getText());
+        };
+    }
+
+    @Override
+    public Node visitShowTables(SqlBaseParser.ShowTablesContext context)
+    {
+        return new ShowTables(
+                getLocation(context),
+                Optional.ofNullable(context.qualifiedName()).map(this::getQualifiedName),
+                visitIfPresent(context.pattern, StringLiteral.class).map(StringLiteral::getValue),
+                visitIfPresent(context.escape, StringLiteral.class).map(StringLiteral::getValue));
+    }
+
+    @Override
+    public Node visitShowSchemas(SqlBaseParser.ShowSchemasContext context)
+    {
+        return new ShowSchemas(
+                getLocation(context),
+                visitIfPresent(context.identifier(), Identifier.class),
+                visitIfPresent(context.pattern, StringLiteral.class).map(StringLiteral::getValue),
+                visitIfPresent(context.escape, StringLiteral.class).map(StringLiteral::getValue));
+    }
+
+    @Override
+    public Node visitShowCatalogs(SqlBaseParser.ShowCatalogsContext context)
+    {
+        return new ShowCatalogs(getLocation(context),
+                visitIfPresent(context.pattern, StringLiteral.class).map(StringLiteral::getValue),
+                visitIfPresent(context.escape, StringLiteral.class).map(StringLiteral::getValue));
+    }
+
+    @Override
+    public Node visitShowColumns(SqlBaseParser.ShowColumnsContext context)
+    {
+        return new ShowColumns(
+                getLocation(context),
+                getQualifiedName(context.qualifiedName()),
+                visitIfPresent(context.pattern, StringLiteral.class).map(StringLiteral::getValue),
+                visitIfPresent(context.escape, StringLiteral.class).map(StringLiteral::getValue));
+    }
+
+    @Override
+    public Node visitShowStats(SqlBaseParser.ShowStatsContext context)
+    {
+        return new ShowStats(getLocation(context), new Table(getQualifiedName(context.qualifiedName())));
+    }
+
+    @Override
+    public Node visitShowStatsForQuery(SqlBaseParser.ShowStatsForQueryContext context)
+    {
+        Query query = (Query) visit(context.rootQuery());
+        return new ShowStats(getLocation(context), new TableSubquery(query));
+    }
+
+    @Override
+    public Node visitShowCreateSchema(SqlBaseParser.ShowCreateSchemaContext context)
+    {
+        return new ShowCreate(getLocation(context), ShowCreate.Type.SCHEMA, getQualifiedName(context.qualifiedName()));
+    }
+
+    @Override
+    public Node visitShowCreateView(SqlBaseParser.ShowCreateViewContext context)
+    {
+        return new ShowCreate(getLocation(context), ShowCreate.Type.VIEW, getQualifiedName(context.qualifiedName()));
+    }
+
+    @Override
+    public Node visitShowCreateMaterializedView(SqlBaseParser.ShowCreateMaterializedViewContext context)
+    {
+        return new ShowCreate(getLocation(context), ShowCreate.Type.MATERIALIZED_VIEW, getQualifiedName(context.qualifiedName()));
+    }
+
+    @Override
+    public Node visitShowCreateFunction(SqlBaseParser.ShowCreateFunctionContext context)
+    {
+        return new ShowCreate(getLocation(context), ShowCreate.Type.FUNCTION, getQualifiedName(context.qualifiedName()));
+    }
+
+    @Override
+    public Node visitShowFunctions(SqlBaseParser.ShowFunctionsContext context)
+    {
+        return new ShowFunctions(
+                getLocation(context),
+                Optional.ofNullable(context.qualifiedName()).map(this::getQualifiedName),
+                visitIfPresent(context.pattern, StringLiteral.class).map(StringLiteral::getValue),
+                visitIfPresent(context.escape, StringLiteral.class).map(StringLiteral::getValue));
+    }
+
+    @Override
+    public Node visitShowSession(SqlBaseParser.ShowSessionContext context)
+    {
+        return new ShowSession(
+                getLocation(context),
+                visitIfPresent(context.pattern, StringLiteral.class).map(StringLiteral::getValue),
+                visitIfPresent(context.escape, StringLiteral.class).map(StringLiteral::getValue));
+    }
+
+    @Override
+    public Node visitSetSession(SqlBaseParser.SetSessionContext context)
+    {
+        return new SetSession(getLocation(context), getQualifiedName(context.qualifiedName()), (Expression) visit(context.expression()));
+    }
+
+    @Override
+    public Node visitResetSession(SqlBaseParser.ResetSessionContext context)
+    {
+        return new ResetSession(getLocation(context), getQualifiedName(context.qualifiedName()));
+    }
+
+    @Override
+    public Node visitSetSessionAuthorization(SqlBaseParser.SetSessionAuthorizationContext context)
+    {
+        if (context.authorizationUser() instanceof SqlBaseParser.IdentifierUserContext || context.authorizationUser() instanceof SqlBaseParser.StringUserContext) {
+            return new SetSessionAuthorization(getLocation(context), (Expression) visit(context.authorizationUser()));
+        }
+        throw new IllegalArgumentException("Unsupported Session Authorization User: " + context.authorizationUser());
+    }
+
+    @Override
+    public Node visitResetSessionAuthorization(SqlBaseParser.ResetSessionAuthorizationContext context)
+    {
+        return new ResetSessionAuthorization(getLocation(context));
+    }
+
+    @Override
+    public Node visitCreateRole(SqlBaseParser.CreateRoleContext context)
+    {
+        return new CreateRole(
+                getLocation(context),
+                (Identifier) visit(context.name),
+                getGrantorSpecificationIfPresent(context.grantor()),
+                visitIfPresent(context.catalog, Identifier.class));
+    }
+
+    @Override
+    public Node visitDropRole(SqlBaseParser.DropRoleContext context)
+    {
+        return new DropRole(
+                getLocation(context),
+                (Identifier) visit(context.name),
+                visitIfPresent(context.catalog, Identifier.class),
+                context.EXISTS() != null);
+    }
+
+    @Override
+    public Node visitGrantPrivileges(SqlBaseParser.GrantPrivilegesContext context)
+    {
+        List<String> privileges;
+        if (context.ALL() != null) {
+            privileges = null;
+        }
+        else {
+            privileges = extractPrivileges(context.privilegeOrRole());
+        }
+        return new Grant(
+                getLocation(context),
+                privileges == null ? Optional.empty() : Optional.of(privileges),
+                createGrantObject(getLocation(context), context.grantObject()),
+                getPrincipalSpecification(context.principal()),
+                context.OPTION() != null);
+    }
+
+    @Override
+    public Node visitGrantRoles(SqlBaseParser.GrantRolesContext context)
+    {
+        return new GrantRoles(
+                getLocation(context),
+                extractRoles(context.privilegeOrRole()),
+                ImmutableSet.copyOf(getPrincipalSpecifications(context.principal())),
+                context.OPTION() != null,
+                getGrantorSpecificationIfPresent(context.grantor()),
+                visitIfPresent(context.catalog, Identifier.class));
+    }
+
+    @Override
+    public Node visitRevokePrivileges(SqlBaseParser.RevokePrivilegesContext context)
+    {
+        List<String> privileges;
+        if (context.ALL() != null) {
+            privileges = null;
+        }
+        else {
+            privileges = extractPrivileges(context.privilegeOrRole());
+        }
+        return new Revoke(
+                getLocation(context),
+                context.OPTION() != null,
+                privileges == null ? Optional.empty() : Optional.of(privileges),
+                createGrantObject(getLocation(context), context.grantObject()),
+                getPrincipalSpecification(context.principal()));
+    }
+
+    @Override
+    public Node visitRevokeRoles(SqlBaseParser.RevokeRolesContext context)
+    {
+        return new RevokeRoles(
+                getLocation(context),
+                ImmutableSet.copyOf(extractRoles(context.privilegeOrRole())),
+                ImmutableSet.copyOf(getPrincipalSpecifications(context.principal())),
+                context.OPTION() != null,
+                getGrantorSpecificationIfPresent(context.grantor()),
+                visitIfPresent(context.catalog, Identifier.class));
+    }
+
     private static List<String> extractPrivileges(List<SqlBaseParser.PrivilegeOrRoleContext> privilegesOrRoles)
     {
-        return privilegesOrRoles.stream().map(SqlBaseParser.PrivilegeOrRoleContext::getText).collect(toImmutableList());
+        return privilegesOrRoles.stream().map(AstBuilder::privilegeToString).collect(toImmutableList());
+    }
+
+    private Set<Identifier> extractRoles(List<SqlBaseParser.PrivilegeOrRoleContext> privilegesOrRoles)
+    {
+        privilegesOrRoles.forEach(context -> {
+            if (isPrivilegeKeywordContext(context)) {
+                throw parseError("May not use a privilege name as a role name", context);
+            }
+        });
+        return privilegesOrRoles.stream().map(context -> (Identifier) visit(context.identifier())).collect(toImmutableSet());
     }
 
     private static boolean isPrivilegeKeywordContext(SqlBaseParser.PrivilegeOrRoleContext context)
     {
         return context.CREATE() != null || context.SELECT() != null || context.INSERT() != null || context.UPDATE() != null || context.DELETE() != null;
+    }
+
+    private GrantObject createGrantObject(NodeLocation location, SqlBaseParser.GrantObjectContext context)
+    {
+        return new GrantObject(
+                location,
+                context.entityKind() == null ? Optional.empty() : Optional.of(context.entityKind().getText()),
+                getQualifiedName(context.qualifiedName()),
+                getIdentifierIfPresent(context.branch));
+    }
+
+    @Override
+    public Node visitSetRole(SqlBaseParser.SetRoleContext context)
+    {
+        SetRole.Type type = SetRole.Type.ROLE;
+        if (context.ALL() != null) {
+            type = SetRole.Type.ALL;
+        }
+        else if (context.NONE() != null) {
+            type = SetRole.Type.NONE;
+        }
+        return new SetRole(
+                getLocation(context),
+                type,
+                getIdentifierIfPresent(context.role),
+                visitIfPresent(context.catalog, Identifier.class));
+    }
+
+    @Override
+    public Node visitDeny(SqlBaseParser.DenyContext context)
+    {
+        Optional<List<String>> privileges;
+        if (context.ALL() != null) {
+            privileges = Optional.empty();
+        }
+        else {
+            privileges = Optional.of(context.privilege().stream()
+                    .map(AstBuilder::privilegeToString)
+                    .collect(toList()));
+        }
+        return new Deny(
+                getLocation(context),
+                privileges,
+                createGrantObject(getLocation(context), context.grantObject()),
+                getPrincipalSpecification(context.grantee));
+    }
+
+    private static String privilegeToString(RuleContext context)
+    {
+        checkArgument(context.getChildCount() >= 1, "Privilege context must have at least one child");
+        List<String> children = new ArrayList<>();
+        for (int i = 0; i < context.getChildCount(); i++) {
+            children.add(context.getChild(i).getText());
+        }
+        return String.join(" ", children);
+    }
+
+    @Override
+    public Node visitShowGrants(SqlBaseParser.ShowGrantsContext context)
+    {
+        return new ShowGrants(
+                getLocation(context),
+                context.grantObject() == null ||
+                        context.grantObject().isEmpty() ? Optional.empty() : Optional.of(createGrantObject(getLocation(context), context.grantObject())));
+    }
+
+    @Override
+    public Node visitShowRoles(SqlBaseParser.ShowRolesContext context)
+    {
+        return new ShowRoles(
+                getLocation(context),
+                getIdentifierIfPresent(context.identifier()),
+                context.CURRENT() != null);
+    }
+
+    @Override
+    public Node visitShowRoleGrants(SqlBaseParser.ShowRoleGrantsContext context)
+    {
+        return new ShowRoleGrants(
+                getLocation(context),
+                getIdentifierIfPresent(context.identifier()));
+    }
+
+    @Override
+    public Node visitSetPath(SqlBaseParser.SetPathContext context)
+    {
+        return new SetPath(getLocation(context), (PathSpecification) visit(context.pathSpecification()));
+    }
+
+    @Override
+    public Node visitSetTimeZone(SqlBaseParser.SetTimeZoneContext context)
+    {
+        Optional<Expression> timeZone = Optional.empty();
+        if (context.expression() != null) {
+            timeZone = Optional.of((Expression) visit(context.expression()));
+        }
+        return new SetTimeZone(getLocation(context), timeZone);
+    }
+
+    // ***************** boolean expressions ******************
+
+    @Override
+    public Node visitLogicalNot(SqlBaseParser.LogicalNotContext context)
+    {
+        return new NotExpression(getLocation(context), (Expression) visit(context.booleanExpression()));
+    }
+
+    @Override
+    public Node visitOr(SqlBaseParser.OrContext context)
+    {
+        List<ParserRuleContext> terms = flatten(context, element -> {
+            if (element instanceof SqlBaseParser.OrContext or) {
+                return Optional.of(or.booleanExpression());
+            }
+
+            return Optional.empty();
+        });
+
+        return new LogicalExpression(getLocation(context), LogicalExpression.Operator.OR, visit(terms, Expression.class));
+    }
+
+    @Override
+    public Node visitAnd(SqlBaseParser.AndContext context)
+    {
+        List<ParserRuleContext> terms = flatten(context, element -> {
+            if (element instanceof SqlBaseParser.AndContext and) {
+                return Optional.of(and.booleanExpression());
+            }
+
+            return Optional.empty();
+        });
+
+        return new LogicalExpression(getLocation(context), LogicalExpression.Operator.AND, visit(terms, Expression.class));
     }
 
     private static List<ParserRuleContext> flatten(ParserRuleContext root, Function<ParserRuleContext, Optional<List<? extends ParserRuleContext>>> extractChildren)
@@ -441,6 +1898,120 @@
         return result;
     }
 
+    // *************** from clause *****************
+
+    @Override
+    public Node visitJoinRelation(SqlBaseParser.JoinRelationContext context)
+    {
+        Relation left = (Relation) visit(context.left);
+        Relation right;
+
+        if (context.CROSS() != null) {
+            right = (Relation) visit(context.right);
+            return new Join(getLocation(context), Join.Type.CROSS, left, right, Optional.empty());
+        }
+
+        JoinCriteria criteria;
+        if (context.NATURAL() != null) {
+            right = (Relation) visit(context.right);
+            criteria = new NaturalJoin();
+        }
+        else {
+            right = (Relation) visit(context.rightRelation);
+            if (context.joinCriteria().ON() != null) {
+                criteria = new JoinOn((Expression) visit(context.joinCriteria().booleanExpression()));
+            }
+            else if (context.joinCriteria().USING() != null) {
+                criteria = new JoinUsing(visit(context.joinCriteria().identifier(), Identifier.class));
+            }
+            else {
+                throw new IllegalArgumentException("Unsupported join criteria");
+            }
+        }
+
+        Join.Type joinType;
+        if (context.joinType().LEFT() != null) {
+            joinType = Join.Type.LEFT;
+        }
+        else if (context.joinType().RIGHT() != null) {
+            joinType = Join.Type.RIGHT;
+        }
+        else if (context.joinType().FULL() != null) {
+            joinType = Join.Type.FULL;
+        }
+        else {
+            joinType = Join.Type.INNER;
+        }
+
+        return new Join(getLocation(context), joinType, left, right, Optional.of(criteria));
+    }
+
+    @Override
+    public Node visitSampledRelation(SqlBaseParser.SampledRelationContext context)
+    {
+        Relation child = (Relation) visit(context.patternRecognition());
+
+        if (context.TABLESAMPLE() == null) {
+            return child;
+        }
+
+        return new SampledRelation(
+                getLocation(context),
+                child,
+                getSamplingMethod((Token) context.sampleType().getChild(0).getPayload()),
+                (Expression) visit(context.percentage));
+    }
+
+    @Override
+    public Node visitPatternRecognition(SqlBaseParser.PatternRecognitionContext context)
+    {
+        Relation child = (Relation) visit(context.aliasedRelation());
+
+        if (context.MATCH_RECOGNIZE() == null) {
+            return child;
+        }
+
+        Optional<OrderBy> orderBy = visitIfPresent(context.orderBy(), OrderBy.class);
+
+        Optional<PatternSearchMode> searchMode = Optional.empty();
+        if (context.INITIAL() != null) {
+            searchMode = Optional.of(new PatternSearchMode(getLocation(context.INITIAL()), INITIAL));
+        }
+        else if (context.SEEK() != null) {
+            searchMode = Optional.of(new PatternSearchMode(getLocation(context.SEEK()), SEEK));
+        }
+
+        PatternRecognitionRelation relation = new PatternRecognitionRelation(
+                getLocation(context),
+                child,
+                visit(context.partition, Expression.class),
+                orderBy,
+                visit(context.measureDefinition(), MeasureDefinition.class),
+                getRowsPerMatch(context.rowsPerMatch()),
+                visitIfPresent(context.skipTo(), SkipTo.class),
+                searchMode,
+                (RowPattern) visit(context.rowPattern()),
+                visit(context.subsetDefinition(), SubsetDefinition.class),
+                visit(context.variableDefinition(), VariableDefinition.class));
+
+        if (context.identifier() == null) {
+            return relation;
+        }
+
+        List<Identifier> aliases = null;
+        if (context.columnAliases() != null) {
+            aliases = visit(context.columnAliases().identifier(), Identifier.class);
+        }
+
+        return new AliasedRelation(getLocation(context), relation, (Identifier) visit(context.identifier()), aliases);
+    }
+
+    @Override
+    public Node visitMeasureDefinition(SqlBaseParser.MeasureDefinitionContext context)
+    {
+        return new MeasureDefinition(getLocation(context), (Expression) visit(context.expression()), (Identifier) visit(context.identifier()));
+    }
+
     private static Optional<RowsPerMatch> getRowsPerMatch(SqlBaseParser.RowsPerMatchContext context)
     {
         if (context == null) {
@@ -466,6 +2037,458 @@
         return Optional.of(ALL_WITH_UNMATCHED);
     }
 
+    @Override
+    public Node visitSkipTo(SqlBaseParser.SkipToContext context)
+    {
+        if (context.PAST() != null) {
+            return skipPastLastRow(getLocation(context));
+        }
+
+        if (context.NEXT() != null) {
+            return skipToNextRow(getLocation(context));
+        }
+
+        if (context.FIRST() != null) {
+            return skipToFirst(getLocation(context), (Identifier) visit(context.identifier()));
+        }
+
+        return skipToLast(getLocation(context), (Identifier) visit(context.identifier()));
+    }
+
+    @Override
+    public Node visitSubsetDefinition(SqlBaseParser.SubsetDefinitionContext context)
+    {
+        return new SubsetDefinition(getLocation(context), (Identifier) visit(context.name), visit(context.union, Identifier.class));
+    }
+
+    @Override
+    public Node visitVariableDefinition(SqlBaseParser.VariableDefinitionContext context)
+    {
+        return new VariableDefinition(getLocation(context), (Identifier) visit(context.identifier()), (Expression) visit(context.expression()));
+    }
+
+    @Override
+    public Node visitAliasedRelation(SqlBaseParser.AliasedRelationContext context)
+    {
+        Relation child = (Relation) visit(context.relationPrimary());
+
+        if (context.identifier() == null) {
+            return child;
+        }
+
+        List<Identifier> aliases = null;
+        if (context.columnAliases() != null) {
+            aliases = visit(context.columnAliases().identifier(), Identifier.class);
+        }
+
+        return new AliasedRelation(getLocation(context), child, (Identifier) visit(context.identifier()), aliases);
+    }
+
+    @Override
+    public Node visitTableName(SqlBaseParser.TableNameContext context)
+    {
+        if (context.queryPeriod() != null) {
+            return new Table(getLocation(context), getQualifiedName(context.qualifiedName()), (QueryPeriod) visit(context.queryPeriod()), Optional.empty());
+        }
+        return new Table(getLocation(context), getQualifiedName(context.qualifiedName()));
+    }
+
+    @Override
+    public Node visitSubqueryRelation(SqlBaseParser.SubqueryRelationContext context)
+    {
+        return new TableSubquery(getLocation(context), (Query) visit(context.query()));
+    }
+
+    @Override
+    public Node visitUnnest(SqlBaseParser.UnnestContext context)
+    {
+        return new Unnest(getLocation(context), visit(context.expression(), Expression.class), context.ORDINALITY() != null);
+    }
+
+    @Override
+    public Node visitLateral(SqlBaseParser.LateralContext context)
+    {
+        return new Lateral(getLocation(context), (Query) visit(context.query()));
+    }
+
+    @Override
+    public Node visitTableFunctionInvocation(SqlBaseParser.TableFunctionInvocationContext context)
+    {
+        return visit(context.tableFunctionCall());
+    }
+
+    @Override
+    public Node visitTableFunctionCall(SqlBaseParser.TableFunctionCallContext context)
+    {
+        QualifiedName name = getQualifiedName(context.qualifiedName());
+        List<TableFunctionArgument> arguments = visit(context.tableFunctionArgument(), TableFunctionArgument.class);
+        List<List<QualifiedName>> copartitioning = ImmutableList.of();
+        if (context.COPARTITION() != null) {
+            copartitioning = context.copartitionTables().stream()
+                    .map(tablesList -> tablesList.qualifiedName().stream()
+                            .map(this::getQualifiedName)
+                            .collect(toImmutableList()))
+                    .collect(toImmutableList());
+        }
+
+        return new TableFunctionInvocation(getLocation(context), name, arguments, copartitioning);
+    }
+
+    @Override
+    public Node visitTableFunctionArgument(SqlBaseParser.TableFunctionArgumentContext context)
+    {
+        Optional<Identifier> name = visitIfPresent(context.identifier(), Identifier.class);
+        Node value;
+        if (context.tableArgument() != null) {
+            value = visit(context.tableArgument());
+        }
+        else if (context.descriptorArgument() != null) {
+            value = visit(context.descriptorArgument());
+        }
+        else {
+            value = visit(context.expression());
+        }
+
+        return new TableFunctionArgument(getLocation(context), name, value);
+    }
+
+    @Override
+    public Node visitTableArgument(SqlBaseParser.TableArgumentContext context)
+    {
+        Relation table = (Relation) visit(context.tableArgumentRelation());
+
+        Optional<List<Expression>> partitionBy = Optional.empty();
+        if (context.PARTITION() != null) {
+            partitionBy = Optional.of(visit(context.expression(), Expression.class));
+        }
+
+        Optional<OrderBy> orderBy = Optional.empty();
+        if (context.ORDER() != null) {
+            orderBy = Optional.of(new OrderBy(getLocation(context.ORDER()), visit(context.sortItem(), SortItem.class)));
+        }
+
+        Optional<EmptyTableTreatment> emptyTableTreatment = Optional.empty();
+        if (context.PRUNE() != null) {
+            emptyTableTreatment = Optional.of(new EmptyTableTreatment(getLocation(context.PRUNE()), Treatment.PRUNE));
+        }
+        else if (context.KEEP() != null) {
+            emptyTableTreatment = Optional.of(new EmptyTableTreatment(getLocation(context.KEEP()), Treatment.KEEP));
+        }
+
+        return new TableFunctionTableArgument(getLocation(context), table, partitionBy, orderBy, emptyTableTreatment);
+    }
+
+    @Override
+    public Node visitTableArgumentTable(SqlBaseParser.TableArgumentTableContext context)
+    {
+        Relation relation = new Table(getLocation(context.TABLE()), getQualifiedName(context.qualifiedName()));
+
+        if (context.identifier() != null) {
+            Identifier alias = (Identifier) visit(context.identifier());
+            if (context.AS() == null) {
+                validateArgumentAlias(alias, context.identifier());
+            }
+            List<Identifier> columnNames = null;
+            if (context.columnAliases() != null) {
+                columnNames = visit(context.columnAliases().identifier(), Identifier.class);
+            }
+            relation = new AliasedRelation(getLocation(context.TABLE()), relation, alias, columnNames);
+        }
+
+        return relation;
+    }
+
+    @Override
+    public Node visitTableArgumentQuery(SqlBaseParser.TableArgumentQueryContext context)
+    {
+        Relation relation = new TableSubquery(getLocation(context.TABLE()), (Query) visit(context.query()));
+
+        if (context.identifier() != null) {
+            Identifier alias = (Identifier) visit(context.identifier());
+            if (context.AS() == null) {
+                validateArgumentAlias(alias, context.identifier());
+            }
+            List<Identifier> columnNames = null;
+            if (context.columnAliases() != null) {
+                columnNames = visit(context.columnAliases().identifier(), Identifier.class);
+            }
+            relation = new AliasedRelation(getLocation(context.TABLE()), relation, alias, columnNames);
+        }
+
+        return relation;
+    }
+
+    @Override
+    public Node visitDescriptorArgument(SqlBaseParser.DescriptorArgumentContext context)
+    {
+        if (context.NULL() != null) {
+            return nullDescriptorArgument(getLocation(context));
+        }
+        List<DescriptorField> fields = visit(context.descriptorField(), DescriptorField.class);
+        return descriptorArgument(getLocation(context), new Descriptor(getLocation(context.DESCRIPTOR()), fields));
+    }
+
+    @Override
+    public Node visitDescriptorField(SqlBaseParser.DescriptorFieldContext context)
+    {
+        return new DescriptorField(getLocation(context), (Identifier) visit(context.identifier()), visitIfPresent(context.type(), DataType.class));
+    }
+
+    @Override
+    public Node visitParenthesizedRelation(SqlBaseParser.ParenthesizedRelationContext context)
+    {
+        return visit(context.relation());
+    }
+
+    // ********************* predicates *******************
+
+    @Override
+    public Node visitPredicated(SqlBaseParser.PredicatedContext context)
+    {
+        if (context.predicate() != null) {
+            return visit(context.predicate());
+        }
+
+        return visit(context.valueExpression);
+    }
+
+    @Override
+    public Node visitComparison(SqlBaseParser.ComparisonContext context)
+    {
+        return new ComparisonExpression(
+                getLocation(context.comparisonOperator()),
+                getComparisonOperator(((TerminalNode) context.comparisonOperator().getChild(0)).getSymbol()),
+                (Expression) visit(context.value),
+                (Expression) visit(context.right));
+    }
+
+    @Override
+    public Node visitDistinctFrom(SqlBaseParser.DistinctFromContext context)
+    {
+        Expression expression = new ComparisonExpression(
+                getLocation(context),
+                ComparisonExpression.Operator.IS_DISTINCT_FROM,
+                (Expression) visit(context.value),
+                (Expression) visit(context.right));
+
+        if (context.NOT() != null) {
+            expression = new NotExpression(getLocation(context), expression);
+        }
+
+        return expression;
+    }
+
+    @Override
+    public Node visitBetween(SqlBaseParser.BetweenContext context)
+    {
+        Expression expression = new BetweenPredicate(
+                getLocation(context),
+                (Expression) visit(context.value),
+                (Expression) visit(context.lower),
+                (Expression) visit(context.upper));
+
+        if (context.NOT() != null) {
+            expression = new NotExpression(getLocation(context), expression);
+        }
+
+        return expression;
+    }
+
+    @Override
+    public Node visitNullPredicate(SqlBaseParser.NullPredicateContext context)
+    {
+        Expression child = (Expression) visit(context.value);
+
+        if (context.NOT() == null) {
+            return new IsNullPredicate(getLocation(context), child);
+        }
+
+        return new IsNotNullPredicate(getLocation(context), child);
+    }
+
+    @Override
+    public Node visitLike(SqlBaseParser.LikeContext context)
+    {
+        Expression result = new LikePredicate(
+                getLocation(context),
+                (Expression) visit(context.value),
+                (Expression) visit(context.pattern),
+                visitIfPresent(context.escape, Expression.class));
+
+        if (context.NOT() != null) {
+            result = new NotExpression(getLocation(context), result);
+        }
+
+        return result;
+    }
+
+    @Override
+    public Node visitInList(SqlBaseParser.InListContext context)
+    {
+        Expression result = new InPredicate(
+                getLocation(context),
+                (Expression) visit(context.value),
+                new InListExpression(getLocation(context), visit(context.expression(), Expression.class)));
+
+        if (context.NOT() != null) {
+            result = new NotExpression(getLocation(context), result);
+        }
+
+        return result;
+    }
+
+    @Override
+    public Node visitInSubquery(SqlBaseParser.InSubqueryContext context)
+    {
+        Expression result = new InPredicate(
+                getLocation(context),
+                (Expression) visit(context.value),
+                new SubqueryExpression(getLocation(context), (Query) visit(context.query())));
+
+        if (context.NOT() != null) {
+            result = new NotExpression(getLocation(context), result);
+        }
+
+        return result;
+    }
+
+    @Override
+    public Node visitExists(SqlBaseParser.ExistsContext context)
+    {
+        return new ExistsPredicate(getLocation(context), new SubqueryExpression(getLocation(context), (Query) visit(context.query())));
+    }
+
+    @Override
+    public Node visitQuantifiedComparison(SqlBaseParser.QuantifiedComparisonContext context)
+    {
+        return new QuantifiedComparisonExpression(
+                getLocation(context.comparisonOperator()),
+                getComparisonOperator(((TerminalNode) context.comparisonOperator().getChild(0)).getSymbol()),
+                getComparisonQuantifier(((TerminalNode) context.comparisonQuantifier().getChild(0)).getSymbol()),
+                (Expression) visit(context.value),
+                new SubqueryExpression(getLocation(context.query()), (Query) visit(context.query())));
+    }
+
+    // ************** value expressions **************
+
+    @Override
+    public Node visitArithmeticUnary(SqlBaseParser.ArithmeticUnaryContext context)
+    {
+        Expression child = (Expression) visit(context.valueExpression());
+
+        return switch (context.operator.getType()) {
+            case SqlBaseLexer.MINUS -> ArithmeticUnaryExpression.negative(getLocation(context), child);
+            case SqlBaseLexer.PLUS -> ArithmeticUnaryExpression.positive(getLocation(context), child);
+            default -> throw new UnsupportedOperationException("Unsupported sign: " + context.operator.getText());
+        };
+    }
+
+    @Override
+    public Node visitArithmeticBinary(SqlBaseParser.ArithmeticBinaryContext context)
+    {
+        return new ArithmeticBinaryExpression(
+                getLocation(context.operator),
+                getArithmeticBinaryOperator(context.operator),
+                (Expression) visit(context.left),
+                (Expression) visit(context.right));
+    }
+
+    @Override
+    public Node visitConcatenation(SqlBaseParser.ConcatenationContext context)
+    {
+        return new FunctionCall(
+                getLocation(context.CONCAT()),
+                QualifiedName.of("concat"), ImmutableList.of(
+                (Expression) visit(context.left),
+                (Expression) visit(context.right)));
+    }
+
+    @Override
+    public Node visitAtTimeZone(SqlBaseParser.AtTimeZoneContext context)
+    {
+        return new AtTimeZone(
+                getLocation(context.AT()),
+                (Expression) visit(context.valueExpression()),
+                (Expression) visit(context.timeZoneSpecifier()));
+    }
+
+    @Override
+    public Node visitTimeZoneInterval(SqlBaseParser.TimeZoneIntervalContext context)
+    {
+        return visit(context.interval());
+    }
+
+    @Override
+    public Node visitTimeZoneString(SqlBaseParser.TimeZoneStringContext context)
+    {
+        return visit(context.string());
+    }
+
+    // ********************* primary expressions **********************
+
+    @Override
+    public Node visitParenthesizedExpression(SqlBaseParser.ParenthesizedExpressionContext context)
+    {
+        return visit(context.expression());
+    }
+
+    @Override
+    public Node visitRowConstructor(SqlBaseParser.RowConstructorContext context)
+    {
+        return new Row(getLocation(context), visit(context.expression(), Expression.class));
+    }
+
+    @Override
+    public Node visitArrayConstructor(SqlBaseParser.ArrayConstructorContext context)
+    {
+        return new Array(getLocation(context), visit(context.expression(), Expression.class));
+    }
+
+    @Override
+    public Node visitCast(SqlBaseParser.CastContext context)
+    {
+        boolean isTryCast = context.TRY_CAST() != null;
+        return new Cast(getLocation(context), (Expression) visit(context.expression()), (DataType) visit(context.type()), isTryCast);
+    }
+
+    @Override
+    public Node visitCurrentDate(SqlBaseParser.CurrentDateContext context)
+    {
+        return new CurrentDate(getLocation(context));
+    }
+
+    @Override
+    public Node visitLocalTimestamp(SqlBaseParser.LocalTimestampContext context)
+    {
+        return parsePrecision(context.precision)
+                .map(precision -> new LocalTimestamp(getLocation(context), precision))
+                .orElseGet(() -> new LocalTimestamp(getLocation(context)));
+    }
+
+    @Override
+    public Node visitCurrentTime(SqlBaseParser.CurrentTimeContext context)
+    {
+        return parsePrecision(context.precision)
+                .map(precision -> new CurrentTime(getLocation(context), Optional.of(precision)))
+                .orElseGet(() -> new CurrentTime(getLocation(context), Optional.empty()));
+    }
+
+    @Override
+    public Node visitLocalTime(SqlBaseParser.LocalTimeContext context)
+    {
+        return parsePrecision(context.precision)
+                .map(precision -> new LocalTime(getLocation(context), precision))
+                .orElseGet(() -> new LocalTime(getLocation(context)));
+    }
+
+    @Override
+    public Node visitCurrentTimestamp(SqlBaseParser.CurrentTimestampContext context)
+    {
+        return parsePrecision(context.precision)
+                .map(precision -> new CurrentTimestamp(getLocation(context), Optional.of(precision)))
+                .orElseGet(() -> new CurrentTimestamp(getLocation(context), Optional.empty()));
+    }
+
     private static Optional<Integer> parsePrecision(Token precision)
     {
         if (precision == null) {
@@ -475,7 +2498,122 @@
         return Optional.of(Integer.parseInt(precision.getText()));
     }
 
-    // ******************* statements **********************
+    @Override
+    public Node visitCurrentCatalog(SqlBaseParser.CurrentCatalogContext context)
+    {
+        return new CurrentCatalog(getLocation(context.CURRENT_CATALOG()));
+    }
+
+    @Override
+    public Node visitCurrentSchema(SqlBaseParser.CurrentSchemaContext context)
+    {
+        return new CurrentSchema(getLocation(context.CURRENT_SCHEMA()));
+    }
+
+    @Override
+    public Node visitCurrentUser(SqlBaseParser.CurrentUserContext context)
+    {
+        return new CurrentUser(getLocation(context.CURRENT_USER()));
+    }
+
+    @Override
+    public Node visitCurrentPath(SqlBaseParser.CurrentPathContext context)
+    {
+        return new CurrentPath(getLocation(context.CURRENT_PATH()));
+    }
+
+    @Override
+    public Node visitExtract(SqlBaseParser.ExtractContext context)
+    {
+        String fieldString = context.identifier().getText();
+        Extract.Field field;
+        try {
+            field = Extract.Field.valueOf(fieldString.toUpperCase(ENGLISH));
+        }
+        catch (IllegalArgumentException e) {
+            throw parseError(
+                    "Invalid EXTRACT field %s, valid fields are: %s".formatted(
+                            fieldString,
+                            Stream.of(Extract.Field.values())
+                                    .map(Enum::name)
+                                    .collect(joining(", "))),
+                    context);
+        }
+        return new Extract(getLocation(context), (Expression) visit(context.valueExpression()), field);
+    }
+
+    /**
+     * Returns the corresponding {@link FunctionCall} for the `LISTAGG` primary expression.
+     * <p>
+     * Although the syntax tree should represent the structure of the original parsed query
+     * as closely as possible and any semantic interpretation should be part of the
+     * analysis/planning phase, in case of `LISTAGG` aggregation function it is more pragmatic
+     * now to create a synthetic {@link FunctionCall} expression during the parsing of the syntax tree.
+     *
+     * @param context `LISTAGG` expression context
+     */
+    @Override
+    public Node visitListagg(SqlBaseParser.ListaggContext context)
+    {
+        Optional<Window> window = visitIfPresent(context.over(), Window.class);
+        OrderBy orderBy = (OrderBy) visit(context.orderBy());
+        boolean distinct = isDistinct(context.setQuantifier());
+
+        Expression expression = (Expression) visit(context.expression());
+        StringLiteral separator = context.string() == null ? new StringLiteral(getLocation(context), "") : visitString(context.string());
+        BooleanLiteral overflowError = new BooleanLiteral(getLocation(context), "true");
+        StringLiteral overflowFiller = new StringLiteral(getLocation(context), "...");
+        BooleanLiteral showOverflowEntryCount = new BooleanLiteral(getLocation(context), "false");
+
+        SqlBaseParser.ListAggOverflowBehaviorContext overflowBehavior = context.listAggOverflowBehavior();
+        if (overflowBehavior != null) {
+            if (overflowBehavior.ERROR() != null) {
+                overflowError = new BooleanLiteral(getLocation(context), "true");
+            }
+            else if (overflowBehavior.TRUNCATE() != null) {
+                overflowError = new BooleanLiteral(getLocation(context), "false");
+                if (overflowBehavior.string() != null) {
+                    overflowFiller = visitString(overflowBehavior.string());
+                }
+                SqlBaseParser.ListaggCountIndicationContext listaggCountIndicationContext = overflowBehavior.listaggCountIndication();
+                if (listaggCountIndicationContext.WITH() != null) {
+                    showOverflowEntryCount = new BooleanLiteral(getLocation(context), "true");
+                }
+                else if (listaggCountIndicationContext.WITHOUT() != null) {
+                    showOverflowEntryCount = new BooleanLiteral(getLocation(context), "false");
+                }
+            }
+        }
+
+        List<Expression> arguments = ImmutableList.of(expression, separator, overflowError, overflowFiller, showOverflowEntryCount);
+
+        //TODO model this as a ListAgg node in the AST
+        return new FunctionCall(
+                Optional.of(getLocation(context)),
+                QualifiedName.of("LISTAGG"),
+                window,
+                visitIfPresent(context.filter(), Expression.class),
+                Optional.of(orderBy),
+                distinct,
+                Optional.empty(),
+                Optional.empty(),
+                arguments);
+    }
+
+    @Override
+    public Node visitTrim(SqlBaseParser.TrimContext context)
+    {
+        if (context.FROM() != null && context.trimsSpecification() == null && context.trimChar == null) {
+            throw parseError("The 'trim' function must have specification, char or both arguments when it takes FROM", context);
+        }
+
+        Trim.Specification specification = context.trimsSpecification() == null ? Trim.Specification.BOTH : toTrimSpecification((Token) context.trimsSpecification().getChild(0).getPayload());
+        return new Trim(
+                getLocation(context),
+                specification,
+                (Expression) visit(context.trimSource),
+                visitIfPresent(context.trimChar, Expression.class));
+    }
 
     private static Trim.Specification toTrimSpecification(Token token)
     {
@@ -487,6 +2625,185 @@
         };
     }
 
+    @Override
+    public Node visitJsonExists(SqlBaseParser.JsonExistsContext context)
+    {
+        JsonPathInvocation jsonPathInvocation = (JsonPathInvocation) visit(context.jsonPathInvocation());
+
+        SqlBaseParser.JsonExistsErrorBehaviorContext errorBehaviorContext = context.jsonExistsErrorBehavior();
+        JsonExists.ErrorBehavior errorBehavior;
+        if (errorBehaviorContext == null || errorBehaviorContext.FALSE() != null) {
+            errorBehavior = FALSE;
+        }
+        else if (errorBehaviorContext.TRUE() != null) {
+            errorBehavior = TRUE;
+        }
+        else if (errorBehaviorContext.UNKNOWN() != null) {
+            errorBehavior = UNKNOWN;
+        }
+        else if (errorBehaviorContext.ERROR() != null) {
+            errorBehavior = ERROR;
+        }
+        else {
+            throw parseError("Unexpected error behavior: " + errorBehaviorContext.getText(), errorBehaviorContext);
+        }
+
+        return new JsonExists(
+                getLocation(context),
+                jsonPathInvocation,
+                errorBehavior);
+    }
+
+    @Override
+    public Node visitJsonValue(SqlBaseParser.JsonValueContext context)
+    {
+        JsonPathInvocation jsonPathInvocation = (JsonPathInvocation) visit(context.jsonPathInvocation());
+
+        Optional<DataType> returnedType = visitIfPresent(context.type(), DataType.class);
+
+        SqlBaseParser.JsonValueBehaviorContext emptyBehaviorContext = context.emptyBehavior;
+        JsonValue.EmptyOrErrorBehavior emptyBehavior;
+        Optional<Expression> emptyDefault = Optional.empty();
+        if (emptyBehaviorContext == null || emptyBehaviorContext.NULL() != null) {
+            emptyBehavior = JsonValue.EmptyOrErrorBehavior.NULL;
+        }
+        else if (emptyBehaviorContext.ERROR() != null) {
+            emptyBehavior = JsonValue.EmptyOrErrorBehavior.ERROR;
+        }
+        else if (emptyBehaviorContext.DEFAULT() != null) {
+            emptyBehavior = DEFAULT;
+            emptyDefault = visitIfPresent(emptyBehaviorContext.expression(), Expression.class);
+        }
+        else {
+            throw parseError("Unexpected empty behavior: " + emptyBehaviorContext.getText(), emptyBehaviorContext);
+        }
+
+        SqlBaseParser.JsonValueBehaviorContext errorBehaviorContext = context.errorBehavior;
+        JsonValue.EmptyOrErrorBehavior errorBehavior;
+        Optional<Expression> errorDefault = Optional.empty();
+        if (errorBehaviorContext == null || errorBehaviorContext.NULL() != null) {
+            errorBehavior = JsonValue.EmptyOrErrorBehavior.NULL;
+        }
+        else if (errorBehaviorContext.ERROR() != null) {
+            errorBehavior = JsonValue.EmptyOrErrorBehavior.ERROR;
+        }
+        else if (errorBehaviorContext.DEFAULT() != null) {
+            errorBehavior = DEFAULT;
+            errorDefault = visitIfPresent(errorBehaviorContext.expression(), Expression.class);
+        }
+        else {
+            throw parseError("Unexpected error behavior: " + errorBehaviorContext.getText(), errorBehaviorContext);
+        }
+
+        return new JsonValue(
+                getLocation(context),
+                jsonPathInvocation,
+                returnedType,
+                emptyBehavior,
+                emptyDefault,
+                errorBehavior,
+                errorDefault);
+    }
+
+    @Override
+    public Node visitJsonQuery(SqlBaseParser.JsonQueryContext context)
+    {
+        JsonPathInvocation jsonPathInvocation = (JsonPathInvocation) visit(context.jsonPathInvocation());
+
+        Optional<DataType> returnedType = visitIfPresent(context.type(), DataType.class);
+
+        Optional<JsonFormat> jsonOutputFormat = Optional.empty();
+        if (context.FORMAT() != null) {
+            jsonOutputFormat = Optional.of(getJsonFormat(context.jsonRepresentation()));
+        }
+
+        SqlBaseParser.JsonQueryWrapperBehaviorContext wrapperBehaviorContext = context.jsonQueryWrapperBehavior();
+        JsonQuery.ArrayWrapperBehavior wrapperBehavior;
+        if (wrapperBehaviorContext == null || wrapperBehaviorContext.WITHOUT() != null) {
+            wrapperBehavior = WITHOUT;
+        }
+        else if (wrapperBehaviorContext.CONDITIONAL() != null) {
+            wrapperBehavior = CONDITIONAL;
+        }
+        else {
+            wrapperBehavior = UNCONDITIONAL;
+        }
+
+        Optional<JsonQuery.QuotesBehavior> quotesBehavior = Optional.empty();
+        if (context.KEEP() != null) {
+            quotesBehavior = Optional.of(KEEP);
+        }
+        else if (context.OMIT() != null) {
+            quotesBehavior = Optional.of(OMIT);
+        }
+
+        SqlBaseParser.JsonQueryBehaviorContext emptyBehaviorContext = context.emptyBehavior;
+        JsonQuery.EmptyOrErrorBehavior emptyBehavior;
+        if (emptyBehaviorContext == null || emptyBehaviorContext.NULL() != null) {
+            emptyBehavior = JsonQuery.EmptyOrErrorBehavior.NULL;
+        }
+        else if (emptyBehaviorContext.ERROR() != null) {
+            emptyBehavior = JsonQuery.EmptyOrErrorBehavior.ERROR;
+        }
+        else if (emptyBehaviorContext.ARRAY() != null) {
+            emptyBehavior = EMPTY_ARRAY;
+        }
+        else if (emptyBehaviorContext.OBJECT() != null) {
+            emptyBehavior = EMPTY_OBJECT;
+        }
+        else {
+            throw parseError("Unexpected empty behavior: " + emptyBehaviorContext.getText(), emptyBehaviorContext);
+        }
+
+        SqlBaseParser.JsonQueryBehaviorContext errorBehaviorContext = context.errorBehavior;
+        JsonQuery.EmptyOrErrorBehavior errorBehavior;
+        if (errorBehaviorContext == null || errorBehaviorContext.NULL() != null) {
+            errorBehavior = JsonQuery.EmptyOrErrorBehavior.NULL;
+        }
+        else if (errorBehaviorContext.ERROR() != null) {
+            errorBehavior = JsonQuery.EmptyOrErrorBehavior.ERROR;
+        }
+        else if (errorBehaviorContext.ARRAY() != null) {
+            errorBehavior = EMPTY_ARRAY;
+        }
+        else if (errorBehaviorContext.OBJECT() != null) {
+            errorBehavior = EMPTY_OBJECT;
+        }
+        else {
+            throw parseError("Unexpected error behavior: " + errorBehaviorContext.getText(), errorBehaviorContext);
+        }
+
+        return new JsonQuery(
+                getLocation(context),
+                jsonPathInvocation,
+                returnedType,
+                jsonOutputFormat,
+                wrapperBehavior,
+                quotesBehavior,
+                emptyBehavior,
+                errorBehavior);
+    }
+
+    @Override
+    public Node visitJsonPathInvocation(SqlBaseParser.JsonPathInvocationContext context)
+    {
+        Expression jsonInput = (Expression) visit(context.jsonValueExpression().expression());
+
+        JsonFormat inputFormat;
+        if (context.jsonValueExpression().FORMAT() == null) {
+            inputFormat = JSON; // default
+        }
+        else {
+            inputFormat = getJsonFormat(context.jsonValueExpression().jsonRepresentation());
+        }
+
+        StringLiteral jsonPath = visitString(context.path);
+        Optional<Identifier> pathName = visitIfPresent(context.pathName, Identifier.class);
+        List<JsonPathParameter> pathParameters = visit(context.jsonArgument(), JsonPathParameter.class);
+
+        return new JsonPathInvocation(getLocation(context), jsonInput, inputFormat, jsonPath, pathName, pathParameters);
+    }
+
     private static JsonFormat getJsonFormat(SqlBaseParser.JsonRepresentationContext context)
     {
         if (context.UTF8() != null) {
@@ -499,6 +2816,1279 @@
             return UTF32;
         }
         return JSON;
+    }
+
+    @Override
+    public Node visitJsonArgument(SqlBaseParser.JsonArgumentContext context)
+    {
+        return new JsonPathParameter(
+                getLocation(context),
+                (Identifier) visit(context.identifier()),
+                (Expression) visit(context.jsonValueExpression().expression()),
+                Optional.ofNullable(context.jsonValueExpression().jsonRepresentation())
+                        .map(AstBuilder::getJsonFormat));
+    }
+
+    @Override
+    public Node visitJsonObject(SqlBaseParser.JsonObjectContext context)
+    {
+        List<JsonObjectMember> members = visit(context.jsonObjectMember(), JsonObjectMember.class);
+
+        boolean nullOnNull = context.ABSENT() == null;
+        boolean uniqueKeys = context.WITH() != null;
+
+        Optional<DataType> returnedType = visitIfPresent(context.type(), DataType.class);
+
+        Optional<JsonFormat> jsonOutputFormat = Optional.empty();
+        if (context.FORMAT() != null) {
+            jsonOutputFormat = Optional.of(getJsonFormat(context.jsonRepresentation()));
+        }
+
+        return new JsonObject(getLocation(context), members, nullOnNull, uniqueKeys, returnedType, jsonOutputFormat);
+    }
+
+    @Override
+    public Node visitJsonObjectMember(SqlBaseParser.JsonObjectMemberContext context)
+    {
+        return new JsonObjectMember(
+                getLocation(context),
+                (Expression) visit(context.expression()),
+                (Expression) visit(context.jsonValueExpression().expression()),
+                Optional.ofNullable(context.jsonValueExpression().jsonRepresentation())
+                        .map(AstBuilder::getJsonFormat));
+    }
+
+    @Override
+    public Node visitJsonArray(SqlBaseParser.JsonArrayContext context)
+    {
+        List<JsonArrayElement> elements = visit(context.jsonValueExpression(), JsonArrayElement.class);
+
+        boolean nullOnNull = context.NULL(0) != null && context.NULL(1) != null; // "NULL ON NULL"
+
+        Optional<DataType> returnedType = visitIfPresent(context.type(), DataType.class);
+
+        Optional<JsonFormat> jsonOutputFormat = Optional.empty();
+        if (context.FORMAT() != null) {
+            jsonOutputFormat = Optional.of(getJsonFormat(context.jsonRepresentation()));
+        }
+
+        return new JsonArray(getLocation(context), elements, nullOnNull, returnedType, jsonOutputFormat);
+    }
+
+    @Override
+    public Node visitJsonValueExpression(SqlBaseParser.JsonValueExpressionContext context)
+    {
+        return new JsonArrayElement(
+                getLocation(context),
+                (Expression) visit(context.expression()),
+                Optional.ofNullable(context.jsonRepresentation())
+                        .map(AstBuilder::getJsonFormat));
+    }
+
+    @Override
+    public Node visitSubstring(SqlBaseParser.SubstringContext context)
+    {
+        return new FunctionCall(getLocation(context), QualifiedName.of("substr"), visit(context.valueExpression(), Expression.class));
+    }
+
+    @Override
+    public Node visitPosition(SqlBaseParser.PositionContext context)
+    {
+        List<Expression> arguments = visit(context.valueExpression(), Expression.class).reversed();
+        return new FunctionCall(getLocation(context), QualifiedName.of("strpos"), arguments);
+    }
+
+    @Override
+    public Node visitNormalize(SqlBaseParser.NormalizeContext context)
+    {
+        Expression str = (Expression) visit(context.valueExpression());
+        String normalForm = Optional.ofNullable(context.normalForm()).map(ParserRuleContext::getText).orElse("NFC");
+        return new FunctionCall(
+                getLocation(context),
+                QualifiedName.of(ImmutableList.of(new Identifier("normalize", true))), // delimited to avoid ambiguity with NORMALIZE SQL construct
+                ImmutableList.of(str, new StringLiteral(getLocation(context), normalForm)));
+    }
+
+    @Override
+    public Node visitSubscript(SqlBaseParser.SubscriptContext context)
+    {
+        return new SubscriptExpression(getLocation(context), (Expression) visit(context.value), (Expression) visit(context.index));
+    }
+
+    @Override
+    public Node visitSubqueryExpression(SqlBaseParser.SubqueryExpressionContext context)
+    {
+        return new SubqueryExpression(getLocation(context), (Query) visit(context.query()));
+    }
+
+    @Override
+    public Node visitDereference(SqlBaseParser.DereferenceContext context)
+    {
+        return new DereferenceExpression(
+                getLocation(context),
+                (Expression) visit(context.base),
+                (Identifier) visit(context.fieldName));
+    }
+
+    @Override
+    public Node visitColumnReference(SqlBaseParser.ColumnReferenceContext context)
+    {
+        return visit(context.identifier());
+    }
+
+    @Override
+    public Node visitSimpleCase(SqlBaseParser.SimpleCaseContext context)
+    {
+        return new SimpleCaseExpression(
+                getLocation(context),
+                (Expression) visit(context.operand),
+                visit(context.whenClause(), WhenClause.class),
+                visitIfPresent(context.elseExpression, Expression.class));
+    }
+
+    @Override
+    public Node visitSearchedCase(SqlBaseParser.SearchedCaseContext context)
+    {
+        return new SearchedCaseExpression(
+                getLocation(context),
+                visit(context.whenClause(), WhenClause.class),
+                visitIfPresent(context.elseExpression, Expression.class));
+    }
+
+    @Override
+    public Node visitWhenClause(SqlBaseParser.WhenClauseContext context)
+    {
+        return new WhenClause(getLocation(context), (Expression) visit(context.condition), (Expression) visit(context.result));
+    }
+
+    @Override
+    public Node visitFunctionCall(SqlBaseParser.FunctionCallContext context)
+    {
+        Optional<Expression> filter = visitIfPresent(context.filter(), Expression.class);
+        Optional<Window> window = visitIfPresent(context.over(), Window.class);
+
+        Optional<OrderBy> orderBy = visitIfPresent(context.orderBy(), OrderBy.class);
+
+        QualifiedName name = getQualifiedName(context.qualifiedName());
+
+        boolean distinct = isDistinct(context.setQuantifier());
+
+        SqlBaseParser.NullTreatmentContext nullTreatment = context.nullTreatment();
+
+        SqlBaseParser.ProcessingModeContext processingMode = context.processingMode();
+
+        if (name.toString().equalsIgnoreCase("if")) {
+            check(context.expression().size() == 2 || context.expression().size() == 3, "Invalid number of arguments for 'if' function", context);
+            check(window.isEmpty(), "OVER clause not valid for 'if' function", context);
+            check(!distinct, "DISTINCT not valid for 'if' function", context);
+            check(nullTreatment == null, "Null treatment clause not valid for 'if' function", context);
+            check(processingMode == null, "Running or final semantics not valid for 'if' function", context);
+            check(filter.isEmpty(), "FILTER not valid for 'if' function", context);
+
+            Expression elseExpression = null;
+            if (context.expression().size() == 3) {
+                elseExpression = (Expression) visit(context.expression(2));
+            }
+
+            return new IfExpression(
+                    getLocation(context),
+                    (Expression) visit(context.expression(0)),
+                    (Expression) visit(context.expression(1)),
+                    elseExpression);
+        }
+
+        if (name.toString().equalsIgnoreCase("nullif")) {
+            check(context.expression().size() == 2, "Invalid number of arguments for 'nullif' function", context);
+            check(window.isEmpty(), "OVER clause not valid for 'nullif' function", context);
+            check(!distinct, "DISTINCT not valid for 'nullif' function", context);
+            check(nullTreatment == null, "Null treatment clause not valid for 'nullif' function", context);
+            check(processingMode == null, "Running or final semantics not valid for 'nullif' function", context);
+            check(filter.isEmpty(), "FILTER not valid for 'nullif' function", context);
+
+            return new NullIfExpression(
+                    getLocation(context),
+                    (Expression) visit(context.expression(0)),
+                    (Expression) visit(context.expression(1)));
+        }
+
+        if (name.toString().equalsIgnoreCase("coalesce")) {
+            check(context.expression().size() >= 2, "The 'coalesce' function must have at least two arguments", context);
+            check(window.isEmpty(), "OVER clause not valid for 'coalesce' function", context);
+            check(!distinct, "DISTINCT not valid for 'coalesce' function", context);
+            check(nullTreatment == null, "Null treatment clause not valid for 'coalesce' function", context);
+            check(processingMode == null, "Running or final semantics not valid for 'coalesce' function", context);
+            check(filter.isEmpty(), "FILTER not valid for 'coalesce' function", context);
+
+            return new CoalesceExpression(getLocation(context), visit(context.expression(), Expression.class));
+        }
+
+        if (name.toString().equalsIgnoreCase("try")) {
+            check(context.expression().size() == 1, "The 'try' function must have exactly one argument", context);
+            check(window.isEmpty(), "OVER clause not valid for 'try' function", context);
+            check(!distinct, "DISTINCT not valid for 'try' function", context);
+            check(nullTreatment == null, "Null treatment clause not valid for 'try' function", context);
+            check(processingMode == null, "Running or final semantics not valid for 'try' function", context);
+            check(filter.isEmpty(), "FILTER not valid for 'try' function", context);
+
+            return new TryExpression(getLocation(context), (Expression) visit(getOnlyElement(context.expression())));
+        }
+
+        if (name.toString().equalsIgnoreCase("format")) {
+            check(context.expression().size() >= 2, "The 'format' function must have at least two arguments", context);
+            check(window.isEmpty(), "OVER clause not valid for 'format' function", context);
+            check(!distinct, "DISTINCT not valid for 'format' function", context);
+            check(nullTreatment == null, "Null treatment clause not valid for 'format' function", context);
+            check(processingMode == null, "Running or final semantics not valid for 'format' function", context);
+            check(filter.isEmpty(), "FILTER not valid for 'format' function", context);
+
+            return new Format(getLocation(context), visit(context.expression(), Expression.class));
+        }
+
+        Optional<NullTreatment> nulls = Optional.empty();
+        if (nullTreatment != null) {
+            if (nullTreatment.IGNORE() != null) {
+                nulls = Optional.of(NullTreatment.IGNORE);
+            }
+            else if (nullTreatment.RESPECT() != null) {
+                nulls = Optional.of(NullTreatment.RESPECT);
+            }
+        }
+
+        Optional<ProcessingMode> mode = Optional.empty();
+        if (processingMode != null) {
+            if (processingMode.RUNNING() != null) {
+                mode = Optional.of(new ProcessingMode(getLocation(processingMode), RUNNING));
+            }
+            else if (processingMode.FINAL() != null) {
+                mode = Optional.of(new ProcessingMode(getLocation(processingMode), FINAL));
+            }
+        }
+
+        List<Expression> arguments = visit(context.expression(), Expression.class);
+        if (context.label != null) {
+            arguments = ImmutableList.of(new DereferenceExpression(getLocation(context.label), (Identifier) visit(context.label)));
+        }
+
+        return new FunctionCall(
+                Optional.of(getLocation(context)),
+                name,
+                window,
+                filter,
+                orderBy,
+                distinct,
+                nulls,
+                mode,
+                arguments);
+    }
+
+    @Override
+    public Node visitMeasure(SqlBaseParser.MeasureContext context)
+    {
+        return new WindowOperation(getLocation(context), (Identifier) visit(context.identifier()), (Window) visit(context.over()));
+    }
+
+    @Override
+    public Node visitLambda(SqlBaseParser.LambdaContext context)
+    {
+        List<LambdaArgumentDeclaration> arguments = visit(context.identifier(), Identifier.class).stream()
+                .map(argument -> new LambdaArgumentDeclaration(argument.getLocation().orElseThrow(), argument))
+                .collect(toList());
+
+        Expression body = (Expression) visit(context.expression());
+
+        return new LambdaExpression(getLocation(context), arguments, body);
+    }
+
+    @Override
+    public Node visitFilter(SqlBaseParser.FilterContext context)
+    {
+        return visit(context.booleanExpression());
+    }
+
+    @Override
+    public Node visitOver(SqlBaseParser.OverContext context)
+    {
+        if (context.windowName != null) {
+            return new WindowReference(getLocation(context), (Identifier) visit(context.windowName));
+        }
+
+        return visit(context.windowSpecification());
+    }
+
+    @Override
+    public Node visitColumnDefinition(SqlBaseParser.ColumnDefinitionContext context)
+    {
+        Optional<String> comment = Optional.empty();
+        if (context.COMMENT() != null) {
+            comment = Optional.of(visitString(context.string()).getValue());
+        }
+
+        List<Property> properties = ImmutableList.of();
+        if (context.properties() != null) {
+            properties = visit(context.properties().propertyAssignments().property(), Property.class);
+        }
+
+        boolean nullable = context.NOT() == null;
+
+        return new ColumnDefinition(
+                getLocation(context),
+                getQualifiedName(context.qualifiedName()),
+                (DataType) visit(context.type()),
+                visitIfPresent(context.literal(), Expression.class),
+                nullable,
+                properties,
+                comment);
+    }
+
+    @Override
+    public Node visitLikeClause(SqlBaseParser.LikeClauseContext context)
+    {
+        return new LikeClause(
+                getLocation(context),
+                getQualifiedName(context.qualifiedName()),
+                Optional.ofNullable(context.optionType)
+                        .map(AstBuilder::getPropertiesOption));
+    }
+
+    @Override
+    public Node visitSortItem(SqlBaseParser.SortItemContext context)
+    {
+        return new SortItem(
+                getLocation(context),
+                (Expression) visit(context.expression()),
+                Optional.ofNullable(context.ordering)
+                        .map(AstBuilder::getOrderingType)
+                        .orElse(SortItem.Ordering.ASCENDING),
+                Optional.ofNullable(context.nullOrdering)
+                        .map(AstBuilder::getNullOrderingType)
+                        .orElse(SortItem.NullOrdering.UNDEFINED));
+    }
+
+    @Override
+    public Node visitWindowFrame(SqlBaseParser.WindowFrameContext context)
+    {
+        Optional<PatternSearchMode> searchMode = Optional.empty();
+        if (context.INITIAL() != null) {
+            searchMode = Optional.of(new PatternSearchMode(getLocation(context.INITIAL()), INITIAL));
+        }
+        else if (context.SEEK() != null) {
+            searchMode = Optional.of(new PatternSearchMode(getLocation(context.SEEK()), SEEK));
+        }
+
+        return new WindowFrame(
+                getLocation(context),
+                getFrameType(context.frameExtent().frameType),
+                (FrameBound) visit(context.frameExtent().start),
+                visitIfPresent(context.frameExtent().end, FrameBound.class),
+                visit(context.measureDefinition(), MeasureDefinition.class),
+                visitIfPresent(context.skipTo(), SkipTo.class),
+                searchMode,
+                visitIfPresent(context.rowPattern(), RowPattern.class),
+                visit(context.subsetDefinition(), SubsetDefinition.class),
+                visit(context.variableDefinition(), VariableDefinition.class));
+    }
+
+    @Override
+    public Node visitUnboundedFrame(SqlBaseParser.UnboundedFrameContext context)
+    {
+        return new FrameBound(getLocation(context), getUnboundedFrameBoundType(context.boundType));
+    }
+
+    @Override
+    public Node visitBoundedFrame(SqlBaseParser.BoundedFrameContext context)
+    {
+        return new FrameBound(getLocation(context), getBoundedFrameBoundType(context.boundType), (Expression) visit(context.expression()));
+    }
+
+    @Override
+    public Node visitCurrentRowBound(SqlBaseParser.CurrentRowBoundContext context)
+    {
+        return new FrameBound(getLocation(context), FrameBound.Type.CURRENT_ROW);
+    }
+
+    @Override
+    public Node visitGroupingOperation(SqlBaseParser.GroupingOperationContext context)
+    {
+        List<QualifiedName> arguments = context.qualifiedName().stream()
+                .map(this::getQualifiedName)
+                .collect(toList());
+
+        return new GroupingOperation(getLocation(context), arguments);
+    }
+
+    @Override
+    public Node visitUnquotedIdentifier(SqlBaseParser.UnquotedIdentifierContext context)
+    {
+        return new Identifier(getLocation(context), context.getText(), false);
+    }
+
+    @Override
+    public Node visitQuotedIdentifier(SqlBaseParser.QuotedIdentifierContext context)
+    {
+        String token = context.getText();
+        String identifier = token.substring(1, token.length() - 1)
+                .replace("\"\"", "\"");
+
+        return new Identifier(getLocation(context), identifier, true);
+    }
+
+    @Override
+    public Node visitPatternAlternation(SqlBaseParser.PatternAlternationContext context)
+    {
+        List<RowPattern> parts = visit(context.rowPattern(), RowPattern.class);
+        return new PatternAlternation(getLocation(context), parts);
+    }
+
+    @Override
+    public Node visitPatternConcatenation(SqlBaseParser.PatternConcatenationContext context)
+    {
+        List<RowPattern> parts = visit(context.rowPattern(), RowPattern.class);
+        return new PatternConcatenation(getLocation(context), parts);
+    }
+
+    @Override
+    public Node visitQuantifiedPrimary(SqlBaseParser.QuantifiedPrimaryContext context)
+    {
+        RowPattern primary = (RowPattern) visit(context.patternPrimary());
+        if (context.patternQuantifier() != null) {
+            return new QuantifiedPattern(getLocation(context), primary, (PatternQuantifier) visit(context.patternQuantifier()));
+        }
+        return primary;
+    }
+
+    @Override
+    public Node visitPatternVariable(SqlBaseParser.PatternVariableContext context)
+    {
+        return new PatternVariable(getLocation(context), (Identifier) visit(context.identifier()));
+    }
+
+    @Override
+    public Node visitEmptyPattern(SqlBaseParser.EmptyPatternContext context)
+    {
+        return new EmptyPattern(getLocation(context));
+    }
+
+    @Override
+    public Node visitPatternPermutation(SqlBaseParser.PatternPermutationContext context)
+    {
+        return new PatternPermutation(getLocation(context), visit(context.rowPattern(), RowPattern.class));
+    }
+
+    @Override
+    public Node visitGroupedPattern(SqlBaseParser.GroupedPatternContext context)
+    {
+        // skip parentheses
+        return visit(context.rowPattern());
+    }
+
+    @Override
+    public Node visitPartitionStartAnchor(SqlBaseParser.PartitionStartAnchorContext context)
+    {
+        return new AnchorPattern(getLocation(context), PARTITION_START);
+    }
+
+    @Override
+    public Node visitPartitionEndAnchor(SqlBaseParser.PartitionEndAnchorContext context)
+    {
+        return new AnchorPattern(getLocation(context), PARTITION_END);
+    }
+
+    @Override
+    public Node visitExcludedPattern(SqlBaseParser.ExcludedPatternContext context)
+    {
+        return new ExcludedPattern(getLocation(context), (RowPattern) visit(context.rowPattern()));
+    }
+
+    @Override
+    public Node visitZeroOrMoreQuantifier(SqlBaseParser.ZeroOrMoreQuantifierContext context)
+    {
+        boolean greedy = context.reluctant == null;
+        return new ZeroOrMoreQuantifier(getLocation(context), greedy);
+    }
+
+    @Override
+    public Node visitOneOrMoreQuantifier(SqlBaseParser.OneOrMoreQuantifierContext context)
+    {
+        boolean greedy = context.reluctant == null;
+        return new OneOrMoreQuantifier(getLocation(context), greedy);
+    }
+
+    @Override
+    public Node visitZeroOrOneQuantifier(SqlBaseParser.ZeroOrOneQuantifierContext context)
+    {
+        boolean greedy = context.reluctant == null;
+        return new ZeroOrOneQuantifier(getLocation(context), greedy);
+    }
+
+    @Override
+    public Node visitRangeQuantifier(SqlBaseParser.RangeQuantifierContext context)
+    {
+        boolean greedy = context.reluctant == null;
+
+        Optional<LongLiteral> atLeast = Optional.empty();
+        Optional<LongLiteral> atMost = Optional.empty();
+        if (context.exactly != null) {
+            atLeast = Optional.of(new LongLiteral(getLocation(context.exactly), context.exactly.getText()));
+            atMost = Optional.of(new LongLiteral(getLocation(context.exactly), context.exactly.getText()));
+        }
+        if (context.atLeast != null) {
+            atLeast = Optional.of(new LongLiteral(getLocation(context.atLeast), context.atLeast.getText()));
+        }
+        if (context.atMost != null) {
+            atMost = Optional.of(new LongLiteral(getLocation(context.atMost), context.atMost.getText()));
+        }
+        return new RangeQuantifier(getLocation(context), greedy, atLeast, atMost);
+    }
+
+    // ************** literals **************
+
+    @Override
+    public Node visitNullLiteral(SqlBaseParser.NullLiteralContext context)
+    {
+        return new NullLiteral(getLocation(context));
+    }
+
+    @Override
+    public Node visitBasicStringLiteral(SqlBaseParser.BasicStringLiteralContext context)
+    {
+        return new StringLiteral(getLocation(context), unquote(context.STRING().getText()));
+    }
+
+    @Override
+    public Node visitUnicodeStringLiteral(SqlBaseParser.UnicodeStringLiteralContext context)
+    {
+        return new StringLiteral(getLocation(context), decodeUnicodeLiteral(context));
+    }
+
+    @Override
+    public Node visitBinaryLiteral(SqlBaseParser.BinaryLiteralContext context)
+    {
+        String raw = context.BINARY_LITERAL().getText();
+        return new BinaryLiteral(getLocation(context), unquote(raw.substring(1)));
+    }
+
+    @Override
+    public Node visitTypeConstructor(SqlBaseParser.TypeConstructorContext context)
+    {
+        String value = visitString(context.string()).getValue();
+
+        if (context.DOUBLE() != null) {
+            // TODO: Temporary hack that should be removed with new planner.
+            return new GenericLiteral(getLocation(context), "DOUBLE", value);
+        }
+
+        String type = context.identifier().getText();
+        if (type.equalsIgnoreCase("decimal")) {
+            return new DecimalLiteral(getLocation(context), value);
+        }
+
+        return new GenericLiteral(getLocation(context), type, value);
+    }
+
+    @Override
+    public Node visitIntegerLiteral(SqlBaseParser.IntegerLiteralContext context)
+    {
+        return new LongLiteral(getLocation(context), context.getText());
+    }
+
+    @Override
+    public Node visitDecimalLiteral(SqlBaseParser.DecimalLiteralContext context)
+    {
+        return new DecimalLiteral(getLocation(context), context.getText());
+    }
+
+    @Override
+    public Node visitDoubleLiteral(SqlBaseParser.DoubleLiteralContext context)
+    {
+        return new DoubleLiteral(getLocation(context), context.getText());
+    }
+
+    @Override
+    public Node visitBooleanValue(SqlBaseParser.BooleanValueContext context)
+    {
+        return new BooleanLiteral(getLocation(context), context.getText());
+    }
+
+    @Override
+    public Node visitInterval(SqlBaseParser.IntervalContext context)
+    {
+        return new IntervalLiteral(
+                getLocation(context),
+                visitString(context.string()).getValue(),
+                Optional.ofNullable(context.sign)
+                        .map(AstBuilder::getIntervalSign)
+                        .orElse(IntervalLiteral.Sign.POSITIVE),
+                getIntervalFieldType((Token) context.from.getChild(0).getPayload()),
+                Optional.ofNullable(context.to)
+                        .map((x) -> x.getChild(0).getPayload())
+                        .map(Token.class::cast)
+                        .map(AstBuilder::getIntervalFieldType));
+    }
+
+    @Override
+    public Node visitParameter(SqlBaseParser.ParameterContext context)
+    {
+        Parameter parameter = new Parameter(getLocation(context), parameterPosition);
+        parameterPosition++;
+        return parameter;
+    }
+
+    // ***************** arguments *****************
+
+    @Override
+    public Node visitPositionalArgument(SqlBaseParser.PositionalArgumentContext context)
+    {
+        return new CallArgument(getLocation(context), Optional.empty(), (Expression) visit(context.expression()));
+    }
+
+    @Override
+    public Node visitNamedArgument(SqlBaseParser.NamedArgumentContext context)
+    {
+        return new CallArgument(getLocation(context), Optional.of((Identifier) visit(context.identifier())), (Expression) visit(context.expression()));
+    }
+
+    @Override
+    public Node visitQualifiedArgument(SqlBaseParser.QualifiedArgumentContext context)
+    {
+        return new PathElement(getLocation(context), Optional.of((Identifier) visit(context.identifier(0))), (Identifier) visit(context.identifier(1)));
+    }
+
+    @Override
+    public Node visitUnqualifiedArgument(SqlBaseParser.UnqualifiedArgumentContext context)
+    {
+        return new PathElement(getLocation(context), Optional.empty(), (Identifier) visit(context.identifier()));
+    }
+
+    @Override
+    public Node visitPathSpecification(SqlBaseParser.PathSpecificationContext context)
+    {
+        return new PathSpecification(getLocation(context), visit(context.pathElement(), PathElement.class));
+    }
+
+    @Override
+    public Node visitRowType(SqlBaseParser.RowTypeContext context)
+    {
+        List<RowDataType.Field> fields = context.rowField().stream()
+                .map(this::visit)
+                .map(RowDataType.Field.class::cast)
+                .collect(toImmutableList());
+
+        return new RowDataType(getLocation(context), fields);
+    }
+
+    @Override
+    public Node visitRowField(SqlBaseParser.RowFieldContext context)
+    {
+        return new RowDataType.Field(
+                getLocation(context),
+                visitIfPresent(context.identifier(), Identifier.class),
+                (DataType) visit(context.type()));
+    }
+
+    @Override
+    public Node visitGenericType(SqlBaseParser.GenericTypeContext context)
+    {
+        List<DataTypeParameter> parameters = context.typeParameter().stream()
+                .map(this::visit)
+                .map(DataTypeParameter.class::cast)
+                .collect(toImmutableList());
+
+        return new GenericDataType(getLocation(context), (Identifier) visit(context.identifier()), parameters);
+    }
+
+    @Override
+    public Node visitTypeParameter(SqlBaseParser.TypeParameterContext context)
+    {
+        if (context.INTEGER_VALUE() != null) {
+            return new NumericParameter(getLocation(context), context.getText());
+        }
+
+        return new TypeParameter((DataType) visit(context.type()));
+    }
+
+    @Override
+    public Node visitIntervalType(SqlBaseParser.IntervalTypeContext context)
+    {
+        String from = context.from.getText();
+        String to = Optional.ofNullable((ParserRuleContext) context.to)
+                .map(ParseTree::getText)
+                .orElse(from);
+
+        return new IntervalDayTimeDataType(
+                getLocation(context),
+                IntervalDayTimeDataType.Field.valueOf(from.toUpperCase(ENGLISH)),
+                IntervalDayTimeDataType.Field.valueOf(to.toUpperCase(ENGLISH)));
+    }
+
+    @Override
+    public Node visitDateTimeType(SqlBaseParser.DateTimeTypeContext context)
+    {
+        DateTimeDataType.Type type;
+
+        if (context.base.getType() == TIME) {
+            type = DateTimeDataType.Type.TIME;
+        }
+        else if (context.base.getType() == TIMESTAMP) {
+            type = DateTimeDataType.Type.TIMESTAMP;
+        }
+        else {
+            throw parseError("Unexpected datetime type: " + context.getText(), context);
+        }
+
+        return new DateTimeDataType(
+                getLocation(context),
+                type,
+                context.WITH() != null,
+                visitIfPresent(context.precision, DataTypeParameter.class));
+    }
+
+    @Override
+    public Node visitDoublePrecisionType(SqlBaseParser.DoublePrecisionTypeContext context)
+    {
+        return new GenericDataType(
+                getLocation(context),
+                new Identifier(getLocation(context.DOUBLE()), context.DOUBLE().getText(), false),
+                ImmutableList.of());
+    }
+
+    @Override
+    public Node visitLegacyArrayType(SqlBaseParser.LegacyArrayTypeContext context)
+    {
+        return new GenericDataType(
+                getLocation(context),
+                new Identifier(getLocation(context.ARRAY()), context.ARRAY().getText(), false),
+                ImmutableList.of(new TypeParameter((DataType) visit(context.type()))));
+    }
+
+    @Override
+    public Node visitLegacyMapType(SqlBaseParser.LegacyMapTypeContext context)
+    {
+        return new GenericDataType(
+                getLocation(context),
+                new Identifier(getLocation(context.MAP()), context.MAP().getText(), false),
+                ImmutableList.of(
+                        new TypeParameter((DataType) visit(context.keyType)),
+                        new TypeParameter((DataType) visit(context.valueType))));
+    }
+
+    @Override
+    public Node visitArrayType(SqlBaseParser.ArrayTypeContext context)
+    {
+        if (context.INTEGER_VALUE() != null) {
+            throw new UnsupportedOperationException("Explicit array size not supported");
+        }
+
+        return new GenericDataType(
+                getLocation(context),
+                new Identifier(getLocation(context.ARRAY()), context.ARRAY().getText(), false),
+                ImmutableList.of(new TypeParameter((DataType) visit(context.type()))));
+    }
+
+    @Override
+    public Node visitQueryPeriod(SqlBaseParser.QueryPeriodContext context)
+    {
+        QueryPeriod.RangeType type = getRangeType((Token) context.rangeType().getChild(0).getPayload());
+        Expression marker = (Expression) visit(context.valueExpression());
+        return new QueryPeriod(getLocation(context), type, marker);
+    }
+
+    @Override
+    public Node visitJsonTable(SqlBaseParser.JsonTableContext context)
+    {
+        JsonPathInvocation jsonPathInvocation = (JsonPathInvocation) visit(context.jsonPathInvocation());
+        List<JsonTableColumnDefinition> columns = visit(context.jsonTableColumn(), JsonTableColumnDefinition.class);
+        Optional<JsonTablePlan> plan = visitIfPresent(context.jsonTableSpecificPlan(), JsonTablePlan.class);
+        if (plan.isEmpty()) {
+            plan = visitIfPresent(context.jsonTableDefaultPlan(), JsonTablePlan.class);
+        }
+        Optional<JsonTable.ErrorBehavior> errorBehavior = Optional.empty();
+        if (context.EMPTY() != null) {
+            errorBehavior = Optional.of(JsonTable.ErrorBehavior.EMPTY);
+        }
+        else if (context.ERROR(0) != null) {
+            errorBehavior = Optional.of(JsonTable.ErrorBehavior.ERROR);
+        }
+
+        return new JsonTable(getLocation(context), jsonPathInvocation, columns, plan, errorBehavior);
+    }
+
+    @Override
+    public Node visitOrdinalityColumn(SqlBaseParser.OrdinalityColumnContext context)
+    {
+        return new OrdinalityColumn(getLocation(context), (Identifier) visit(context.identifier()));
+    }
+
+    @Override
+    public Node visitValueColumn(SqlBaseParser.ValueColumnContext context)
+    {
+        JsonValue.EmptyOrErrorBehavior emptyBehavior;
+        Optional<Expression> emptyDefault = Optional.empty();
+        SqlBaseParser.JsonValueBehaviorContext emptyBehaviorContext = context.emptyBehavior;
+        if (emptyBehaviorContext == null || emptyBehaviorContext.NULL() != null) {
+            emptyBehavior = JsonValue.EmptyOrErrorBehavior.NULL;
+        }
+        else if (emptyBehaviorContext.ERROR() != null) {
+            emptyBehavior = JsonValue.EmptyOrErrorBehavior.ERROR;
+        }
+        else if (emptyBehaviorContext.DEFAULT() != null) {
+            emptyBehavior = DEFAULT;
+            emptyDefault = visitIfPresent(emptyBehaviorContext.expression(), Expression.class);
+        }
+        else {
+            throw new IllegalArgumentException("Unexpected empty behavior: " + emptyBehaviorContext.getText());
+        }
+
+        Optional<JsonValue.EmptyOrErrorBehavior> errorBehavior = Optional.empty();
+        Optional<Expression> errorDefault = Optional.empty();
+        SqlBaseParser.JsonValueBehaviorContext errorBehaviorContext = context.errorBehavior;
+        if (errorBehaviorContext != null) {
+            if (errorBehaviorContext.NULL() != null) {
+                errorBehavior = Optional.of(JsonValue.EmptyOrErrorBehavior.NULL);
+            }
+            else if (errorBehaviorContext.ERROR() != null) {
+                errorBehavior = Optional.of(JsonValue.EmptyOrErrorBehavior.ERROR);
+            }
+            else if (errorBehaviorContext.DEFAULT() != null) {
+                errorBehavior = Optional.of(DEFAULT);
+                errorDefault = visitIfPresent(errorBehaviorContext.expression(), Expression.class);
+            }
+            else {
+                throw new IllegalArgumentException("Unexpected error behavior: " + errorBehaviorContext.getText());
+            }
+        }
+
+        return new ValueColumn(
+                getLocation(context),
+                (Identifier) visit(context.identifier()),
+                (DataType) visit(context.type()),
+                visitIfPresent(context.string(), StringLiteral.class),
+                emptyBehavior,
+                emptyDefault,
+                errorBehavior,
+                errorDefault);
+    }
+
+    @Override
+    public Node visitQueryColumn(SqlBaseParser.QueryColumnContext context)
+    {
+        SqlBaseParser.JsonQueryWrapperBehaviorContext wrapperBehaviorContext = context.jsonQueryWrapperBehavior();
+        JsonQuery.ArrayWrapperBehavior wrapperBehavior;
+        if (wrapperBehaviorContext == null || wrapperBehaviorContext.WITHOUT() != null) {
+            wrapperBehavior = WITHOUT;
+        }
+        else if (wrapperBehaviorContext.CONDITIONAL() != null) {
+            wrapperBehavior = CONDITIONAL;
+        }
+        else {
+            wrapperBehavior = UNCONDITIONAL;
+        }
+
+        Optional<JsonQuery.QuotesBehavior> quotesBehavior = Optional.empty();
+        if (context.KEEP() != null) {
+            quotesBehavior = Optional.of(KEEP);
+        }
+        else if (context.OMIT() != null) {
+            quotesBehavior = Optional.of(OMIT);
+        }
+
+        JsonQuery.EmptyOrErrorBehavior emptyBehavior;
+        SqlBaseParser.JsonQueryBehaviorContext emptyBehaviorContext = context.emptyBehavior;
+        if (emptyBehaviorContext == null || emptyBehaviorContext.NULL() != null) {
+            emptyBehavior = JsonQuery.EmptyOrErrorBehavior.NULL;
+        }
+        else if (emptyBehaviorContext.ERROR() != null) {
+            emptyBehavior = JsonQuery.EmptyOrErrorBehavior.ERROR;
+        }
+        else if (emptyBehaviorContext.ARRAY() != null) {
+            emptyBehavior = EMPTY_ARRAY;
+        }
+        else if (emptyBehaviorContext.OBJECT() != null) {
+            emptyBehavior = EMPTY_OBJECT;
+        }
+        else {
+            throw new IllegalArgumentException("Unexpected empty behavior: " + emptyBehaviorContext.getText());
+        }
+
+        Optional<JsonQuery.EmptyOrErrorBehavior> errorBehavior = Optional.empty();
+        SqlBaseParser.JsonQueryBehaviorContext errorBehaviorContext = context.errorBehavior;
+        if (errorBehaviorContext != null) {
+            if (errorBehaviorContext.NULL() != null) {
+                errorBehavior = Optional.of(JsonQuery.EmptyOrErrorBehavior.NULL);
+            }
+            else if (errorBehaviorContext.ERROR() != null) {
+                errorBehavior = Optional.of(JsonQuery.EmptyOrErrorBehavior.ERROR);
+            }
+            else if (errorBehaviorContext.ARRAY() != null) {
+                errorBehavior = Optional.of(EMPTY_ARRAY);
+            }
+            else if (errorBehaviorContext.OBJECT() != null) {
+                errorBehavior = Optional.of(EMPTY_OBJECT);
+            }
+            else {
+                throw new IllegalArgumentException("Unexpected error behavior: " + errorBehaviorContext.getText());
+            }
+        }
+
+        return new QueryColumn(
+                getLocation(context),
+                (Identifier) visit(context.identifier()),
+                (DataType) visit(context.type()),
+                getJsonFormat(context.jsonRepresentation()),
+                visitIfPresent(context.string(), StringLiteral.class),
+                wrapperBehavior,
+                quotesBehavior,
+                emptyBehavior,
+                errorBehavior);
+    }
+
+    @Override
+    public Node visitNestedColumns(SqlBaseParser.NestedColumnsContext context)
+    {
+        return new NestedColumns(
+                getLocation(context),
+                visitString(context.string()),
+                visitIfPresent(context.identifier(), Identifier.class),
+                visit(context.jsonTableColumn(), JsonTableColumnDefinition.class));
+    }
+
+    @Override
+    public Node visitJoinPlan(SqlBaseParser.JoinPlanContext context)
+    {
+        ParentChildPlanType type;
+        if (context.OUTER() != null) {
+            type = ParentChildPlanType.OUTER;
+        }
+        else if (context.INNER() != null) {
+            type = ParentChildPlanType.INNER;
+        }
+        else {
+            throw new IllegalArgumentException("Unexpected parent-child type: " + context.getText());
+        }
+
+        return new PlanParentChild(
+                getLocation(context),
+                type,
+                (PlanLeaf) visit(context.jsonTablePathName()),
+                (JsonTableSpecificPlan) visit(context.planPrimary()));
+    }
+
+    @Override
+    public Node visitUnionPlan(SqlBaseParser.UnionPlanContext context)
+    {
+        return new PlanSiblings(getLocation(context), SiblingsPlanType.UNION, visit(context.planPrimary(), JsonTableSpecificPlan.class));
+    }
+
+    @Override
+    public Node visitCrossPlan(SqlBaseParser.CrossPlanContext context)
+    {
+        return new PlanSiblings(getLocation(context), SiblingsPlanType.CROSS, visit(context.planPrimary(), JsonTableSpecificPlan.class));
+    }
+
+    @Override
+    public Node visitJsonTablePathName(SqlBaseParser.JsonTablePathNameContext context)
+    {
+        return new PlanLeaf(getLocation(context), (Identifier) visit(context.identifier()));
+    }
+
+    @Override
+    public Node visitPlanPrimary(SqlBaseParser.PlanPrimaryContext context)
+    {
+        if (context.jsonTablePathName() != null) {
+            return visit(context.jsonTablePathName());
+        }
+        return visit(context.jsonTableSpecificPlan());
+    }
+
+    @Override
+    public Node visitJsonTableDefaultPlan(SqlBaseParser.JsonTableDefaultPlanContext context)
+    {
+        ParentChildPlanType parentChildPlanType = ParentChildPlanType.OUTER;
+        if (context.INNER() != null) {
+            parentChildPlanType = ParentChildPlanType.INNER;
+        }
+        SiblingsPlanType siblingsPlanType = SiblingsPlanType.UNION;
+        if (context.CROSS() != null) {
+            siblingsPlanType = SiblingsPlanType.CROSS;
+        }
+
+        return new JsonTableDefaultPlan(getLocation(context), parentChildPlanType, siblingsPlanType);
+    }
+
+    // ***************** functions & stored procedures *****************
+
+    @Override
+    public Node visitFunctionSpecification(SqlBaseParser.FunctionSpecificationContext context)
+    {
+        Optional<ControlStatement> statement = visitIfPresent(context.controlStatement(), ControlStatement.class);
+        statement.ifPresent(body -> {
+            if (!(body instanceof ReturnStatement || body instanceof CompoundStatement)) {
+                throw parseError("Function body must start with RETURN or BEGIN", context.controlStatement());
+            }
+        });
+
+        return new FunctionSpecification(
+                getLocation(context),
+                getQualifiedName(context.functionDeclaration().qualifiedName()),
+                visit(context.functionDeclaration().parameterDeclaration(), ParameterDeclaration.class),
+                (ReturnsClause) visit(context.returnsClause()),
+                visit(context.routineCharacteristic(), RoutineCharacteristic.class),
+                statement,
+                visitIfPresent(context.functionDefinition(), StringLiteral.class));
+    }
+
+    @Override
+    public Node visitFunctionDefinition(SqlBaseParser.FunctionDefinitionContext context)
+    {
+        String value = context.getText();
+        value = value.substring(2, value.length() - 2);
+        if (value.isEmpty() || ((value.charAt(0) != '\r') && (value.charAt(0) != '\n'))) {
+            throw parseError("Function definition must start with a newline after opening quotes", context);
+        }
+        // strip leading \r or \n or \r\n
+        if (value.charAt(0) == '\r') {
+            value = value.substring(1);
+        }
+        if (!value.isEmpty() && value.charAt(0) == '\n') {
+            value = value.substring(1);
+        }
+        return new StringLiteral(getLocation(context), value);
+    }
+
+    @Override
+    public Node visitSessionProperty(SqlBaseParser.SessionPropertyContext context)
+    {
+        return new SessionProperty(
+                getLocation(context),
+                getQualifiedName(context.qualifiedName()),
+                (Expression) visit(context.expression()));
+    }
+
+    @Override
+    public Node visitParameterDeclaration(SqlBaseParser.ParameterDeclarationContext context)
+    {
+        return new ParameterDeclaration(
+                getLocation(context),
+                getIdentifierIfPresent(context.identifier()),
+                (DataType) visit(context.type()));
+    }
+
+    @Override
+    public Node visitReturnsClause(SqlBaseParser.ReturnsClauseContext context)
+    {
+        return new ReturnsClause(getLocation(context), (DataType) visit(context.type()));
+    }
+
+    @Override
+    public Node visitLanguageCharacteristic(SqlBaseParser.LanguageCharacteristicContext context)
+    {
+        return new LanguageCharacteristic(getLocation(context), (Identifier) visit(context.identifier()));
+    }
+
+    @Override
+    public Node visitDeterministicCharacteristic(SqlBaseParser.DeterministicCharacteristicContext context)
+    {
+        return new DeterministicCharacteristic(getLocation(context), context.NOT() == null);
+    }
+
+    @Override
+    public Node visitReturnsNullOnNullInputCharacteristic(SqlBaseParser.ReturnsNullOnNullInputCharacteristicContext context)
+    {
+        return NullInputCharacteristic.returnsNullOnNullInput(getLocation(context));
+    }
+
+    @Override
+    public Node visitCalledOnNullInputCharacteristic(SqlBaseParser.CalledOnNullInputCharacteristicContext context)
+    {
+        return NullInputCharacteristic.calledOnNullInput(getLocation(context));
+    }
+
+    @Override
+    public Node visitSecurityCharacteristic(SqlBaseParser.SecurityCharacteristicContext context)
+    {
+        return new SecurityCharacteristic(getLocation(context), (context.INVOKER() != null)
+                ? SecurityCharacteristic.Security.INVOKER
+                : SecurityCharacteristic.Security.DEFINER);
+    }
+
+    @Override
+    public Node visitCommentCharacteristic(SqlBaseParser.CommentCharacteristicContext context)
+    {
+        return new CommentCharacteristic(getLocation(context), visitString(context.string()).getValue());
+    }
+
+    @Override
+    public Node visitPropertiesCharacteristic(SqlBaseParser.PropertiesCharacteristicContext context)
+    {
+        return new PropertiesCharacteristic(
+                getLocation(context),
+                 visit(context.properties().propertyAssignments().property(), Property.class));
+    }
+
+    @Override
+    public Node visitReturnStatement(SqlBaseParser.ReturnStatementContext context)
+    {
+        return new ReturnStatement(getLocation(context), (Expression) visit(context.valueExpression()));
+    }
+
+    @Override
+    public Node visitAssignmentStatement(SqlBaseParser.AssignmentStatementContext context)
+    {
+        return new AssignmentStatement(
+                getLocation(context),
+                (Identifier) visit(context.identifier()),
+                (Expression) visit(context.expression()));
+    }
+
+    @Override
+    public Node visitSimpleCaseStatement(SqlBaseParser.SimpleCaseStatementContext context)
+    {
+        return new CaseStatement(
+                getLocation(context),
+                visitIfPresent(context.expression(), Expression.class),
+                visit(context.caseStatementWhenClause(), CaseStatementWhenClause.class),
+                visitIfPresent(context.elseClause(), ElseClause.class));
+    }
+
+    @Override
+    public Node visitSearchedCaseStatement(SqlBaseParser.SearchedCaseStatementContext context)
+    {
+        return new CaseStatement(
+                getLocation(context),
+                Optional.empty(),
+                visit(context.caseStatementWhenClause(), CaseStatementWhenClause.class),
+                visitIfPresent(context.elseClause(), ElseClause.class));
+    }
+
+    @Override
+    public Node visitCaseStatementWhenClause(SqlBaseParser.CaseStatementWhenClauseContext context)
+    {
+        return new CaseStatementWhenClause(
+                getLocation(context),
+                (Expression) visit(context.expression()),
+                visit(context.sqlStatementList().controlStatement(), ControlStatement.class));
+    }
+
+    @Override
+    public Node visitIfStatement(SqlBaseParser.IfStatementContext context)
+    {
+        return new IfStatement(
+                getLocation(context),
+                (Expression) visit(context.expression()),
+                visit(context.sqlStatementList().controlStatement(), ControlStatement.class),
+                visit(context.elseIfClause(), ElseIfClause.class),
+                visitIfPresent(context.elseClause(), ElseClause.class));
+    }
+
+    @Override
+    public Node visitElseIfClause(SqlBaseParser.ElseIfClauseContext context)
+    {
+        return new ElseIfClause(
+                getLocation(context),
+                (Expression) visit(context.expression()),
+                visit(context.sqlStatementList().controlStatement(), ControlStatement.class));
+    }
+
+    @Override
+    public Node visitElseClause(SqlBaseParser.ElseClauseContext context)
+    {
+        return new ElseClause(
+                getLocation(context),
+                visit(context.sqlStatementList().controlStatement(), ControlStatement.class));
+    }
+
+    @Override
+    public Node visitIterateStatement(SqlBaseParser.IterateStatementContext context)
+    {
+        return new IterateStatement(
+                getLocation(context),
+                (Identifier) visit(context.identifier()));
+    }
+
+    @Override
+    public Node visitLeaveStatement(SqlBaseParser.LeaveStatementContext context)
+    {
+        return new LeaveStatement(
+                getLocation(context),
+                (Identifier) visit(context.identifier()));
+    }
+
+    @Override
+    public Node visitVariableDeclaration(SqlBaseParser.VariableDeclarationContext context)
+    {
+        return new VariableDeclaration(
+                getLocation(context),
+                visit(context.identifier(), Identifier.class),
+                (DataType) visit(context.type()),
+                visitIfPresent(context.valueExpression(), Expression.class));
+    }
+
+    @Override
+    public Node visitCompoundStatement(SqlBaseParser.CompoundStatementContext context)
+    {
+        return new CompoundStatement(
+                getLocation(context),
+                visit(context.variableDeclaration(), VariableDeclaration.class),
+                visit(Optional.ofNullable(context.sqlStatementList())
+                        .map(SqlBaseParser.SqlStatementListContext::controlStatement)
+                        .orElse(ImmutableList.of()), ControlStatement.class));
+    }
+
+    @Override
+    public Node visitLoopStatement(SqlBaseParser.LoopStatementContext context)
+    {
+        return new LoopStatement(
+                getLocation(context),
+                getIdentifierIfPresent(context.label),
+                visit(context.sqlStatementList().controlStatement(), ControlStatement.class));
+    }
+
+    @Override
+    public Node visitWhileStatement(SqlBaseParser.WhileStatementContext context)
+    {
+        return new WhileStatement(
+                getLocation(context),
+                getIdentifierIfPresent(context.label),
+                (Expression) visit(context.expression()),
+                visit(context.sqlStatementList().controlStatement(), ControlStatement.class));
+    }
+
+    @Override
+    public Node visitRepeatStatement(SqlBaseParser.RepeatStatementContext context)
+    {
+        return new RepeatStatement(
+                getLocation(context),
+                getIdentifierIfPresent(context.label),
+                visit(context.sqlStatementList().controlStatement(), ControlStatement.class),
+                (Expression) visit(context.expression()));
+    }
+
+    // ***************** helpers *****************
+
+    @Override
+    protected Node defaultResult()
+    {
+        return null;
+    }
+
+    @Override
+    protected Node aggregateResult(Node aggregate, Node nextResult)
+    {
+        if (nextResult == null) {
+            throw new UnsupportedOperationException("not yet implemented");
+        }
+
+        if (aggregate == null) {
+            return nextResult;
+        }
+
+        throw new UnsupportedOperationException("not yet implemented");
+    }
+
+    private enum UnicodeDecodeState
+    {
+        EMPTY,
+        ESCAPED,
+        UNICODE_SEQUENCE
     }
 
     private static String decodeUnicodeLiteral(SqlBaseParser.UnicodeStringLiteralContext context)
@@ -582,6 +4172,27 @@
         return unicodeStringBuilder.toString();
     }
 
+    private <T> Optional<T> visitIfPresent(ParserRuleContext context, Class<T> clazz)
+    {
+        return Optional.ofNullable(context)
+                .map(this::visit)
+                .map(clazz::cast);
+    }
+
+    private <T> List<T> visit(List<? extends ParserRuleContext> contexts, Class<T> clazz)
+    {
+        return contexts.stream()
+                .map(this::visit)
+                .map(clazz::cast)
+                .collect(toList());
+    }
+
+    @SuppressWarnings("TypeMayBeWeakened")
+    private StringLiteral visitString(SqlBaseParser.StringContext context)
+    {
+        return (StringLiteral) visit(context);
+    }
+
     private static String unquote(String value)
     {
         return value.substring(1, value.length() - 1)
@@ -597,6 +4208,11 @@
         };
     }
 
+    private QualifiedName getQualifiedName(SqlBaseParser.QualifiedNameContext context)
+    {
+        return QualifiedName.of(visit(context.identifier(), Identifier.class));
+    }
+
     private static boolean isDistinct(SqlBaseParser.SetQuantifierContext setQuantifier)
     {
         return setQuantifier != null && setQuantifier.DISTINCT() != null;
@@ -612,6 +4228,11 @@
     private static boolean isValidUnicodeEscape(char c)
     {
         return c < 0x7F && c > 0x20 && !isHexDigit(c) && c != '"' && c != '+' && c != '\'';
+    }
+
+    private Optional<Identifier> getIdentifierIfPresent(ParserRuleContext context)
+    {
+        return Optional.ofNullable(context).map(c -> (Identifier) visit(c));
     }
 
     private static ArithmeticBinaryExpression.Operator getArithmeticBinaryOperator(Token operator)
@@ -726,11 +4347,71 @@
         };
     }
 
+    private List<PrincipalSpecification> getPrincipalSpecifications(List<SqlBaseParser.PrincipalContext> principals)
+    {
+        return principals.stream().map(this::getPrincipalSpecification).collect(toList());
+    }
+
+    private Optional<GrantorSpecification> getGrantorSpecificationIfPresent(SqlBaseParser.GrantorContext context)
+    {
+        return Optional.ofNullable(context).map(this::getGrantorSpecification);
+    }
+
+    private GrantorSpecification getGrantorSpecification(SqlBaseParser.GrantorContext context)
+    {
+        if (context instanceof SqlBaseParser.SpecifiedPrincipalContext specifiedPrincipalContext) {
+            return new GrantorSpecification(GrantorSpecification.Type.PRINCIPAL, Optional.of(getPrincipalSpecification(specifiedPrincipalContext.principal())));
+        }
+        if (context instanceof SqlBaseParser.CurrentUserGrantorContext) {
+            return new GrantorSpecification(GrantorSpecification.Type.CURRENT_USER, Optional.empty());
+        }
+        if (context instanceof SqlBaseParser.CurrentRoleGrantorContext) {
+            return new GrantorSpecification(GrantorSpecification.Type.CURRENT_ROLE, Optional.empty());
+        }
+        throw new IllegalArgumentException("Unsupported grantor: " + context);
+    }
+
+    private PrincipalSpecification getPrincipalSpecification(SqlBaseParser.PrincipalContext context)
+    {
+        if (context instanceof SqlBaseParser.UnspecifiedPrincipalContext unspecifiedPrincipalContext) {
+            return new PrincipalSpecification(PrincipalSpecification.Type.UNSPECIFIED, (Identifier) visit(unspecifiedPrincipalContext.identifier()));
+        }
+        if (context instanceof SqlBaseParser.UserPrincipalContext userPrincipalContext) {
+            return new PrincipalSpecification(PrincipalSpecification.Type.USER, (Identifier) visit(userPrincipalContext.identifier()));
+        }
+        if (context instanceof SqlBaseParser.RolePrincipalContext rolePrincipalContext) {
+            return new PrincipalSpecification(PrincipalSpecification.Type.ROLE, (Identifier) visit(rolePrincipalContext.identifier()));
+        }
+        throw new IllegalArgumentException("Unsupported principal: " + context);
+    }
+
     private static void check(boolean condition, String message, ParserRuleContext context)
     {
         if (!condition) {
             throw parseError(message, context);
         }
+    }
+
+    private NodeLocation getLocation(TerminalNode terminalNode)
+    {
+        requireNonNull(terminalNode, "terminalNode is null");
+        return getLocation(terminalNode.getSymbol());
+    }
+
+    private NodeLocation getLocation(ParserRuleContext parserRuleContext)
+    {
+        requireNonNull(parserRuleContext, "parserRuleContext is null");
+        return getLocation(parserRuleContext.getStart());
+    }
+
+    private NodeLocation getLocation(Token token)
+    {
+        requireNonNull(token, "token is null");
+        return baseLocation
+                .map(location -> new NodeLocation(
+                        token.getLine() + location.getLineNumber() - 1,
+                        token.getCharPositionInLine() + 1 + (token.getLine() == 1 ? location.getColumnNumber() : 0)))
+                .orElse(new NodeLocation(token.getLine(), token.getCharPositionInLine() + 1));
     }
 
     private static ParsingException parseError(String message, ParserRuleContext context)
@@ -756,3693 +4437,4 @@
                         "To specify co-partitioning, change the argument order so that the last argument cannot be aliased.",
                 context);
     }
-
-    @Override
-    public Node visitSingleStatement(SqlBaseParser.SingleStatementContext context)
-    {
-        return visit(context.statement());
-    }
-
-    @Override
-    public Node visitStandaloneExpression(SqlBaseParser.StandaloneExpressionContext context)
-    {
-        return visit(context.expression());
-    }
-
-    @Override
-    public Node visitStandaloneType(SqlBaseParser.StandaloneTypeContext context)
-    {
-        return visit(context.type());
-    }
-
-    @Override
-    public Node visitStandalonePathSpecification(SqlBaseParser.StandalonePathSpecificationContext context)
-    {
-        return visit(context.pathSpecification());
-    }
-
-    @Override
-    public Node visitStandaloneRowPattern(SqlBaseParser.StandaloneRowPatternContext context)
-    {
-        return visit(context.rowPattern());
-    }
-
-    @Override
-    public Node visitStandaloneFunctionSpecification(SqlBaseParser.StandaloneFunctionSpecificationContext context)
-    {
-        return visit(context.functionSpecification());
-    }
-
-    @Override
-    public Node visitUse(SqlBaseParser.UseContext context)
-    {
-        return new Use(
-                getLocation(context),
-                visitIfPresent(context.catalog, Identifier.class),
-                (Identifier) visit(context.schema));
-    }
-
-    @Override
-    public Node visitCreateCatalog(CreateCatalogContext context)
-    {
-        Optional<PrincipalSpecification> principal = Optional.empty();
-        if (context.AUTHORIZATION() != null) {
-            principal = Optional.of(getPrincipalSpecification(context.principal()));
-        }
-
-        List<Property> properties = ImmutableList.of();
-        if (context.properties() != null) {
-            properties = visit(context.properties().propertyAssignments().property(), Property.class);
-        }
-
-        Optional<String> comment = Optional.empty();
-        if (context.COMMENT() != null) {
-            comment = Optional.of(visitString(context.string()).getValue());
-        }
-
-        return new CreateCatalog(
-                getLocation(context),
-                (Identifier) visit(context.catalog),
-                context.EXISTS() != null,
-                (Identifier) visit(context.connectorName),
-                properties,
-                principal,
-                comment);
-    }
-
-    @Override
-    public Node visitDropCatalog(DropCatalogContext context)
-    {
-        return new DropCatalog(
-                getLocation(context),
-                (Identifier) visit(context.catalog),
-                context.EXISTS() != null,
-                context.CASCADE() != null);
-    }
-
-    @Override
-    public Node visitCreateSchema(SqlBaseParser.CreateSchemaContext context)
-    {
-        Optional<PrincipalSpecification> principal = Optional.empty();
-        if (context.AUTHORIZATION() != null) {
-            principal = Optional.of(getPrincipalSpecification(context.principal()));
-        }
-
-        List<Property> properties = ImmutableList.of();
-        if (context.properties() != null) {
-            properties = visit(context.properties().propertyAssignments().property(), Property.class);
-        }
-
-        return new CreateSchema(
-                getLocation(context),
-                getQualifiedName(context.qualifiedName()),
-                context.EXISTS() != null,
-                properties,
-                principal);
-    }
-
-    @Override
-    public Node visitDropSchema(SqlBaseParser.DropSchemaContext context)
-    {
-        return new DropSchema(
-                getLocation(context),
-                getQualifiedName(context.qualifiedName()),
-                context.EXISTS() != null,
-                context.CASCADE() != null);
-    }
-
-    @Override
-    public Node visitRenameSchema(SqlBaseParser.RenameSchemaContext context)
-    {
-        return new RenameSchema(
-                getLocation(context),
-                getQualifiedName(context.qualifiedName()),
-                (Identifier) visit(context.identifier()));
-    }
-
-    @Override
-    public Node visitSetAuthorization(SqlBaseParser.SetAuthorizationContext context)
-    {
-        OwnedEntityKindContext ownedEntityKindContext = context.ownedEntityKind();
-        String ownedEntityKind = IntStream.range(0, ownedEntityKindContext.getChildCount())
-                .mapToObj(i -> ownedEntityKindContext.getChild(i).getText())
-                .reduce("", (a, b) -> String.format("%s %s", a, b).trim());
-        return new SetAuthorizationStatement(
-                getLocation(context),
-                ownedEntityKind.toUpperCase(ENGLISH),
-                getQualifiedName(context.qualifiedName()),
-                getPrincipalSpecification(context.principal()));
-    }
-
-    @Override
-    public Node visitCreateTableAsSelect(SqlBaseParser.CreateTableAsSelectContext context)
-    {
-        Optional<String> comment = Optional.empty();
-        if (context.COMMENT() != null) {
-            comment = Optional.of(visitString(context.string()).getValue());
-        }
-
-        Optional<List<Identifier>> columnAliases = Optional.empty();
-        if (context.columnAliases() != null) {
-            columnAliases = Optional.of(visit(context.columnAliases().identifier(), Identifier.class));
-        }
-
-        List<Property> properties = ImmutableList.of();
-        if (context.properties() != null) {
-            properties = visit(context.properties().propertyAssignments().property(), Property.class);
-        }
-
-        if (context.REPLACE() != null && context.EXISTS() != null) {
-            throw parseError("'OR REPLACE' and 'IF NOT EXISTS' clauses can not be used together", context);
-        }
-
-        return new CreateTableAsSelect(
-                getLocation(context),
-                getQualifiedName(context.qualifiedName()),
-                (Query) visit(context.rootQuery()),
-                toSaveMode(context.REPLACE(), context.EXISTS()),
-                properties,
-                context.NO() == null,
-                columnAliases,
-                comment);
-    }
-
-    @Override
-    public Node visitCreateTable(SqlBaseParser.CreateTableContext context)
-    {
-        Optional<String> comment = Optional.empty();
-        if (context.COMMENT() != null) {
-            comment = Optional.of(visitString(context.string()).getValue());
-        }
-        List<Property> properties = ImmutableList.of();
-        if (context.properties() != null) {
-            properties = visit(context.properties().propertyAssignments().property(), Property.class);
-        }
-        if (context.REPLACE() != null && context.EXISTS() != null) {
-            throw parseError("'OR REPLACE' and 'IF NOT EXISTS' clauses can not be used together", context);
-        }
-        return new CreateTable(
-                getLocation(context),
-                getQualifiedName(context.qualifiedName()),
-                visit(context.tableElement(), TableElement.class),
-                toSaveMode(context.REPLACE(), context.EXISTS()),
-                properties,
-                comment);
-    }
-
-    @Override
-    public Node visitCreateMaterializedView(SqlBaseParser.CreateMaterializedViewContext context)
-    {
-        Optional<IntervalLiteral> gracePeriod = Optional.empty();
-        if (context.GRACE() != null) {
-            gracePeriod = Optional.of((IntervalLiteral) visit(context.interval()));
-        }
-
-        Optional<String> comment = Optional.empty();
-        if (context.COMMENT() != null) {
-            comment = Optional.of(visitString(context.string()).getValue());
-        }
-
-        List<Property> properties = ImmutableList.of();
-        if (context.properties() != null) {
-            properties = visit(context.properties().propertyAssignments().property(), Property.class);
-        }
-
-        return new CreateMaterializedView(
-                getLocation(context),
-                getQualifiedName(context.qualifiedName()),
-                (Query) visit(context.rootQuery()),
-                context.REPLACE() != null,
-                context.EXISTS() != null,
-                gracePeriod,
-                properties,
-                comment);
-    }
-
-    @Override
-    public Node visitRefreshMaterializedView(SqlBaseParser.RefreshMaterializedViewContext context)
-    {
-        return new RefreshMaterializedView(
-                getLocation(context),
-                new Table(getQualifiedName(context.qualifiedName())));
-    }
-
-    @Override
-    public Node visitRefreshView(SqlBaseParser.RefreshViewContext context)
-    {
-        return new RefreshView(
-                getLocation(context),
-                getQualifiedName(context.qualifiedName()));
-    }
-
-    @Override
-    public Node visitDropMaterializedView(SqlBaseParser.DropMaterializedViewContext context)
-    {
-        return new DropMaterializedView(
-                getLocation(context), getQualifiedName(context.qualifiedName()), context.EXISTS() != null);
-    }
-
-    @Override
-    public Node visitShowCreateTable(SqlBaseParser.ShowCreateTableContext context)
-    {
-        return new ShowCreate(getLocation(context), ShowCreate.Type.TABLE, getQualifiedName(context.qualifiedName()));
-    }
-
-    @Override
-    public Node visitDropTable(SqlBaseParser.DropTableContext context)
-    {
-        return new DropTable(getLocation(context), getQualifiedName(context.qualifiedName()), context.EXISTS() != null);
-    }
-
-    @Override
-    public Node visitDropView(SqlBaseParser.DropViewContext context)
-    {
-        return new DropView(getLocation(context), getQualifiedName(context.qualifiedName()), context.EXISTS() != null);
-    }
-
-    @Override
-    public Node visitInsertInto(SqlBaseParser.InsertIntoContext context)
-    {
-        Optional<List<Identifier>> columnAliases = Optional.empty();
-        if (context.columnAliases() != null) {
-            columnAliases = Optional.of(visit(context.columnAliases().identifier(), Identifier.class));
-        }
-
-        return new Insert(
-                getLocation(context),
-                new Table(getLocation(context), getQualifiedName(context.qualifiedName()), visitIfPresent(context.branch, Identifier.class)),
-                columnAliases,
-                (Query) visit(context.rootQuery()));
-    }
-
-    @Override
-    public Node visitDelete(SqlBaseParser.DeleteContext context)
-    {
-        return new Delete(
-                getLocation(context),
-                new Table(getLocation(context), getQualifiedName(context.qualifiedName()), visitIfPresent(context.branch, Identifier.class)),
-                visitIfPresent(context.booleanExpression(), Expression.class));
-    }
-
-    @Override
-    public Node visitUpdate(SqlBaseParser.UpdateContext context)
-    {
-        return new Update(
-                getLocation(context),
-                new Table(getLocation(context), getQualifiedName(context.qualifiedName()), visitIfPresent(context.branch, Identifier.class)),
-                visit(context.updateAssignment(), UpdateAssignment.class),
-                visitIfPresent(context.booleanExpression(), Expression.class));
-    }
-
-    @Override
-    public Node visitUpdateAssignment(SqlBaseParser.UpdateAssignmentContext context)
-    {
-        return new UpdateAssignment((Identifier) visit(context.identifier()), (Expression) visit(context.expression()));
-    }
-
-    @Override
-    public Node visitTruncateTable(SqlBaseParser.TruncateTableContext context)
-    {
-        return new TruncateTable(getLocation(context), getQualifiedName(context.qualifiedName()));
-    }
-
-    @Override
-    public Node visitMerge(SqlBaseParser.MergeContext context)
-    {
-        Table table = new Table(getLocation(context), getQualifiedName(context.qualifiedName()), visitIfPresent(context.branch, Identifier.class));
-        Relation targetRelation = table;
-        if (context.alias != null) {
-            targetRelation = new AliasedRelation(table, (Identifier) visit(context.alias), null);
-        }
-        return new Merge(
-                getLocation(context),
-                targetRelation,
-                (Relation) visit(context.relation()),
-                (Expression) visit(context.expression()),
-                visit(context.mergeCase(), MergeCase.class));
-    }
-
-    @Override
-    public Node visitMergeInsert(SqlBaseParser.MergeInsertContext context)
-    {
-        return new MergeInsert(
-                getLocation(context),
-                visitIfPresent(context.condition, Expression.class),
-                visit(context.targets, Identifier.class),
-                visit(context.values, Expression.class));
-    }
-
-    @Override
-    public Node visitMergeUpdate(SqlBaseParser.MergeUpdateContext context)
-    {
-        ImmutableList.Builder<MergeUpdate.Assignment> assignments = ImmutableList.builder();
-        for (int i = 0; i < context.targets.size(); i++) {
-            assignments.add(new MergeUpdate.Assignment(
-                    (Identifier) visit(context.targets.get(i)),
-                    (Expression) visit(context.values.get(i))));
-        }
-
-        return new MergeUpdate(getLocation(context), visitIfPresent(context.condition, Expression.class), assignments.build());
-    }
-
-    @Override
-    public Node visitMergeDelete(SqlBaseParser.MergeDeleteContext context)
-    {
-        return new MergeDelete(getLocation(context), visitIfPresent(context.condition, Expression.class));
-    }
-
-    @Override
-    public Node visitRenameTable(SqlBaseParser.RenameTableContext context)
-    {
-        return new RenameTable(getLocation(context), getQualifiedName(context.from), getQualifiedName(context.to), context.EXISTS() != null);
-    }
-
-    @Override
-    public Node visitSetTableProperties(SqlBaseParser.SetTablePropertiesContext context)
-    {
-        List<Property> properties = ImmutableList.of();
-        if (context.propertyAssignments() != null) {
-            properties = visit(context.propertyAssignments().property(), Property.class);
-        }
-
-        return new SetProperties(getLocation(context), SetProperties.Type.TABLE, getQualifiedName(context.qualifiedName()), properties);
-    }
-
-    @Override
-    public Node visitCommentTable(SqlBaseParser.CommentTableContext context)
-    {
-        Optional<String> comment = Optional.empty();
-
-        if (context.string() != null) {
-            comment = Optional.of(visitString(context.string()).getValue());
-        }
-
-        return new Comment(getLocation(context), Comment.Type.TABLE, getQualifiedName(context.qualifiedName()), comment);
-    }
-
-    @Override
-    public Node visitCommentView(SqlBaseParser.CommentViewContext context)
-    {
-        Optional<String> comment = Optional.empty();
-
-        if (context.string() != null) {
-            comment = Optional.of(visitString(context.string()).getValue());
-        }
-
-        return new Comment(getLocation(context), Comment.Type.VIEW, getQualifiedName(context.qualifiedName()), comment);
-    }
-
-    @Override
-    public Node visitCommentColumn(SqlBaseParser.CommentColumnContext context)
-    {
-        Optional<String> comment = Optional.empty();
-
-        if (context.string() != null) {
-            comment = Optional.of(visitString(context.string()).getValue());
-        }
-
-        return new Comment(getLocation(context), Comment.Type.COLUMN, getQualifiedName(context.qualifiedName()), comment);
-    }
-
-    @Override
-    public Node visitRenameColumn(SqlBaseParser.RenameColumnContext context)
-    {
-        return new RenameColumn(
-                getLocation(context),
-                getQualifiedName(context.tableName),
-                getQualifiedName(context.from),
-                (Identifier) visit(context.to),
-                context.EXISTS().stream().anyMatch(node -> node.getSymbol().getTokenIndex() < context.COLUMN().getSymbol().getTokenIndex()),
-                context.EXISTS().stream().anyMatch(node -> node.getSymbol().getTokenIndex() > context.COLUMN().getSymbol().getTokenIndex()));
-    }
-
-    @Override
-    public Node visitAnalyze(SqlBaseParser.AnalyzeContext context)
-    {
-        List<Property> properties = ImmutableList.of();
-        if (context.properties() != null) {
-            properties = visit(context.properties().propertyAssignments().property(), Property.class);
-        }
-        return new Analyze(
-                getLocation(context),
-                getQualifiedName(context.qualifiedName()),
-                properties);
-    }
-
-    @Override
-    public Node visitAddColumn(SqlBaseParser.AddColumnContext context)
-    {
-        return new AddColumn(getLocation(context),
-                getQualifiedName(context.qualifiedName()),
-                (ColumnDefinition) visit(context.columnDefinition()),
-                toColumnPosition(context),
-                context.EXISTS().stream().anyMatch(node -> node.getSymbol().getTokenIndex() < context.COLUMN().getSymbol().getTokenIndex()),
-                context.EXISTS().stream().anyMatch(node -> node.getSymbol().getTokenIndex() > context.COLUMN().getSymbol().getTokenIndex()));
-    }
-
-    private Optional<ColumnPosition> toColumnPosition(SqlBaseParser.AddColumnContext context)
-    {
-        if (context.FIRST() != null) {
-            return Optional.of(new ColumnPosition.First());
-        }
-
-        if (context.AFTER() != null) {
-            return Optional.of(new ColumnPosition.After(getIdentifierIfPresent(context.after).orElseThrow(() -> new IllegalArgumentException("AFTER requires an identifier"))));
-        }
-
-        if (context.LAST() != null) {
-            return Optional.of(new ColumnPosition.Last());
-        }
-
-        return Optional.empty();
-    }
-
-    @Override
-    public Node visitSetColumnType(SqlBaseParser.SetColumnTypeContext context)
-    {
-        return new SetColumnType(
-                getLocation(context),
-                getQualifiedName(context.tableName),
-                getQualifiedName(context.columnName),
-                (DataType) visit(context.type()),
-                context.EXISTS() != null);
-    }
-
-    @Override
-    public Node visitDropNotNullConstraint(SqlBaseParser.DropNotNullConstraintContext context)
-    {
-        return new DropNotNullConstraint(
-                getLocation(context),
-                getQualifiedName(context.tableName),
-                (Identifier) visit(context.columnName),
-                context.EXISTS() != null);
-    }
-
-    @Override
-    public Node visitDropColumn(SqlBaseParser.DropColumnContext context)
-    {
-        return new DropColumn(getLocation(context),
-                getQualifiedName(context.tableName),
-                getQualifiedName(context.column),
-                context.EXISTS().stream().anyMatch(node -> node.getSymbol().getTokenIndex() < context.COLUMN().getSymbol().getTokenIndex()),
-                context.EXISTS().stream().anyMatch(node -> node.getSymbol().getTokenIndex() > context.COLUMN().getSymbol().getTokenIndex()));
-    }
-
-    // ********************** query expressions ********************
-
-    @Override
-    public Node visitTableExecute(SqlBaseParser.TableExecuteContext context)
-    {
-        List<CallArgument> arguments = ImmutableList.of();
-        if (context.callArgument() != null) {
-            arguments = visit(context.callArgument(), CallArgument.class);
-        }
-
-        return new TableExecute(
-                getLocation(context),
-                new Table(getLocation(context.TABLE()), getQualifiedName(context.tableName)),
-                (Identifier) visit(context.procedureName),
-                arguments,
-                visitIfPresent(context.booleanExpression(), Expression.class));
-    }
-
-    @Override
-    public Node visitCreateView(SqlBaseParser.CreateViewContext context)
-    {
-        Optional<String> comment = Optional.empty();
-        if (context.COMMENT() != null) {
-            comment = Optional.of(visitString(context.string()).getValue());
-        }
-
-        Optional<CreateView.Security> security = Optional.empty();
-        if (context.DEFINER() != null) {
-            security = Optional.of(CreateView.Security.DEFINER);
-        }
-        else if (context.INVOKER() != null) {
-            security = Optional.of(CreateView.Security.INVOKER);
-        }
-
-        List<Property> properties = ImmutableList.of();
-        if (context.properties() != null) {
-            properties = visit(context.properties().propertyAssignments().property(), Property.class);
-        }
-
-        return new CreateView(
-                getLocation(context),
-                getQualifiedName(context.qualifiedName()),
-                (Query) visit(context.rootQuery()),
-                context.REPLACE() != null,
-                comment,
-                security,
-                properties);
-    }
-
-    @Override
-    public Node visitRenameView(SqlBaseParser.RenameViewContext context)
-    {
-        return new RenameView(getLocation(context), getQualifiedName(context.from), getQualifiedName(context.to));
-    }
-
-    @Override
-    public Node visitRenameMaterializedView(SqlBaseParser.RenameMaterializedViewContext context)
-    {
-        return new RenameMaterializedView(getLocation(context), getQualifiedName(context.from), getQualifiedName(context.to), context.EXISTS() != null);
-    }
-
-    @Override
-    public Node visitSetMaterializedViewProperties(SqlBaseParser.SetMaterializedViewPropertiesContext context)
-    {
-        return new SetProperties(
-                getLocation(context),
-                SetProperties.Type.MATERIALIZED_VIEW,
-                getQualifiedName(context.qualifiedName()),
-                visit(context.propertyAssignments().property(), Property.class));
-    }
-
-    @Override
-    public Node visitCreateFunction(SqlBaseParser.CreateFunctionContext context)
-    {
-        return new CreateFunction(
-                getLocation(context),
-                (FunctionSpecification) visit(context.functionSpecification()),
-                context.REPLACE() != null);
-    }
-
-    @Override
-    public Node visitDropFunction(SqlBaseParser.DropFunctionContext context)
-    {
-        return new DropFunction(
-                getLocation(context),
-                getQualifiedName(context.functionDeclaration().qualifiedName()),
-                visit(context.functionDeclaration().parameterDeclaration(), ParameterDeclaration.class),
-                context.EXISTS() != null);
-    }
-
-    @Override
-    public Node visitCreateBranch(SqlBaseParser.CreateBranchContext context)
-    {
-        if (context.REPLACE() != null && context.EXISTS() != null) {
-            throw parseError("'OR REPLACE' and 'IF NOT EXISTS' clauses can not be used together", context);
-        }
-        List<Property> properties = ImmutableList.of();
-        if (context.properties() != null) {
-            properties = visit(context.properties().propertyAssignments().property(), Property.class);
-        }
-        return new CreateBranch(
-                getLocation(context),
-                getQualifiedName(context.qualifiedName()),
-                (Identifier) visit(context.branch),
-                visitIfPresent(context.from, Identifier.class),
-                toSaveMode(context.REPLACE(), context.EXISTS()),
-                properties);
-    }
-
-    @Override
-    public Node visitDropBranch(SqlBaseParser.DropBranchContext context)
-    {
-        return new DropBranch(
-                getLocation(context),
-                getQualifiedName(context.qualifiedName()),
-                context.EXISTS() != null,
-                (Identifier) visit(context.identifier()));
-    }
-
-    @Override
-    public Node visitFastForwardBranch(SqlBaseParser.FastForwardBranchContext context)
-    {
-        return new FastForwardBranch(
-                getLocation(context),
-                getQualifiedName(context.qualifiedName()),
-                (Identifier) visit(context.source),
-                (Identifier) visit(context.target));
-    }
-
-    @Override
-    public Node visitShowBranches(SqlBaseParser.ShowBranchesContext context)
-    {
-        return new ShowBranches(
-                getLocation(context),
-                getQualifiedName(context.qualifiedName()));
-    }
-
-    @Override
-    public Node visitStartTransaction(SqlBaseParser.StartTransactionContext context)
-    {
-        return new StartTransaction(getLocation(context), visit(context.transactionMode(), TransactionMode.class));
-    }
-
-    @Override
-    public Node visitCommit(SqlBaseParser.CommitContext context)
-    {
-        return new Commit(getLocation(context));
-    }
-
-    @Override
-    public Node visitRollback(SqlBaseParser.RollbackContext context)
-    {
-        return new Rollback(getLocation(context));
-    }
-
-    @Override
-    public Node visitTransactionAccessMode(SqlBaseParser.TransactionAccessModeContext context)
-    {
-        return new TransactionAccessMode(getLocation(context), context.accessMode.getType() == SqlBaseLexer.ONLY);
-    }
-
-    @Override
-    public Node visitIsolationLevel(SqlBaseParser.IsolationLevelContext context)
-    {
-        return visit(context.levelOfIsolation());
-    }
-
-    @Override
-    public Node visitReadUncommitted(SqlBaseParser.ReadUncommittedContext context)
-    {
-        return new Isolation(getLocation(context), Isolation.Level.READ_UNCOMMITTED);
-    }
-
-    @Override
-    public Node visitReadCommitted(SqlBaseParser.ReadCommittedContext context)
-    {
-        return new Isolation(getLocation(context), Isolation.Level.READ_COMMITTED);
-    }
-
-    @Override
-    public Node visitRepeatableRead(SqlBaseParser.RepeatableReadContext context)
-    {
-        return new Isolation(getLocation(context), Isolation.Level.REPEATABLE_READ);
-    }
-
-    @Override
-    public Node visitSerializable(SqlBaseParser.SerializableContext context)
-    {
-        return new Isolation(getLocation(context), Isolation.Level.SERIALIZABLE);
-    }
-
-    @Override
-    public Node visitCall(SqlBaseParser.CallContext context)
-    {
-        return new Call(
-                getLocation(context),
-                getQualifiedName(context.qualifiedName()),
-                visit(context.callArgument(), CallArgument.class));
-    }
-
-    @Override
-    public Node visitPrepare(SqlBaseParser.PrepareContext context)
-    {
-        return new Prepare(
-                getLocation(context),
-                (Identifier) visit(context.identifier()),
-                (Statement) visit(context.statement()));
-    }
-
-    @Override
-    public Node visitDeallocate(SqlBaseParser.DeallocateContext context)
-    {
-        return new Deallocate(
-                getLocation(context),
-                (Identifier) visit(context.identifier()));
-    }
-
-    @Override
-    public Node visitExecute(SqlBaseParser.ExecuteContext context)
-    {
-        return new Execute(
-                getLocation(context),
-                (Identifier) visit(context.identifier()),
-                visit(context.expression(), Expression.class));
-    }
-
-    @Override
-    public Node visitExecuteImmediate(SqlBaseParser.ExecuteImmediateContext context)
-    {
-        return new ExecuteImmediate(
-                getLocation(context),
-                visitString(context.string()),
-                visit(context.expression(), Expression.class));
-    }
-
-    @Override
-    public Node visitDescribeOutput(SqlBaseParser.DescribeOutputContext context)
-    {
-        return new DescribeOutput(
-                getLocation(context),
-                (Identifier) visit(context.identifier()));
-    }
-
-    @Override
-    public Node visitDescribeInput(SqlBaseParser.DescribeInputContext context)
-    {
-        return new DescribeInput(
-                getLocation(context),
-                (Identifier) visit(context.identifier()));
-    }
-
-    @Override
-    public Node visitProperty(SqlBaseParser.PropertyContext context)
-    {
-        NodeLocation location = getLocation(context);
-        Identifier name = (Identifier) visit(context.identifier());
-        SqlBaseParser.PropertyValueContext valueContext = context.propertyValue();
-        if (valueContext instanceof SqlBaseParser.DefaultPropertyValueContext) {
-            return new Property(location, name);
-        }
-        Expression value = (Expression) visit(((SqlBaseParser.NonDefaultPropertyValueContext) valueContext).expression());
-        return new Property(location, name, value);
-    }
-
-    @Override
-    public Node visitRootQuery(SqlBaseParser.RootQueryContext context)
-    {
-        Query query = (Query) visit(context.query());
-
-        return new Query(
-                getLocation(context),
-                List.of(),
-                Optional.ofNullable(context.functionSpecification())
-                        .map(contexts -> visit(contexts, FunctionSpecification.class))
-                        .orElseGet(ImmutableList::of),
-                query.getWith(),
-                query.getQueryBody(),
-                query.getOrderBy(),
-                query.getOffset(),
-                query.getLimit());
-    }
-
-    @Override
-    public Node visitRootQueryWithSession(SqlBaseParser.RootQueryWithSessionContext context)
-    {
-        Query query = (Query) visit(context.rootQuery());
-
-        return new Query(
-                getLocation(context),
-                Optional.ofNullable(context.sessionProperty())
-                        .map(contexts -> visit(contexts, SessionProperty.class))
-                        .orElseGet(ImmutableList::of),
-                query.getFunctions(),
-                query.getWith(),
-                query.getQueryBody(),
-                query.getOrderBy(),
-                query.getOffset(),
-                query.getLimit());
-    }
-
-    @Override
-    public Node visitQuery(SqlBaseParser.QueryContext context)
-    {
-        Query body = (Query) visit(context.queryNoWith());
-
-        return new Query(
-                getLocation(context),
-                ImmutableList.of(),
-                ImmutableList.of(),
-                visitIfPresent(context.with(), With.class),
-                body.getQueryBody(),
-                body.getOrderBy(),
-                body.getOffset(),
-                body.getLimit());
-    }
-
-    @Override
-    public Node visitWith(SqlBaseParser.WithContext context)
-    {
-        return new With(getLocation(context), context.RECURSIVE() != null, visit(context.namedQuery(), WithQuery.class));
-    }
-
-    @Override
-    public Node visitNamedQuery(SqlBaseParser.NamedQueryContext context)
-    {
-        Optional<List<Identifier>> columns = Optional.empty();
-        if (context.columnAliases() != null) {
-            columns = Optional.of(visit(context.columnAliases().identifier(), Identifier.class));
-        }
-
-        return new WithQuery(
-                getLocation(context),
-                (Identifier) visit(context.name),
-                (Query) visit(context.query()),
-                columns);
-    }
-
-    @Override
-    public Node visitQueryNoWith(SqlBaseParser.QueryNoWithContext context)
-    {
-        QueryBody term = (QueryBody) visit(context.queryTerm());
-
-        Optional<OrderBy> orderBy = visitIfPresent(context.orderBy(), OrderBy.class);
-
-        Optional<Offset> offset = Optional.empty();
-        if (context.OFFSET() != null) {
-            Expression rowCount = (Expression) visit(context.offset);
-            offset = Optional.of(new Offset(getLocation(context.OFFSET()), rowCount));
-        }
-
-        Optional<Node> limit = Optional.empty();
-        if (context.FETCH() != null) {
-            Optional<Expression> rowCount = visitIfPresent(context.fetchFirst, Expression.class);
-            limit = Optional.of(new FetchFirst(getLocation(context.FETCH()), rowCount, context.TIES() != null));
-        }
-        else if (context.LIMIT() != null) {
-            Expression rowCount = (Expression) visit(context.limit);
-            limit = Optional.of(new Limit(getLocation(context.LIMIT()), rowCount));
-        }
-
-        if (term instanceof QuerySpecification query) {
-            // When we have a simple query specification
-            // followed by order by, offset, limit or fetch,
-            // fold the order by, limit, offset or fetch clauses
-            // into the query specification (analyzer/planner
-            // expects this structure to resolve references with respect
-            // to columns defined in the query specification)
-
-            return new Query(
-                    getLocation(context),
-                    ImmutableList.of(),
-                    ImmutableList.of(),
-                    Optional.empty(),
-                    new QuerySpecification(
-                            getLocation(context),
-                            query.getSelect(),
-                            query.getFrom(),
-                            query.getWhere(),
-                            query.getGroupBy(),
-                            query.getHaving(),
-                            query.getWindows(),
-                            orderBy,
-                            offset,
-                            limit),
-                    Optional.empty(),
-                    Optional.empty(),
-                    Optional.empty());
-        }
-
-        return new Query(
-                getLocation(context),
-                ImmutableList.of(),
-                ImmutableList.of(),
-                Optional.empty(),
-                term,
-                orderBy,
-                offset,
-                limit);
-    }
-
-    @Override
-    public Node visitQuerySpecification(SqlBaseParser.QuerySpecificationContext context)
-    {
-        Optional<Relation> from = Optional.empty();
-        List<SelectItem> selectItems = visit(context.selectItem(), SelectItem.class);
-
-        List<Relation> relations = visit(context.relation(), Relation.class);
-        if (!relations.isEmpty()) {
-            // synthesize implicit join nodes
-            Iterator<Relation> iterator = relations.iterator();
-            Relation relation = iterator.next();
-
-            while (iterator.hasNext()) {
-                relation = new Join(getLocation(context), Join.Type.IMPLICIT, relation, iterator.next(), Optional.empty());
-            }
-
-            from = Optional.of(relation);
-        }
-
-        return new QuerySpecification(
-                getLocation(context),
-                new Select(getLocation(context.SELECT()), isDistinct(context.setQuantifier()), selectItems),
-                from,
-                visitIfPresent(context.where, Expression.class),
-                visitIfPresent(context.groupBy(), GroupBy.class),
-                visitIfPresent(context.having, Expression.class),
-                visit(context.windowDefinition(), WindowDefinition.class),
-                Optional.empty(),
-                Optional.empty(),
-                Optional.empty());
-    }
-
-    @Override
-    public Node visitOrderBy(SqlBaseParser.OrderByContext context)
-    {
-        return new OrderBy(getLocation(context), visit(context.sortItem(), SortItem.class));
-    }
-
-    @Override
-    public Node visitGroupBy(SqlBaseParser.GroupByContext context)
-    {
-        return new GroupBy(getLocation(context), isDistinct(context.setQuantifier()), visit(context.groupingElement(), GroupingElement.class));
-    }
-
-    @Override
-    public Node visitSingleGroupingSet(SqlBaseParser.SingleGroupingSetContext context)
-    {
-        return new SimpleGroupBy(getLocation(context), visit(context.groupingSet().expression(), Expression.class));
-    }
-
-    @Override
-    public Node visitAuto(SqlBaseParser.AutoContext context)
-    {
-        return new AutoGroupBy(getLocation(context));
-    }
-
-    @Override
-    public Node visitRollup(SqlBaseParser.RollupContext context)
-    {
-        return new GroupingSets(getLocation(context), ROLLUP, context.groupingSet().stream()
-                .map(groupingSet -> visit(groupingSet.expression(), Expression.class))
-                .collect(toList()));
-    }
-
-    @Override
-    public Node visitCube(SqlBaseParser.CubeContext context)
-    {
-        return new GroupingSets(getLocation(context), CUBE, context.groupingSet().stream()
-                .map(groupingSet -> visit(groupingSet.expression(), Expression.class))
-                .collect(toList()));
-    }
-
-    @Override
-    public Node visitMultipleGroupingSets(SqlBaseParser.MultipleGroupingSetsContext context)
-    {
-        return new GroupingSets(getLocation(context), EXPLICIT, context.groupingSet().stream()
-                .map(groupingSet -> visit(groupingSet.expression(), Expression.class))
-                .collect(toList()));
-    }
-
-    @Override
-    public Node visitLimitRowCount(SqlBaseParser.LimitRowCountContext context)
-    {
-        if (context.ALL() != null) {
-            return new AllRows(getLocation(context.ALL()));
-        }
-        return visitRowCount(context.rowCount());
-    }
-
-    @Override
-    public Node visitRowCount(SqlBaseParser.RowCountContext context)
-    {
-        if (context.INTEGER_VALUE() != null) {
-            return new LongLiteral(getLocation(context.INTEGER_VALUE()), context.getText());
-        }
-
-        Parameter parameter = new Parameter(getLocation(context.QUESTION_MARK()), parameterPosition);
-        parameterPosition++;
-        return parameter;
-    }
-
-    @Override
-    public Node visitWindowSpecification(SqlBaseParser.WindowSpecificationContext context)
-    {
-        return new WindowSpecification(
-                getLocation(context),
-                visitIfPresent(context.existingWindowName, Identifier.class),
-                visit(context.partition, Expression.class),
-                visitIfPresent(context.orderBy(), OrderBy.class),
-                visitIfPresent(context.windowFrame(), WindowFrame.class));
-    }
-
-    @Override
-    public Node visitWindowDefinition(SqlBaseParser.WindowDefinitionContext context)
-    {
-        return new WindowDefinition(
-                getLocation(context),
-                (Identifier) visit(context.name),
-                (WindowSpecification) visit(context.windowSpecification()));
-    }
-
-    @Override
-    public Node visitSetOperation(SqlBaseParser.SetOperationContext context)
-    {
-        QueryBody left = (QueryBody) visit(context.left);
-        QueryBody right = (QueryBody) visit(context.right);
-
-        boolean distinct = context.setQuantifier() == null || context.setQuantifier().DISTINCT() != null;
-
-        CorrespondingContext correspondingContext = context.corresponding();
-        Optional<Corresponding> corresponding = Optional.empty();
-        if (correspondingContext != null) {
-            List<Identifier> columns = correspondingContext.columnAliases() == null ? List.of() : visit(correspondingContext.columnAliases().identifier(), Identifier.class);
-            corresponding = Optional.of(new Corresponding(getLocation(correspondingContext), columns));
-        }
-
-        return switch (context.operator.getType()) {
-            case SqlBaseLexer.UNION -> new Union(getLocation(context.UNION()), ImmutableList.of(left, right), distinct, corresponding);
-            case SqlBaseLexer.INTERSECT -> new Intersect(getLocation(context.INTERSECT()), ImmutableList.of(left, right), distinct, corresponding);
-            case SqlBaseLexer.EXCEPT -> new Except(getLocation(context.EXCEPT()), left, right, distinct, corresponding);
-            default -> throw new IllegalArgumentException("Unsupported set operation: " + context.operator.getText());
-        };
-    }
-
-    @Override
-    public Node visitSelectAll(SqlBaseParser.SelectAllContext context)
-    {
-        List<Identifier> aliases = ImmutableList.of();
-        if (context.columnAliases() != null) {
-            aliases = visit(context.columnAliases().identifier(), Identifier.class);
-        }
-
-        return new AllColumns(
-                getLocation(context),
-                visitIfPresent(context.primaryExpression(), Expression.class),
-                aliases);
-    }
-
-    @Override
-    public Node visitSelectSingle(SqlBaseParser.SelectSingleContext context)
-    {
-        return new SingleColumn(
-                getLocation(context),
-                (Expression) visit(context.expression()),
-                visitIfPresent(context.identifier(), Identifier.class));
-    }
-
-    @Override
-    public Node visitTable(SqlBaseParser.TableContext context)
-    {
-        return new Table(getLocation(context), getQualifiedName(context.qualifiedName()));
-    }
-
-    @Override
-    public Node visitSubquery(SqlBaseParser.SubqueryContext context)
-    {
-        return new TableSubquery(getLocation(context), (Query) visit(context.queryNoWith()));
-    }
-
-    @Override
-    public Node visitInlineTable(SqlBaseParser.InlineTableContext context)
-    {
-        return new Values(getLocation(context), visit(context.expression(), Expression.class));
-    }
-
-    @Override
-    public Node visitExplain(SqlBaseParser.ExplainContext context)
-    {
-        return new Explain(getLocation(context), (Statement) visit(context.statement()), visit(context.explainOption(), ExplainOption.class));
-    }
-
-    @Override
-    public Node visitExplainAnalyze(SqlBaseParser.ExplainAnalyzeContext context)
-    {
-        return new ExplainAnalyze(getLocation(context), (Statement) visit(context.statement()), context.VERBOSE() != null);
-    }
-
-    @Override
-    public Node visitExplainFormat(SqlBaseParser.ExplainFormatContext context)
-    {
-        return switch (context.value.getType()) {
-            case SqlBaseLexer.GRAPHVIZ -> new ExplainFormat(getLocation(context), ExplainFormat.Type.GRAPHVIZ);
-            case SqlBaseLexer.TEXT -> new ExplainFormat(getLocation(context), ExplainFormat.Type.TEXT);
-            case SqlBaseLexer.JSON -> new ExplainFormat(getLocation(context), ExplainFormat.Type.JSON);
-            default -> throw new IllegalArgumentException("Unsupported EXPLAIN format: " + context.value.getText());
-        };
-    }
-
-    @Override
-    public Node visitExplainType(SqlBaseParser.ExplainTypeContext context)
-    {
-        return switch (context.value.getType()) {
-            case SqlBaseLexer.LOGICAL -> new ExplainType(getLocation(context), ExplainType.Type.LOGICAL);
-            case SqlBaseLexer.DISTRIBUTED -> new ExplainType(getLocation(context), ExplainType.Type.DISTRIBUTED);
-            case SqlBaseLexer.VALIDATE -> new ExplainType(getLocation(context), ExplainType.Type.VALIDATE);
-            case SqlBaseLexer.IO -> new ExplainType(getLocation(context), ExplainType.Type.IO);
-            default -> throw new IllegalArgumentException("Unsupported EXPLAIN type: " + context.value.getText());
-        };
-    }
-
-    @Override
-    public Node visitShowTables(SqlBaseParser.ShowTablesContext context)
-    {
-        return new ShowTables(
-                getLocation(context),
-                Optional.ofNullable(context.qualifiedName()).map(this::getQualifiedName),
-                visitIfPresent(context.pattern, StringLiteral.class).map(StringLiteral::getValue),
-                visitIfPresent(context.escape, StringLiteral.class).map(StringLiteral::getValue));
-    }
-
-    @Override
-    public Node visitShowSchemas(SqlBaseParser.ShowSchemasContext context)
-    {
-        return new ShowSchemas(
-                getLocation(context),
-                visitIfPresent(context.identifier(), Identifier.class),
-                visitIfPresent(context.pattern, StringLiteral.class).map(StringLiteral::getValue),
-                visitIfPresent(context.escape, StringLiteral.class).map(StringLiteral::getValue));
-    }
-
-    @Override
-    public Node visitShowCatalogs(SqlBaseParser.ShowCatalogsContext context)
-    {
-        return new ShowCatalogs(getLocation(context),
-                visitIfPresent(context.pattern, StringLiteral.class).map(StringLiteral::getValue),
-                visitIfPresent(context.escape, StringLiteral.class).map(StringLiteral::getValue));
-    }
-
-    @Override
-    public Node visitShowColumns(SqlBaseParser.ShowColumnsContext context)
-    {
-        return new ShowColumns(
-                getLocation(context),
-                getQualifiedName(context.qualifiedName()),
-                visitIfPresent(context.pattern, StringLiteral.class).map(StringLiteral::getValue),
-                visitIfPresent(context.escape, StringLiteral.class).map(StringLiteral::getValue));
-    }
-
-    @Override
-    public Node visitShowStats(SqlBaseParser.ShowStatsContext context)
-    {
-        return new ShowStats(getLocation(context), new Table(getQualifiedName(context.qualifiedName())));
-    }
-
-    // ***************** boolean expressions ******************
-
-    @Override
-    public Node visitShowStatsForQuery(SqlBaseParser.ShowStatsForQueryContext context)
-    {
-        Query query = (Query) visit(context.rootQuery());
-        return new ShowStats(getLocation(context), new TableSubquery(query));
-    }
-
-    @Override
-    public Node visitShowCreateSchema(SqlBaseParser.ShowCreateSchemaContext context)
-    {
-        return new ShowCreate(getLocation(context), ShowCreate.Type.SCHEMA, getQualifiedName(context.qualifiedName()));
-    }
-
-    @Override
-    public Node visitShowCreateView(SqlBaseParser.ShowCreateViewContext context)
-    {
-        return new ShowCreate(getLocation(context), ShowCreate.Type.VIEW, getQualifiedName(context.qualifiedName()));
-    }
-
-    @Override
-    public Node visitShowCreateMaterializedView(SqlBaseParser.ShowCreateMaterializedViewContext context)
-    {
-        return new ShowCreate(getLocation(context), ShowCreate.Type.MATERIALIZED_VIEW, getQualifiedName(context.qualifiedName()));
-    }
-
-    // *************** from clause *****************
-
-    @Override
-    public Node visitShowCreateFunction(SqlBaseParser.ShowCreateFunctionContext context)
-    {
-        return new ShowCreate(getLocation(context), ShowCreate.Type.FUNCTION, getQualifiedName(context.qualifiedName()));
-    }
-
-    @Override
-    public Node visitShowFunctions(SqlBaseParser.ShowFunctionsContext context)
-    {
-        return new ShowFunctions(
-                getLocation(context),
-                Optional.ofNullable(context.qualifiedName()).map(this::getQualifiedName),
-                visitIfPresent(context.pattern, StringLiteral.class).map(StringLiteral::getValue),
-                visitIfPresent(context.escape, StringLiteral.class).map(StringLiteral::getValue));
-    }
-
-    @Override
-    public Node visitShowSession(SqlBaseParser.ShowSessionContext context)
-    {
-        return new ShowSession(
-                getLocation(context),
-                visitIfPresent(context.pattern, StringLiteral.class).map(StringLiteral::getValue),
-                visitIfPresent(context.escape, StringLiteral.class).map(StringLiteral::getValue));
-    }
-
-    @Override
-    public Node visitSetSession(SqlBaseParser.SetSessionContext context)
-    {
-        return new SetSession(getLocation(context), getQualifiedName(context.qualifiedName()), (Expression) visit(context.expression()));
-    }
-
-    @Override
-    public Node visitResetSession(SqlBaseParser.ResetSessionContext context)
-    {
-        return new ResetSession(getLocation(context), getQualifiedName(context.qualifiedName()));
-    }
-
-    @Override
-    public Node visitSetSessionAuthorization(SqlBaseParser.SetSessionAuthorizationContext context)
-    {
-        if (context.authorizationUser() instanceof SqlBaseParser.IdentifierUserContext || context.authorizationUser() instanceof SqlBaseParser.StringUserContext) {
-            return new SetSessionAuthorization(getLocation(context), (Expression) visit(context.authorizationUser()));
-        }
-        throw new IllegalArgumentException("Unsupported Session Authorization User: " + context.authorizationUser());
-    }
-
-    @Override
-    public Node visitResetSessionAuthorization(SqlBaseParser.ResetSessionAuthorizationContext context)
-    {
-        return new ResetSessionAuthorization(getLocation(context));
-    }
-
-    @Override
-    public Node visitCreateRole(SqlBaseParser.CreateRoleContext context)
-    {
-        return new CreateRole(
-                getLocation(context),
-                (Identifier) visit(context.name),
-                getGrantorSpecificationIfPresent(context.grantor()),
-                visitIfPresent(context.catalog, Identifier.class));
-    }
-
-    @Override
-    public Node visitDropRole(SqlBaseParser.DropRoleContext context)
-    {
-        return new DropRole(
-                getLocation(context),
-                (Identifier) visit(context.name),
-                visitIfPresent(context.catalog, Identifier.class),
-                context.EXISTS() != null);
-    }
-
-    @Override
-    public Node visitGrantPrivileges(SqlBaseParser.GrantPrivilegesContext context)
-    {
-        List<String> privileges;
-        if (context.ALL() != null) {
-            privileges = null;
-        }
-        else {
-            privileges = extractPrivileges(context.privilegeOrRole());
-        }
-        return new Grant(
-                getLocation(context),
-                privileges == null ? Optional.empty() : Optional.of(privileges),
-                createGrantObject(getLocation(context), context.grantObject()),
-                getPrincipalSpecification(context.principal()),
-                context.OPTION() != null);
-    }
-
-    @Override
-    public Node visitGrantRoles(SqlBaseParser.GrantRolesContext context)
-    {
-        return new GrantRoles(
-                getLocation(context),
-                extractRoles(context.privilegeOrRole()),
-                ImmutableSet.copyOf(getPrincipalSpecifications(context.principal())),
-                context.OPTION() != null,
-                getGrantorSpecificationIfPresent(context.grantor()),
-                visitIfPresent(context.catalog, Identifier.class));
-    }
-
-    @Override
-    public Node visitRevokePrivileges(SqlBaseParser.RevokePrivilegesContext context)
-    {
-        List<String> privileges;
-        if (context.ALL() != null) {
-            privileges = null;
-        }
-        else {
-            privileges = extractPrivileges(context.privilegeOrRole());
-        }
-        return new Revoke(
-                getLocation(context),
-                context.OPTION() != null,
-                privileges == null ? Optional.empty() : Optional.of(privileges),
-                createGrantObject(getLocation(context), context.grantObject()),
-                getPrincipalSpecification(context.principal()));
-    }
-
-    @Override
-    public Node visitRevokeRoles(SqlBaseParser.RevokeRolesContext context)
-    {
-        return new RevokeRoles(
-                getLocation(context),
-                ImmutableSet.copyOf(extractRoles(context.privilegeOrRole())),
-                ImmutableSet.copyOf(getPrincipalSpecifications(context.principal())),
-                context.OPTION() != null,
-                getGrantorSpecificationIfPresent(context.grantor()),
-                visitIfPresent(context.catalog, Identifier.class));
-    }
-
-<<<<<<< HEAD
-=======
-    private static List<String> extractPrivileges(List<SqlBaseParser.PrivilegeOrRoleContext> privilegesOrRoles)
-    {
-        return privilegesOrRoles.stream().map(AstBuilder::privilegeToString).collect(toImmutableList());
-    }
-
->>>>>>> 2f1c4708
-    private Set<Identifier> extractRoles(List<SqlBaseParser.PrivilegeOrRoleContext> privilegesOrRoles)
-    {
-        privilegesOrRoles.forEach(context -> {
-            if (isPrivilegeKeywordContext(context)) {
-                throw parseError("May not use a privilege name as a role name", context);
-            }
-        });
-        return privilegesOrRoles.stream().map(context -> (Identifier) visit(context.identifier())).collect(toImmutableSet());
-    }
-
-    private GrantObject createGrantObject(NodeLocation location, SqlBaseParser.GrantObjectContext context)
-    {
-        return new GrantObject(
-                location,
-                context.entityKind() == null ? Optional.empty() : Optional.of(context.entityKind().getText()),
-                getQualifiedName(context.qualifiedName()),
-                getIdentifierIfPresent(context.branch));
-    }
-
-    @Override
-    public Node visitSetRole(SqlBaseParser.SetRoleContext context)
-    {
-        SetRole.Type type = SetRole.Type.ROLE;
-        if (context.ALL() != null) {
-            type = SetRole.Type.ALL;
-        }
-        else if (context.NONE() != null) {
-            type = SetRole.Type.NONE;
-        }
-        return new SetRole(
-                getLocation(context),
-                type,
-                getIdentifierIfPresent(context.role),
-                visitIfPresent(context.catalog, Identifier.class));
-    }
-
-    @Override
-    public Node visitDeny(SqlBaseParser.DenyContext context)
-    {
-        Optional<List<String>> privileges;
-        if (context.ALL() != null) {
-            privileges = Optional.empty();
-        }
-        else {
-            privileges = Optional.of(context.privilege().stream()
-                    .map(AstBuilder::privilegeToString)
-                    .collect(toList()));
-        }
-        return new Deny(
-                getLocation(context),
-                privileges,
-                createGrantObject(getLocation(context), context.grantObject()),
-                getPrincipalSpecification(context.grantee));
-    }
-
-    private static String privilegeToString(RuleContext context)
-    {
-        checkArgument(context.getChildCount() >= 1, "Privilege context must have at least one child");
-        List<String> children = new ArrayList<>();
-        for (int i = 0; i < context.getChildCount(); i++) {
-            children.add(context.getChild(i).getText());
-        }
-        return String.join(" ", children);
-    }
-
-    @Override
-    public Node visitShowGrants(SqlBaseParser.ShowGrantsContext context)
-    {
-        return new ShowGrants(
-                getLocation(context),
-                context.grantObject() == null ||
-                        context.grantObject().isEmpty() ? Optional.empty() : Optional.of(createGrantObject(getLocation(context), context.grantObject())));
-    }
-
-    @Override
-    public Node visitShowRoles(SqlBaseParser.ShowRolesContext context)
-    {
-        return new ShowRoles(
-                getLocation(context),
-                getIdentifierIfPresent(context.identifier()),
-                context.CURRENT() != null);
-    }
-
-    @Override
-    public Node visitShowRoleGrants(SqlBaseParser.ShowRoleGrantsContext context)
-    {
-        return new ShowRoleGrants(
-                getLocation(context),
-                getIdentifierIfPresent(context.identifier()));
-    }
-
-    @Override
-    public Node visitSetPath(SqlBaseParser.SetPathContext context)
-    {
-        return new SetPath(getLocation(context), (PathSpecification) visit(context.pathSpecification()));
-    }
-
-    @Override
-    public Node visitSetTimeZone(SqlBaseParser.SetTimeZoneContext context)
-    {
-        Optional<Expression> timeZone = Optional.empty();
-        if (context.expression() != null) {
-            timeZone = Optional.of((Expression) visit(context.expression()));
-        }
-        return new SetTimeZone(getLocation(context), timeZone);
-    }
-
-    // ********************* predicates *******************
-
-    @Override
-    public Node visitLogicalNot(SqlBaseParser.LogicalNotContext context)
-    {
-        return new NotExpression(getLocation(context), (Expression) visit(context.booleanExpression()));
-    }
-
-    @Override
-    public Node visitOr(SqlBaseParser.OrContext context)
-    {
-        List<ParserRuleContext> terms = flatten(context, element -> {
-            if (element instanceof SqlBaseParser.OrContext or) {
-                return Optional.of(or.booleanExpression());
-            }
-
-            return Optional.empty();
-        });
-
-        return new LogicalExpression(getLocation(context), LogicalExpression.Operator.OR, visit(terms, Expression.class));
-    }
-
-    @Override
-    public Node visitAnd(SqlBaseParser.AndContext context)
-    {
-        List<ParserRuleContext> terms = flatten(context, element -> {
-            if (element instanceof SqlBaseParser.AndContext and) {
-                return Optional.of(and.booleanExpression());
-            }
-
-            return Optional.empty();
-        });
-
-        return new LogicalExpression(getLocation(context), LogicalExpression.Operator.AND, visit(terms, Expression.class));
-    }
-
-    @Override
-    public Node visitJoinRelation(SqlBaseParser.JoinRelationContext context)
-    {
-        Relation left = (Relation) visit(context.left);
-        Relation right;
-
-        if (context.CROSS() != null) {
-            right = (Relation) visit(context.right);
-            return new Join(getLocation(context), Join.Type.CROSS, left, right, Optional.empty());
-        }
-
-        JoinCriteria criteria;
-        if (context.NATURAL() != null) {
-            right = (Relation) visit(context.right);
-            criteria = new NaturalJoin();
-        }
-        else {
-            right = (Relation) visit(context.rightRelation);
-            if (context.joinCriteria().ON() != null) {
-                criteria = new JoinOn((Expression) visit(context.joinCriteria().booleanExpression()));
-            }
-            else if (context.joinCriteria().USING() != null) {
-                criteria = new JoinUsing(visit(context.joinCriteria().identifier(), Identifier.class));
-            }
-            else {
-                throw new IllegalArgumentException("Unsupported join criteria");
-            }
-        }
-
-        Join.Type joinType;
-        if (context.joinType().LEFT() != null) {
-            joinType = Join.Type.LEFT;
-        }
-        else if (context.joinType().RIGHT() != null) {
-            joinType = Join.Type.RIGHT;
-        }
-        else if (context.joinType().FULL() != null) {
-            joinType = Join.Type.FULL;
-        }
-        else {
-            joinType = Join.Type.INNER;
-        }
-
-        return new Join(getLocation(context), joinType, left, right, Optional.of(criteria));
-    }
-
-    @Override
-    public Node visitSampledRelation(SqlBaseParser.SampledRelationContext context)
-    {
-        Relation child = (Relation) visit(context.patternRecognition());
-
-        if (context.TABLESAMPLE() == null) {
-            return child;
-        }
-
-        return new SampledRelation(
-                getLocation(context),
-                child,
-                getSamplingMethod((Token) context.sampleType().getChild(0).getPayload()),
-                (Expression) visit(context.percentage));
-    }
-
-    @Override
-    public Node visitPatternRecognition(SqlBaseParser.PatternRecognitionContext context)
-    {
-        Relation child = (Relation) visit(context.aliasedRelation());
-
-        if (context.MATCH_RECOGNIZE() == null) {
-            return child;
-        }
-
-        Optional<OrderBy> orderBy = visitIfPresent(context.orderBy(), OrderBy.class);
-
-        Optional<PatternSearchMode> searchMode = Optional.empty();
-        if (context.INITIAL() != null) {
-            searchMode = Optional.of(new PatternSearchMode(getLocation(context.INITIAL()), INITIAL));
-        }
-        else if (context.SEEK() != null) {
-            searchMode = Optional.of(new PatternSearchMode(getLocation(context.SEEK()), SEEK));
-        }
-
-        PatternRecognitionRelation relation = new PatternRecognitionRelation(
-                getLocation(context),
-                child,
-                visit(context.partition, Expression.class),
-                orderBy,
-                visit(context.measureDefinition(), MeasureDefinition.class),
-                getRowsPerMatch(context.rowsPerMatch()),
-                visitIfPresent(context.skipTo(), SkipTo.class),
-                searchMode,
-                (RowPattern) visit(context.rowPattern()),
-                visit(context.subsetDefinition(), SubsetDefinition.class),
-                visit(context.variableDefinition(), VariableDefinition.class));
-
-        if (context.identifier() == null) {
-            return relation;
-        }
-
-        List<Identifier> aliases = null;
-        if (context.columnAliases() != null) {
-            aliases = visit(context.columnAliases().identifier(), Identifier.class);
-        }
-
-        return new AliasedRelation(getLocation(context), relation, (Identifier) visit(context.identifier()), aliases);
-    }
-
-    @Override
-    public Node visitMeasureDefinition(SqlBaseParser.MeasureDefinitionContext context)
-    {
-        return new MeasureDefinition(getLocation(context), (Expression) visit(context.expression()), (Identifier) visit(context.identifier()));
-    }
-
-    @Override
-    public Node visitSkipTo(SqlBaseParser.SkipToContext context)
-    {
-        if (context.PAST() != null) {
-            return skipPastLastRow(getLocation(context));
-        }
-
-        if (context.NEXT() != null) {
-            return skipToNextRow(getLocation(context));
-        }
-
-        if (context.FIRST() != null) {
-            return skipToFirst(getLocation(context), (Identifier) visit(context.identifier()));
-        }
-
-        return skipToLast(getLocation(context), (Identifier) visit(context.identifier()));
-    }
-
-    @Override
-    public Node visitSubsetDefinition(SqlBaseParser.SubsetDefinitionContext context)
-    {
-        return new SubsetDefinition(getLocation(context), (Identifier) visit(context.name), visit(context.union, Identifier.class));
-    }
-
-    @Override
-    public Node visitVariableDefinition(SqlBaseParser.VariableDefinitionContext context)
-    {
-        return new VariableDefinition(getLocation(context), (Identifier) visit(context.identifier()), (Expression) visit(context.expression()));
-    }
-
-    // ************** value expressions **************
-
-    @Override
-    public Node visitAliasedRelation(SqlBaseParser.AliasedRelationContext context)
-    {
-        Relation child = (Relation) visit(context.relationPrimary());
-
-        if (context.identifier() == null) {
-            return child;
-        }
-
-        List<Identifier> aliases = null;
-        if (context.columnAliases() != null) {
-            aliases = visit(context.columnAliases().identifier(), Identifier.class);
-        }
-
-        return new AliasedRelation(getLocation(context), child, (Identifier) visit(context.identifier()), aliases);
-    }
-
-    @Override
-    public Node visitTableName(SqlBaseParser.TableNameContext context)
-    {
-        if (context.queryPeriod() != null) {
-            return new Table(getLocation(context), getQualifiedName(context.qualifiedName()), (QueryPeriod) visit(context.queryPeriod()), Optional.empty());
-        }
-        return new Table(getLocation(context), getQualifiedName(context.qualifiedName()));
-    }
-
-    @Override
-    public Node visitSubqueryRelation(SqlBaseParser.SubqueryRelationContext context)
-    {
-        return new TableSubquery(getLocation(context), (Query) visit(context.query()));
-    }
-
-    @Override
-    public Node visitUnnest(SqlBaseParser.UnnestContext context)
-    {
-        return new Unnest(getLocation(context), visit(context.expression(), Expression.class), context.ORDINALITY() != null);
-    }
-
-    @Override
-    public Node visitLateral(SqlBaseParser.LateralContext context)
-    {
-        return new Lateral(getLocation(context), (Query) visit(context.query()));
-    }
-
-    @Override
-    public Node visitTableFunctionInvocation(SqlBaseParser.TableFunctionInvocationContext context)
-    {
-        return visit(context.tableFunctionCall());
-    }
-
-    // ********************* primary expressions **********************
-
-    @Override
-    public Node visitTableFunctionCall(SqlBaseParser.TableFunctionCallContext context)
-    {
-        QualifiedName name = getQualifiedName(context.qualifiedName());
-        List<TableFunctionArgument> arguments = visit(context.tableFunctionArgument(), TableFunctionArgument.class);
-        List<List<QualifiedName>> copartitioning = ImmutableList.of();
-        if (context.COPARTITION() != null) {
-            copartitioning = context.copartitionTables().stream()
-                    .map(tablesList -> tablesList.qualifiedName().stream()
-                            .map(this::getQualifiedName)
-                            .collect(toImmutableList()))
-                    .collect(toImmutableList());
-        }
-
-        return new TableFunctionInvocation(getLocation(context), name, arguments, copartitioning);
-    }
-
-    @Override
-    public Node visitTableFunctionArgument(SqlBaseParser.TableFunctionArgumentContext context)
-    {
-        Optional<Identifier> name = visitIfPresent(context.identifier(), Identifier.class);
-        Node value;
-        if (context.tableArgument() != null) {
-            value = visit(context.tableArgument());
-        }
-        else if (context.descriptorArgument() != null) {
-            value = visit(context.descriptorArgument());
-        }
-        else {
-            value = visit(context.expression());
-        }
-
-        return new TableFunctionArgument(getLocation(context), name, value);
-    }
-
-    @Override
-    public Node visitTableArgument(SqlBaseParser.TableArgumentContext context)
-    {
-        Relation table = (Relation) visit(context.tableArgumentRelation());
-
-        Optional<List<Expression>> partitionBy = Optional.empty();
-        if (context.PARTITION() != null) {
-            partitionBy = Optional.of(visit(context.expression(), Expression.class));
-        }
-
-        Optional<OrderBy> orderBy = Optional.empty();
-        if (context.ORDER() != null) {
-            orderBy = Optional.of(new OrderBy(getLocation(context.ORDER()), visit(context.sortItem(), SortItem.class)));
-        }
-
-        Optional<EmptyTableTreatment> emptyTableTreatment = Optional.empty();
-        if (context.PRUNE() != null) {
-            emptyTableTreatment = Optional.of(new EmptyTableTreatment(getLocation(context.PRUNE()), Treatment.PRUNE));
-        }
-        else if (context.KEEP() != null) {
-            emptyTableTreatment = Optional.of(new EmptyTableTreatment(getLocation(context.KEEP()), Treatment.KEEP));
-        }
-
-        return new TableFunctionTableArgument(getLocation(context), table, partitionBy, orderBy, emptyTableTreatment);
-    }
-
-    @Override
-    public Node visitTableArgumentTable(SqlBaseParser.TableArgumentTableContext context)
-    {
-        Relation relation = new Table(getLocation(context.TABLE()), getQualifiedName(context.qualifiedName()));
-
-        if (context.identifier() != null) {
-            Identifier alias = (Identifier) visit(context.identifier());
-            if (context.AS() == null) {
-                validateArgumentAlias(alias, context.identifier());
-            }
-            List<Identifier> columnNames = null;
-            if (context.columnAliases() != null) {
-                columnNames = visit(context.columnAliases().identifier(), Identifier.class);
-            }
-            relation = new AliasedRelation(getLocation(context.TABLE()), relation, alias, columnNames);
-        }
-
-        return relation;
-    }
-
-    @Override
-    public Node visitTableArgumentQuery(SqlBaseParser.TableArgumentQueryContext context)
-    {
-        Relation relation = new TableSubquery(getLocation(context.TABLE()), (Query) visit(context.query()));
-
-        if (context.identifier() != null) {
-            Identifier alias = (Identifier) visit(context.identifier());
-            if (context.AS() == null) {
-                validateArgumentAlias(alias, context.identifier());
-            }
-            List<Identifier> columnNames = null;
-            if (context.columnAliases() != null) {
-                columnNames = visit(context.columnAliases().identifier(), Identifier.class);
-            }
-            relation = new AliasedRelation(getLocation(context.TABLE()), relation, alias, columnNames);
-        }
-
-        return relation;
-    }
-
-    @Override
-    public Node visitDescriptorArgument(SqlBaseParser.DescriptorArgumentContext context)
-    {
-        if (context.NULL() != null) {
-            return nullDescriptorArgument(getLocation(context));
-        }
-        List<DescriptorField> fields = visit(context.descriptorField(), DescriptorField.class);
-        return descriptorArgument(getLocation(context), new Descriptor(getLocation(context.DESCRIPTOR()), fields));
-    }
-
-    @Override
-    public Node visitDescriptorField(SqlBaseParser.DescriptorFieldContext context)
-    {
-        return new DescriptorField(getLocation(context), (Identifier) visit(context.identifier()), visitIfPresent(context.type(), DataType.class));
-    }
-
-    @Override
-    public Node visitParenthesizedRelation(SqlBaseParser.ParenthesizedRelationContext context)
-    {
-        return visit(context.relation());
-    }
-
-    @Override
-    public Node visitPredicated(SqlBaseParser.PredicatedContext context)
-    {
-        if (context.predicate() != null) {
-            return visit(context.predicate());
-        }
-
-        return visit(context.valueExpression);
-    }
-
-    @Override
-    public Node visitComparison(SqlBaseParser.ComparisonContext context)
-    {
-        return new ComparisonExpression(
-                getLocation(context.comparisonOperator()),
-                getComparisonOperator(((TerminalNode) context.comparisonOperator().getChild(0)).getSymbol()),
-                (Expression) visit(context.value),
-                (Expression) visit(context.right));
-    }
-
-    @Override
-    public Node visitDistinctFrom(SqlBaseParser.DistinctFromContext context)
-    {
-        Expression expression = new ComparisonExpression(
-                getLocation(context),
-                ComparisonExpression.Operator.IS_DISTINCT_FROM,
-                (Expression) visit(context.value),
-                (Expression) visit(context.right));
-
-        if (context.NOT() != null) {
-            expression = new NotExpression(getLocation(context), expression);
-        }
-
-        return expression;
-    }
-
-    @Override
-    public Node visitBetween(SqlBaseParser.BetweenContext context)
-    {
-        Expression expression = new BetweenPredicate(
-                getLocation(context),
-                (Expression) visit(context.value),
-                (Expression) visit(context.lower),
-                (Expression) visit(context.upper));
-
-        if (context.NOT() != null) {
-            expression = new NotExpression(getLocation(context), expression);
-        }
-
-        return expression;
-    }
-
-    @Override
-    public Node visitNullPredicate(SqlBaseParser.NullPredicateContext context)
-    {
-        Expression child = (Expression) visit(context.value);
-
-        if (context.NOT() == null) {
-            return new IsNullPredicate(getLocation(context), child);
-        }
-
-        return new IsNotNullPredicate(getLocation(context), child);
-    }
-
-    @Override
-    public Node visitLike(SqlBaseParser.LikeContext context)
-    {
-        Expression result = new LikePredicate(
-                getLocation(context),
-                (Expression) visit(context.value),
-                (Expression) visit(context.pattern),
-                visitIfPresent(context.escape, Expression.class));
-
-        if (context.NOT() != null) {
-            result = new NotExpression(getLocation(context), result);
-        }
-
-        return result;
-    }
-
-    @Override
-    public Node visitInList(SqlBaseParser.InListContext context)
-    {
-        Expression result = new InPredicate(
-                getLocation(context),
-                (Expression) visit(context.value),
-                new InListExpression(getLocation(context), visit(context.expression(), Expression.class)));
-
-        if (context.NOT() != null) {
-            result = new NotExpression(getLocation(context), result);
-        }
-
-        return result;
-    }
-
-    @Override
-    public Node visitInSubquery(SqlBaseParser.InSubqueryContext context)
-    {
-        Expression result = new InPredicate(
-                getLocation(context),
-                (Expression) visit(context.value),
-                new SubqueryExpression(getLocation(context), (Query) visit(context.query())));
-
-        if (context.NOT() != null) {
-            result = new NotExpression(getLocation(context), result);
-        }
-
-        return result;
-    }
-
-    @Override
-    public Node visitExists(SqlBaseParser.ExistsContext context)
-    {
-        return new ExistsPredicate(getLocation(context), new SubqueryExpression(getLocation(context), (Query) visit(context.query())));
-    }
-
-    @Override
-    public Node visitQuantifiedComparison(SqlBaseParser.QuantifiedComparisonContext context)
-    {
-        return new QuantifiedComparisonExpression(
-                getLocation(context.comparisonOperator()),
-                getComparisonOperator(((TerminalNode) context.comparisonOperator().getChild(0)).getSymbol()),
-                getComparisonQuantifier(((TerminalNode) context.comparisonQuantifier().getChild(0)).getSymbol()),
-                (Expression) visit(context.value),
-                new SubqueryExpression(getLocation(context.query()), (Query) visit(context.query())));
-    }
-
-    @Override
-    public Node visitArithmeticUnary(SqlBaseParser.ArithmeticUnaryContext context)
-    {
-        Expression child = (Expression) visit(context.valueExpression());
-
-        return switch (context.operator.getType()) {
-            case SqlBaseLexer.MINUS -> ArithmeticUnaryExpression.negative(getLocation(context), child);
-            case SqlBaseLexer.PLUS -> ArithmeticUnaryExpression.positive(getLocation(context), child);
-            default -> throw new UnsupportedOperationException("Unsupported sign: " + context.operator.getText());
-        };
-    }
-
-    @Override
-    public Node visitArithmeticBinary(SqlBaseParser.ArithmeticBinaryContext context)
-    {
-        return new ArithmeticBinaryExpression(
-                getLocation(context.operator),
-                getArithmeticBinaryOperator(context.operator),
-                (Expression) visit(context.left),
-                (Expression) visit(context.right));
-    }
-
-    @Override
-    public Node visitConcatenation(SqlBaseParser.ConcatenationContext context)
-    {
-        return new FunctionCall(
-                getLocation(context.CONCAT()),
-                QualifiedName.of("concat"), ImmutableList.of(
-                (Expression) visit(context.left),
-                (Expression) visit(context.right)));
-    }
-
-    @Override
-    public Node visitAtTimeZone(SqlBaseParser.AtTimeZoneContext context)
-    {
-        return new AtTimeZone(
-                getLocation(context.AT()),
-                (Expression) visit(context.valueExpression()),
-                (Expression) visit(context.timeZoneSpecifier()));
-    }
-
-    @Override
-    public Node visitTimeZoneInterval(SqlBaseParser.TimeZoneIntervalContext context)
-    {
-        return visit(context.interval());
-    }
-
-    @Override
-    public Node visitTimeZoneString(SqlBaseParser.TimeZoneStringContext context)
-    {
-        return visit(context.string());
-    }
-
-    @Override
-    public Node visitParenthesizedExpression(SqlBaseParser.ParenthesizedExpressionContext context)
-    {
-        return visit(context.expression());
-    }
-
-    @Override
-    public Node visitRowConstructor(SqlBaseParser.RowConstructorContext context)
-    {
-        return new Row(getLocation(context), visit(context.expression(), Expression.class));
-    }
-
-    @Override
-    public Node visitArrayConstructor(SqlBaseParser.ArrayConstructorContext context)
-    {
-        return new Array(getLocation(context), visit(context.expression(), Expression.class));
-    }
-
-    @Override
-    public Node visitCast(SqlBaseParser.CastContext context)
-    {
-        boolean isTryCast = context.TRY_CAST() != null;
-        return new Cast(getLocation(context), (Expression) visit(context.expression()), (DataType) visit(context.type()), isTryCast);
-    }
-
-    @Override
-    public Node visitCurrentDate(SqlBaseParser.CurrentDateContext context)
-    {
-        return new CurrentDate(getLocation(context));
-    }
-
-    @Override
-    public Node visitLocalTimestamp(SqlBaseParser.LocalTimestampContext context)
-    {
-        return parsePrecision(context.precision)
-                .map(precision -> new LocalTimestamp(getLocation(context), precision))
-                .orElseGet(() -> new LocalTimestamp(getLocation(context)));
-    }
-
-    @Override
-    public Node visitCurrentTime(SqlBaseParser.CurrentTimeContext context)
-    {
-        return parsePrecision(context.precision)
-                .map(precision -> new CurrentTime(getLocation(context), Optional.of(precision)))
-                .orElseGet(() -> new CurrentTime(getLocation(context), Optional.empty()));
-    }
-
-    @Override
-    public Node visitLocalTime(SqlBaseParser.LocalTimeContext context)
-    {
-        return parsePrecision(context.precision)
-                .map(precision -> new LocalTime(getLocation(context), precision))
-                .orElseGet(() -> new LocalTime(getLocation(context)));
-    }
-
-    @Override
-    public Node visitCurrentTimestamp(SqlBaseParser.CurrentTimestampContext context)
-    {
-        return parsePrecision(context.precision)
-                .map(precision -> new CurrentTimestamp(getLocation(context), Optional.of(precision)))
-                .orElseGet(() -> new CurrentTimestamp(getLocation(context), Optional.empty()));
-    }
-
-    @Override
-    public Node visitCurrentCatalog(SqlBaseParser.CurrentCatalogContext context)
-    {
-        return new CurrentCatalog(getLocation(context.CURRENT_CATALOG()));
-    }
-
-    @Override
-    public Node visitCurrentSchema(SqlBaseParser.CurrentSchemaContext context)
-    {
-        return new CurrentSchema(getLocation(context.CURRENT_SCHEMA()));
-    }
-
-    @Override
-    public Node visitCurrentUser(SqlBaseParser.CurrentUserContext context)
-    {
-        return new CurrentUser(getLocation(context.CURRENT_USER()));
-    }
-
-    @Override
-    public Node visitCurrentPath(SqlBaseParser.CurrentPathContext context)
-    {
-        return new CurrentPath(getLocation(context.CURRENT_PATH()));
-    }
-
-    @Override
-    public Node visitExtract(SqlBaseParser.ExtractContext context)
-    {
-        String fieldString = context.identifier().getText();
-        Extract.Field field;
-        try {
-            field = Extract.Field.valueOf(fieldString.toUpperCase(ENGLISH));
-        }
-        catch (IllegalArgumentException e) {
-            throw parseError(
-                    "Invalid EXTRACT field %s, valid fields are: %s".formatted(
-                            fieldString,
-                            Stream.of(Extract.Field.values())
-                                    .map(Enum::name)
-                                    .collect(joining(", "))),
-                    context);
-        }
-        return new Extract(getLocation(context), (Expression) visit(context.valueExpression()), field);
-    }
-
-    /**
-     * Returns the corresponding {@link FunctionCall} for the `LISTAGG` primary expression.
-     * <p>
-     * Although the syntax tree should represent the structure of the original parsed query
-     * as closely as possible and any semantic interpretation should be part of the
-     * analysis/planning phase, in case of `LISTAGG` aggregation function it is more pragmatic
-     * now to create a synthetic {@link FunctionCall} expression during the parsing of the syntax tree.
-     *
-     * @param context `LISTAGG` expression context
-     */
-    @Override
-    public Node visitListagg(SqlBaseParser.ListaggContext context)
-    {
-        Optional<Window> window = visitIfPresent(context.over(), Window.class);
-        OrderBy orderBy = (OrderBy) visit(context.orderBy());
-        boolean distinct = isDistinct(context.setQuantifier());
-
-        Expression expression = (Expression) visit(context.expression());
-        StringLiteral separator = context.string() == null ? new StringLiteral(getLocation(context), "") : visitString(context.string());
-        BooleanLiteral overflowError = new BooleanLiteral(getLocation(context), "true");
-        StringLiteral overflowFiller = new StringLiteral(getLocation(context), "...");
-        BooleanLiteral showOverflowEntryCount = new BooleanLiteral(getLocation(context), "false");
-
-        SqlBaseParser.ListAggOverflowBehaviorContext overflowBehavior = context.listAggOverflowBehavior();
-        if (overflowBehavior != null) {
-            if (overflowBehavior.ERROR() != null) {
-                overflowError = new BooleanLiteral(getLocation(context), "true");
-            }
-            else if (overflowBehavior.TRUNCATE() != null) {
-                overflowError = new BooleanLiteral(getLocation(context), "false");
-                if (overflowBehavior.string() != null) {
-                    overflowFiller = visitString(overflowBehavior.string());
-                }
-                SqlBaseParser.ListaggCountIndicationContext listaggCountIndicationContext = overflowBehavior.listaggCountIndication();
-                if (listaggCountIndicationContext.WITH() != null) {
-                    showOverflowEntryCount = new BooleanLiteral(getLocation(context), "true");
-                }
-                else if (listaggCountIndicationContext.WITHOUT() != null) {
-                    showOverflowEntryCount = new BooleanLiteral(getLocation(context), "false");
-                }
-            }
-        }
-
-        List<Expression> arguments = ImmutableList.of(expression, separator, overflowError, overflowFiller, showOverflowEntryCount);
-
-        //TODO model this as a ListAgg node in the AST
-        return new FunctionCall(
-                Optional.of(getLocation(context)),
-                QualifiedName.of("LISTAGG"),
-                window,
-                visitIfPresent(context.filter(), Expression.class),
-                Optional.of(orderBy),
-                distinct,
-                Optional.empty(),
-                Optional.empty(),
-                arguments);
-    }
-
-    @Override
-    public Node visitTrim(SqlBaseParser.TrimContext context)
-    {
-        if (context.FROM() != null && context.trimsSpecification() == null && context.trimChar == null) {
-            throw parseError("The 'trim' function must have specification, char or both arguments when it takes FROM", context);
-        }
-
-        Trim.Specification specification = context.trimsSpecification() == null ? Trim.Specification.BOTH : toTrimSpecification((Token) context.trimsSpecification().getChild(0).getPayload());
-        return new Trim(
-                getLocation(context),
-                specification,
-                (Expression) visit(context.trimSource),
-                visitIfPresent(context.trimChar, Expression.class));
-    }
-
-    @Override
-    public Node visitJsonExists(SqlBaseParser.JsonExistsContext context)
-    {
-        JsonPathInvocation jsonPathInvocation = (JsonPathInvocation) visit(context.jsonPathInvocation());
-
-        SqlBaseParser.JsonExistsErrorBehaviorContext errorBehaviorContext = context.jsonExistsErrorBehavior();
-        JsonExists.ErrorBehavior errorBehavior;
-        if (errorBehaviorContext == null || errorBehaviorContext.FALSE() != null) {
-            errorBehavior = FALSE;
-        }
-        else if (errorBehaviorContext.TRUE() != null) {
-            errorBehavior = TRUE;
-        }
-        else if (errorBehaviorContext.UNKNOWN() != null) {
-            errorBehavior = UNKNOWN;
-        }
-        else if (errorBehaviorContext.ERROR() != null) {
-            errorBehavior = ERROR;
-        }
-        else {
-            throw parseError("Unexpected error behavior: " + errorBehaviorContext.getText(), errorBehaviorContext);
-        }
-
-        return new JsonExists(
-                getLocation(context),
-                jsonPathInvocation,
-                errorBehavior);
-    }
-
-    @Override
-    public Node visitJsonValue(SqlBaseParser.JsonValueContext context)
-    {
-        JsonPathInvocation jsonPathInvocation = (JsonPathInvocation) visit(context.jsonPathInvocation());
-
-        Optional<DataType> returnedType = visitIfPresent(context.type(), DataType.class);
-
-        SqlBaseParser.JsonValueBehaviorContext emptyBehaviorContext = context.emptyBehavior;
-        JsonValue.EmptyOrErrorBehavior emptyBehavior;
-        Optional<Expression> emptyDefault = Optional.empty();
-        if (emptyBehaviorContext == null || emptyBehaviorContext.NULL() != null) {
-            emptyBehavior = JsonValue.EmptyOrErrorBehavior.NULL;
-        }
-        else if (emptyBehaviorContext.ERROR() != null) {
-            emptyBehavior = JsonValue.EmptyOrErrorBehavior.ERROR;
-        }
-        else if (emptyBehaviorContext.DEFAULT() != null) {
-            emptyBehavior = DEFAULT;
-            emptyDefault = visitIfPresent(emptyBehaviorContext.expression(), Expression.class);
-        }
-        else {
-            throw parseError("Unexpected empty behavior: " + emptyBehaviorContext.getText(), emptyBehaviorContext);
-        }
-
-        SqlBaseParser.JsonValueBehaviorContext errorBehaviorContext = context.errorBehavior;
-        JsonValue.EmptyOrErrorBehavior errorBehavior;
-        Optional<Expression> errorDefault = Optional.empty();
-        if (errorBehaviorContext == null || errorBehaviorContext.NULL() != null) {
-            errorBehavior = JsonValue.EmptyOrErrorBehavior.NULL;
-        }
-        else if (errorBehaviorContext.ERROR() != null) {
-            errorBehavior = JsonValue.EmptyOrErrorBehavior.ERROR;
-        }
-        else if (errorBehaviorContext.DEFAULT() != null) {
-            errorBehavior = DEFAULT;
-            errorDefault = visitIfPresent(errorBehaviorContext.expression(), Expression.class);
-        }
-        else {
-            throw parseError("Unexpected error behavior: " + errorBehaviorContext.getText(), errorBehaviorContext);
-        }
-
-        return new JsonValue(
-                getLocation(context),
-                jsonPathInvocation,
-                returnedType,
-                emptyBehavior,
-                emptyDefault,
-                errorBehavior,
-                errorDefault);
-    }
-
-    @Override
-    public Node visitJsonQuery(SqlBaseParser.JsonQueryContext context)
-    {
-        JsonPathInvocation jsonPathInvocation = (JsonPathInvocation) visit(context.jsonPathInvocation());
-
-        Optional<DataType> returnedType = visitIfPresent(context.type(), DataType.class);
-
-        Optional<JsonFormat> jsonOutputFormat = Optional.empty();
-        if (context.FORMAT() != null) {
-            jsonOutputFormat = Optional.of(getJsonFormat(context.jsonRepresentation()));
-        }
-
-        SqlBaseParser.JsonQueryWrapperBehaviorContext wrapperBehaviorContext = context.jsonQueryWrapperBehavior();
-        JsonQuery.ArrayWrapperBehavior wrapperBehavior;
-        if (wrapperBehaviorContext == null || wrapperBehaviorContext.WITHOUT() != null) {
-            wrapperBehavior = WITHOUT;
-        }
-        else if (wrapperBehaviorContext.CONDITIONAL() != null) {
-            wrapperBehavior = CONDITIONAL;
-        }
-        else {
-            wrapperBehavior = UNCONDITIONAL;
-        }
-
-        Optional<JsonQuery.QuotesBehavior> quotesBehavior = Optional.empty();
-        if (context.KEEP() != null) {
-            quotesBehavior = Optional.of(KEEP);
-        }
-        else if (context.OMIT() != null) {
-            quotesBehavior = Optional.of(OMIT);
-        }
-
-        SqlBaseParser.JsonQueryBehaviorContext emptyBehaviorContext = context.emptyBehavior;
-        JsonQuery.EmptyOrErrorBehavior emptyBehavior;
-        if (emptyBehaviorContext == null || emptyBehaviorContext.NULL() != null) {
-            emptyBehavior = JsonQuery.EmptyOrErrorBehavior.NULL;
-        }
-        else if (emptyBehaviorContext.ERROR() != null) {
-            emptyBehavior = JsonQuery.EmptyOrErrorBehavior.ERROR;
-        }
-        else if (emptyBehaviorContext.ARRAY() != null) {
-            emptyBehavior = EMPTY_ARRAY;
-        }
-        else if (emptyBehaviorContext.OBJECT() != null) {
-            emptyBehavior = EMPTY_OBJECT;
-        }
-        else {
-            throw parseError("Unexpected empty behavior: " + emptyBehaviorContext.getText(), emptyBehaviorContext);
-        }
-
-        SqlBaseParser.JsonQueryBehaviorContext errorBehaviorContext = context.errorBehavior;
-        JsonQuery.EmptyOrErrorBehavior errorBehavior;
-        if (errorBehaviorContext == null || errorBehaviorContext.NULL() != null) {
-            errorBehavior = JsonQuery.EmptyOrErrorBehavior.NULL;
-        }
-        else if (errorBehaviorContext.ERROR() != null) {
-            errorBehavior = JsonQuery.EmptyOrErrorBehavior.ERROR;
-        }
-        else if (errorBehaviorContext.ARRAY() != null) {
-            errorBehavior = EMPTY_ARRAY;
-        }
-        else if (errorBehaviorContext.OBJECT() != null) {
-            errorBehavior = EMPTY_OBJECT;
-        }
-        else {
-            throw parseError("Unexpected error behavior: " + errorBehaviorContext.getText(), errorBehaviorContext);
-        }
-
-        return new JsonQuery(
-                getLocation(context),
-                jsonPathInvocation,
-                returnedType,
-                jsonOutputFormat,
-                wrapperBehavior,
-                quotesBehavior,
-                emptyBehavior,
-                errorBehavior);
-    }
-
-    @Override
-    public Node visitJsonPathInvocation(SqlBaseParser.JsonPathInvocationContext context)
-    {
-        Expression jsonInput = (Expression) visit(context.jsonValueExpression().expression());
-
-        JsonFormat inputFormat;
-        if (context.jsonValueExpression().FORMAT() == null) {
-            inputFormat = JSON; // default
-        }
-        else {
-            inputFormat = getJsonFormat(context.jsonValueExpression().jsonRepresentation());
-        }
-
-        StringLiteral jsonPath = visitString(context.path);
-        Optional<Identifier> pathName = visitIfPresent(context.pathName, Identifier.class);
-        List<JsonPathParameter> pathParameters = visit(context.jsonArgument(), JsonPathParameter.class);
-
-        return new JsonPathInvocation(getLocation(context), jsonInput, inputFormat, jsonPath, pathName, pathParameters);
-    }
-
-    @Override
-    public Node visitJsonArgument(SqlBaseParser.JsonArgumentContext context)
-    {
-        return new JsonPathParameter(
-                getLocation(context),
-                (Identifier) visit(context.identifier()),
-                (Expression) visit(context.jsonValueExpression().expression()),
-                Optional.ofNullable(context.jsonValueExpression().jsonRepresentation())
-                        .map(AstBuilder::getJsonFormat));
-    }
-
-    @Override
-    public Node visitJsonObject(SqlBaseParser.JsonObjectContext context)
-    {
-        List<JsonObjectMember> members = visit(context.jsonObjectMember(), JsonObjectMember.class);
-
-        boolean nullOnNull = context.ABSENT() == null;
-        boolean uniqueKeys = context.WITH() != null;
-
-        Optional<DataType> returnedType = visitIfPresent(context.type(), DataType.class);
-
-        Optional<JsonFormat> jsonOutputFormat = Optional.empty();
-        if (context.FORMAT() != null) {
-            jsonOutputFormat = Optional.of(getJsonFormat(context.jsonRepresentation()));
-        }
-
-        return new JsonObject(getLocation(context), members, nullOnNull, uniqueKeys, returnedType, jsonOutputFormat);
-    }
-
-    @Override
-    public Node visitJsonObjectMember(SqlBaseParser.JsonObjectMemberContext context)
-    {
-        return new JsonObjectMember(
-                getLocation(context),
-                (Expression) visit(context.expression()),
-                (Expression) visit(context.jsonValueExpression().expression()),
-                Optional.ofNullable(context.jsonValueExpression().jsonRepresentation())
-                        .map(AstBuilder::getJsonFormat));
-    }
-
-    @Override
-    public Node visitJsonArray(SqlBaseParser.JsonArrayContext context)
-    {
-        List<JsonArrayElement> elements = visit(context.jsonValueExpression(), JsonArrayElement.class);
-
-        boolean nullOnNull = context.NULL(0) != null && context.NULL(1) != null; // "NULL ON NULL"
-
-        Optional<DataType> returnedType = visitIfPresent(context.type(), DataType.class);
-
-        Optional<JsonFormat> jsonOutputFormat = Optional.empty();
-        if (context.FORMAT() != null) {
-            jsonOutputFormat = Optional.of(getJsonFormat(context.jsonRepresentation()));
-        }
-
-        return new JsonArray(getLocation(context), elements, nullOnNull, returnedType, jsonOutputFormat);
-    }
-
-    @Override
-    public Node visitJsonValueExpression(SqlBaseParser.JsonValueExpressionContext context)
-    {
-        return new JsonArrayElement(
-                getLocation(context),
-                (Expression) visit(context.expression()),
-                Optional.ofNullable(context.jsonRepresentation())
-                        .map(AstBuilder::getJsonFormat));
-    }
-
-    @Override
-    public Node visitSubstring(SqlBaseParser.SubstringContext context)
-    {
-        return new FunctionCall(getLocation(context), QualifiedName.of("substr"), visit(context.valueExpression(), Expression.class));
-    }
-
-    @Override
-    public Node visitPosition(SqlBaseParser.PositionContext context)
-    {
-        List<Expression> arguments = visit(context.valueExpression(), Expression.class).reversed();
-        return new FunctionCall(getLocation(context), QualifiedName.of("strpos"), arguments);
-    }
-
-    @Override
-    public Node visitNormalize(SqlBaseParser.NormalizeContext context)
-    {
-        Expression str = (Expression) visit(context.valueExpression());
-        String normalForm = Optional.ofNullable(context.normalForm()).map(ParserRuleContext::getText).orElse("NFC");
-        return new FunctionCall(
-                getLocation(context),
-                QualifiedName.of(ImmutableList.of(new Identifier("normalize", true))), // delimited to avoid ambiguity with NORMALIZE SQL construct
-                ImmutableList.of(str, new StringLiteral(getLocation(context), normalForm)));
-    }
-
-    @Override
-    public Node visitSubscript(SqlBaseParser.SubscriptContext context)
-    {
-        return new SubscriptExpression(getLocation(context), (Expression) visit(context.value), (Expression) visit(context.index));
-    }
-
-    @Override
-    public Node visitSubqueryExpression(SqlBaseParser.SubqueryExpressionContext context)
-    {
-        return new SubqueryExpression(getLocation(context), (Query) visit(context.query()));
-    }
-
-    @Override
-    public Node visitDereference(SqlBaseParser.DereferenceContext context)
-    {
-        return new DereferenceExpression(
-                getLocation(context),
-                (Expression) visit(context.base),
-                (Identifier) visit(context.fieldName));
-    }
-
-    @Override
-    public Node visitColumnReference(SqlBaseParser.ColumnReferenceContext context)
-    {
-        return visit(context.identifier());
-    }
-
-    @Override
-    public Node visitSimpleCase(SqlBaseParser.SimpleCaseContext context)
-    {
-        return new SimpleCaseExpression(
-                getLocation(context),
-                (Expression) visit(context.operand),
-                visit(context.whenClause(), WhenClause.class),
-                visitIfPresent(context.elseExpression, Expression.class));
-    }
-
-    @Override
-    public Node visitSearchedCase(SqlBaseParser.SearchedCaseContext context)
-    {
-        return new SearchedCaseExpression(
-                getLocation(context),
-                visit(context.whenClause(), WhenClause.class),
-                visitIfPresent(context.elseExpression, Expression.class));
-    }
-
-    @Override
-    public Node visitWhenClause(SqlBaseParser.WhenClauseContext context)
-    {
-        return new WhenClause(getLocation(context), (Expression) visit(context.condition), (Expression) visit(context.result));
-    }
-
-    @Override
-    public Node visitFunctionCall(SqlBaseParser.FunctionCallContext context)
-    {
-        Optional<Expression> filter = visitIfPresent(context.filter(), Expression.class);
-        Optional<Window> window = visitIfPresent(context.over(), Window.class);
-
-        Optional<OrderBy> orderBy = visitIfPresent(context.orderBy(), OrderBy.class);
-
-        QualifiedName name = getQualifiedName(context.qualifiedName());
-
-        boolean distinct = isDistinct(context.setQuantifier());
-
-        SqlBaseParser.NullTreatmentContext nullTreatment = context.nullTreatment();
-
-        SqlBaseParser.ProcessingModeContext processingMode = context.processingMode();
-
-        if (name.toString().equalsIgnoreCase("if")) {
-            check(context.expression().size() == 2 || context.expression().size() == 3, "Invalid number of arguments for 'if' function", context);
-            check(window.isEmpty(), "OVER clause not valid for 'if' function", context);
-            check(!distinct, "DISTINCT not valid for 'if' function", context);
-            check(nullTreatment == null, "Null treatment clause not valid for 'if' function", context);
-            check(processingMode == null, "Running or final semantics not valid for 'if' function", context);
-            check(filter.isEmpty(), "FILTER not valid for 'if' function", context);
-
-            Expression elseExpression = null;
-            if (context.expression().size() == 3) {
-                elseExpression = (Expression) visit(context.expression(2));
-            }
-
-            return new IfExpression(
-                    getLocation(context),
-                    (Expression) visit(context.expression(0)),
-                    (Expression) visit(context.expression(1)),
-                    elseExpression);
-        }
-
-        if (name.toString().equalsIgnoreCase("nullif")) {
-            check(context.expression().size() == 2, "Invalid number of arguments for 'nullif' function", context);
-            check(window.isEmpty(), "OVER clause not valid for 'nullif' function", context);
-            check(!distinct, "DISTINCT not valid for 'nullif' function", context);
-            check(nullTreatment == null, "Null treatment clause not valid for 'nullif' function", context);
-            check(processingMode == null, "Running or final semantics not valid for 'nullif' function", context);
-            check(filter.isEmpty(), "FILTER not valid for 'nullif' function", context);
-
-            return new NullIfExpression(
-                    getLocation(context),
-                    (Expression) visit(context.expression(0)),
-                    (Expression) visit(context.expression(1)));
-        }
-
-        if (name.toString().equalsIgnoreCase("coalesce")) {
-            check(context.expression().size() >= 2, "The 'coalesce' function must have at least two arguments", context);
-            check(window.isEmpty(), "OVER clause not valid for 'coalesce' function", context);
-            check(!distinct, "DISTINCT not valid for 'coalesce' function", context);
-            check(nullTreatment == null, "Null treatment clause not valid for 'coalesce' function", context);
-            check(processingMode == null, "Running or final semantics not valid for 'coalesce' function", context);
-            check(filter.isEmpty(), "FILTER not valid for 'coalesce' function", context);
-
-            return new CoalesceExpression(getLocation(context), visit(context.expression(), Expression.class));
-        }
-
-        if (name.toString().equalsIgnoreCase("try")) {
-            check(context.expression().size() == 1, "The 'try' function must have exactly one argument", context);
-            check(window.isEmpty(), "OVER clause not valid for 'try' function", context);
-            check(!distinct, "DISTINCT not valid for 'try' function", context);
-            check(nullTreatment == null, "Null treatment clause not valid for 'try' function", context);
-            check(processingMode == null, "Running or final semantics not valid for 'try' function", context);
-            check(filter.isEmpty(), "FILTER not valid for 'try' function", context);
-
-            return new TryExpression(getLocation(context), (Expression) visit(getOnlyElement(context.expression())));
-        }
-
-        if (name.toString().equalsIgnoreCase("format")) {
-            check(context.expression().size() >= 2, "The 'format' function must have at least two arguments", context);
-            check(window.isEmpty(), "OVER clause not valid for 'format' function", context);
-            check(!distinct, "DISTINCT not valid for 'format' function", context);
-            check(nullTreatment == null, "Null treatment clause not valid for 'format' function", context);
-            check(processingMode == null, "Running or final semantics not valid for 'format' function", context);
-            check(filter.isEmpty(), "FILTER not valid for 'format' function", context);
-
-            return new Format(getLocation(context), visit(context.expression(), Expression.class));
-        }
-
-        Optional<NullTreatment> nulls = Optional.empty();
-        if (nullTreatment != null) {
-            if (nullTreatment.IGNORE() != null) {
-                nulls = Optional.of(NullTreatment.IGNORE);
-            }
-            else if (nullTreatment.RESPECT() != null) {
-                nulls = Optional.of(NullTreatment.RESPECT);
-            }
-        }
-
-        Optional<ProcessingMode> mode = Optional.empty();
-        if (processingMode != null) {
-            if (processingMode.RUNNING() != null) {
-                mode = Optional.of(new ProcessingMode(getLocation(processingMode), RUNNING));
-            }
-            else if (processingMode.FINAL() != null) {
-                mode = Optional.of(new ProcessingMode(getLocation(processingMode), FINAL));
-            }
-        }
-
-        List<Expression> arguments = visit(context.expression(), Expression.class);
-        if (context.label != null) {
-            arguments = ImmutableList.of(new DereferenceExpression(getLocation(context.label), (Identifier) visit(context.label)));
-        }
-
-        return new FunctionCall(
-                Optional.of(getLocation(context)),
-                name,
-                window,
-                filter,
-                orderBy,
-                distinct,
-                nulls,
-                mode,
-                arguments);
-    }
-
-    @Override
-    public Node visitMeasure(SqlBaseParser.MeasureContext context)
-    {
-        return new WindowOperation(getLocation(context), (Identifier) visit(context.identifier()), (Window) visit(context.over()));
-    }
-
-    @Override
-    public Node visitLambda(SqlBaseParser.LambdaContext context)
-    {
-        List<LambdaArgumentDeclaration> arguments = visit(context.identifier(), Identifier.class).stream()
-                .map(argument -> new LambdaArgumentDeclaration(argument.getLocation().orElseThrow(), argument))
-                .collect(toList());
-
-        Expression body = (Expression) visit(context.expression());
-
-        return new LambdaExpression(getLocation(context), arguments, body);
-    }
-
-    @Override
-    public Node visitFilter(SqlBaseParser.FilterContext context)
-    {
-        return visit(context.booleanExpression());
-    }
-
-    @Override
-    public Node visitOver(SqlBaseParser.OverContext context)
-    {
-        if (context.windowName != null) {
-            return new WindowReference(getLocation(context), (Identifier) visit(context.windowName));
-        }
-
-        return visit(context.windowSpecification());
-    }
-
-    @Override
-    public Node visitColumnDefinition(SqlBaseParser.ColumnDefinitionContext context)
-    {
-        Optional<String> comment = Optional.empty();
-        if (context.COMMENT() != null) {
-            comment = Optional.of(visitString(context.string()).getValue());
-        }
-
-        List<Property> properties = ImmutableList.of();
-        if (context.properties() != null) {
-            properties = visit(context.properties().propertyAssignments().property(), Property.class);
-        }
-
-        boolean nullable = context.NOT() == null;
-
-        return new ColumnDefinition(
-                getLocation(context),
-                getQualifiedName(context.qualifiedName()),
-                (DataType) visit(context.type()),
-                visitIfPresent(context.literal(), Expression.class),
-                nullable,
-                properties,
-                comment);
-    }
-
-    @Override
-    public Node visitLikeClause(SqlBaseParser.LikeClauseContext context)
-    {
-        return new LikeClause(
-                getLocation(context),
-                getQualifiedName(context.qualifiedName()),
-                Optional.ofNullable(context.optionType)
-                        .map(AstBuilder::getPropertiesOption));
-    }
-
-    @Override
-    public Node visitSortItem(SqlBaseParser.SortItemContext context)
-    {
-        return new SortItem(
-                getLocation(context),
-                (Expression) visit(context.expression()),
-                Optional.ofNullable(context.ordering)
-                        .map(AstBuilder::getOrderingType)
-                        .orElse(SortItem.Ordering.ASCENDING),
-                Optional.ofNullable(context.nullOrdering)
-                        .map(AstBuilder::getNullOrderingType)
-                        .orElse(SortItem.NullOrdering.UNDEFINED));
-    }
-
-    // ************** literals **************
-
-    @Override
-    public Node visitWindowFrame(SqlBaseParser.WindowFrameContext context)
-    {
-        Optional<PatternSearchMode> searchMode = Optional.empty();
-        if (context.INITIAL() != null) {
-            searchMode = Optional.of(new PatternSearchMode(getLocation(context.INITIAL()), INITIAL));
-        }
-        else if (context.SEEK() != null) {
-            searchMode = Optional.of(new PatternSearchMode(getLocation(context.SEEK()), SEEK));
-        }
-
-        return new WindowFrame(
-                getLocation(context),
-                getFrameType(context.frameExtent().frameType),
-                (FrameBound) visit(context.frameExtent().start),
-                visitIfPresent(context.frameExtent().end, FrameBound.class),
-                visit(context.measureDefinition(), MeasureDefinition.class),
-                visitIfPresent(context.skipTo(), SkipTo.class),
-                searchMode,
-                visitIfPresent(context.rowPattern(), RowPattern.class),
-                visit(context.subsetDefinition(), SubsetDefinition.class),
-                visit(context.variableDefinition(), VariableDefinition.class));
-    }
-
-    @Override
-    public Node visitUnboundedFrame(SqlBaseParser.UnboundedFrameContext context)
-    {
-        return new FrameBound(getLocation(context), getUnboundedFrameBoundType(context.boundType));
-    }
-
-    @Override
-    public Node visitBoundedFrame(SqlBaseParser.BoundedFrameContext context)
-    {
-        return new FrameBound(getLocation(context), getBoundedFrameBoundType(context.boundType), (Expression) visit(context.expression()));
-    }
-
-    @Override
-    public Node visitCurrentRowBound(SqlBaseParser.CurrentRowBoundContext context)
-    {
-        return new FrameBound(getLocation(context), FrameBound.Type.CURRENT_ROW);
-    }
-
-    @Override
-    public Node visitGroupingOperation(SqlBaseParser.GroupingOperationContext context)
-    {
-        List<QualifiedName> arguments = context.qualifiedName().stream()
-                .map(this::getQualifiedName)
-                .collect(toList());
-
-        return new GroupingOperation(getLocation(context), arguments);
-    }
-
-    @Override
-    public Node visitUnquotedIdentifier(SqlBaseParser.UnquotedIdentifierContext context)
-    {
-        return new Identifier(getLocation(context), context.getText(), false);
-    }
-
-    @Override
-    public Node visitQuotedIdentifier(SqlBaseParser.QuotedIdentifierContext context)
-    {
-        String token = context.getText();
-        String identifier = token.substring(1, token.length() - 1)
-                .replace("\"\"", "\"");
-
-        return new Identifier(getLocation(context), identifier, true);
-    }
-
-    @Override
-    public Node visitPatternAlternation(SqlBaseParser.PatternAlternationContext context)
-    {
-        List<RowPattern> parts = visit(context.rowPattern(), RowPattern.class);
-        return new PatternAlternation(getLocation(context), parts);
-    }
-
-    @Override
-    public Node visitPatternConcatenation(SqlBaseParser.PatternConcatenationContext context)
-    {
-        List<RowPattern> parts = visit(context.rowPattern(), RowPattern.class);
-        return new PatternConcatenation(getLocation(context), parts);
-    }
-
-    @Override
-    public Node visitQuantifiedPrimary(SqlBaseParser.QuantifiedPrimaryContext context)
-    {
-        RowPattern primary = (RowPattern) visit(context.patternPrimary());
-        if (context.patternQuantifier() != null) {
-            return new QuantifiedPattern(getLocation(context), primary, (PatternQuantifier) visit(context.patternQuantifier()));
-        }
-        return primary;
-    }
-
-    @Override
-    public Node visitPatternVariable(SqlBaseParser.PatternVariableContext context)
-    {
-        return new PatternVariable(getLocation(context), (Identifier) visit(context.identifier()));
-    }
-
-    // ***************** arguments *****************
-
-    @Override
-    public Node visitEmptyPattern(SqlBaseParser.EmptyPatternContext context)
-    {
-        return new EmptyPattern(getLocation(context));
-    }
-
-    @Override
-    public Node visitPatternPermutation(SqlBaseParser.PatternPermutationContext context)
-    {
-        return new PatternPermutation(getLocation(context), visit(context.rowPattern(), RowPattern.class));
-    }
-
-    @Override
-    public Node visitGroupedPattern(SqlBaseParser.GroupedPatternContext context)
-    {
-        // skip parentheses
-        return visit(context.rowPattern());
-    }
-
-    @Override
-    public Node visitPartitionStartAnchor(SqlBaseParser.PartitionStartAnchorContext context)
-    {
-        return new AnchorPattern(getLocation(context), PARTITION_START);
-    }
-
-    @Override
-    public Node visitPartitionEndAnchor(SqlBaseParser.PartitionEndAnchorContext context)
-    {
-        return new AnchorPattern(getLocation(context), PARTITION_END);
-    }
-
-    @Override
-    public Node visitExcludedPattern(SqlBaseParser.ExcludedPatternContext context)
-    {
-        return new ExcludedPattern(getLocation(context), (RowPattern) visit(context.rowPattern()));
-    }
-
-    @Override
-    public Node visitZeroOrMoreQuantifier(SqlBaseParser.ZeroOrMoreQuantifierContext context)
-    {
-        boolean greedy = context.reluctant == null;
-        return new ZeroOrMoreQuantifier(getLocation(context), greedy);
-    }
-
-    @Override
-    public Node visitOneOrMoreQuantifier(SqlBaseParser.OneOrMoreQuantifierContext context)
-    {
-        boolean greedy = context.reluctant == null;
-        return new OneOrMoreQuantifier(getLocation(context), greedy);
-    }
-
-    @Override
-    public Node visitZeroOrOneQuantifier(SqlBaseParser.ZeroOrOneQuantifierContext context)
-    {
-        boolean greedy = context.reluctant == null;
-        return new ZeroOrOneQuantifier(getLocation(context), greedy);
-    }
-
-    @Override
-    public Node visitRangeQuantifier(SqlBaseParser.RangeQuantifierContext context)
-    {
-        boolean greedy = context.reluctant == null;
-
-        Optional<LongLiteral> atLeast = Optional.empty();
-        Optional<LongLiteral> atMost = Optional.empty();
-        if (context.exactly != null) {
-            atLeast = Optional.of(new LongLiteral(getLocation(context.exactly), context.exactly.getText()));
-            atMost = Optional.of(new LongLiteral(getLocation(context.exactly), context.exactly.getText()));
-        }
-        if (context.atLeast != null) {
-            atLeast = Optional.of(new LongLiteral(getLocation(context.atLeast), context.atLeast.getText()));
-        }
-        if (context.atMost != null) {
-            atMost = Optional.of(new LongLiteral(getLocation(context.atMost), context.atMost.getText()));
-        }
-        return new RangeQuantifier(getLocation(context), greedy, atLeast, atMost);
-    }
-
-    @Override
-    public Node visitNullLiteral(SqlBaseParser.NullLiteralContext context)
-    {
-        return new NullLiteral(getLocation(context));
-    }
-
-    @Override
-    public Node visitBasicStringLiteral(SqlBaseParser.BasicStringLiteralContext context)
-    {
-        return new StringLiteral(getLocation(context), unquote(context.STRING().getText()));
-    }
-
-    @Override
-    public Node visitUnicodeStringLiteral(SqlBaseParser.UnicodeStringLiteralContext context)
-    {
-        return new StringLiteral(getLocation(context), decodeUnicodeLiteral(context));
-    }
-
-    @Override
-    public Node visitBinaryLiteral(SqlBaseParser.BinaryLiteralContext context)
-    {
-        String raw = context.BINARY_LITERAL().getText();
-        return new BinaryLiteral(getLocation(context), unquote(raw.substring(1)));
-    }
-
-    @Override
-    public Node visitTypeConstructor(SqlBaseParser.TypeConstructorContext context)
-    {
-        String value = visitString(context.string()).getValue();
-
-        if (context.DOUBLE() != null) {
-            // TODO: Temporary hack that should be removed with new planner.
-            return new GenericLiteral(getLocation(context), "DOUBLE", value);
-        }
-
-        String type = context.identifier().getText();
-        if (type.equalsIgnoreCase("decimal")) {
-            return new DecimalLiteral(getLocation(context), value);
-        }
-
-        return new GenericLiteral(getLocation(context), type, value);
-    }
-
-    @Override
-    public Node visitIntegerLiteral(SqlBaseParser.IntegerLiteralContext context)
-    {
-        return new LongLiteral(getLocation(context), context.getText());
-    }
-
-    @Override
-    public Node visitDecimalLiteral(SqlBaseParser.DecimalLiteralContext context)
-    {
-        return new DecimalLiteral(getLocation(context), context.getText());
-    }
-
-    @Override
-    public Node visitDoubleLiteral(SqlBaseParser.DoubleLiteralContext context)
-    {
-        return new DoubleLiteral(getLocation(context), context.getText());
-    }
-
-    @Override
-    public Node visitBooleanValue(SqlBaseParser.BooleanValueContext context)
-    {
-        return new BooleanLiteral(getLocation(context), context.getText());
-    }
-
-    @Override
-    public Node visitInterval(SqlBaseParser.IntervalContext context)
-    {
-        return new IntervalLiteral(
-                getLocation(context),
-                visitString(context.string()).getValue(),
-                Optional.ofNullable(context.sign)
-                        .map(AstBuilder::getIntervalSign)
-                        .orElse(IntervalLiteral.Sign.POSITIVE),
-                getIntervalFieldType((Token) context.from.getChild(0).getPayload()),
-                Optional.ofNullable(context.to)
-                        .map((x) -> x.getChild(0).getPayload())
-                        .map(Token.class::cast)
-                        .map(AstBuilder::getIntervalFieldType));
-    }
-
-    @Override
-    public Node visitParameter(SqlBaseParser.ParameterContext context)
-    {
-        Parameter parameter = new Parameter(getLocation(context), parameterPosition);
-        parameterPosition++;
-        return parameter;
-    }
-
-    @Override
-    public Node visitPositionalArgument(SqlBaseParser.PositionalArgumentContext context)
-    {
-        return new CallArgument(getLocation(context), Optional.empty(), (Expression) visit(context.expression()));
-    }
-
-    @Override
-    public Node visitNamedArgument(SqlBaseParser.NamedArgumentContext context)
-    {
-        return new CallArgument(getLocation(context), Optional.of((Identifier) visit(context.identifier())), (Expression) visit(context.expression()));
-    }
-
-    @Override
-    public Node visitQualifiedArgument(SqlBaseParser.QualifiedArgumentContext context)
-    {
-        return new PathElement(getLocation(context), Optional.of((Identifier) visit(context.identifier(0))), (Identifier) visit(context.identifier(1)));
-    }
-
-    @Override
-    public Node visitUnqualifiedArgument(SqlBaseParser.UnqualifiedArgumentContext context)
-    {
-        return new PathElement(getLocation(context), Optional.empty(), (Identifier) visit(context.identifier()));
-    }
-
-    @Override
-    public Node visitPathSpecification(SqlBaseParser.PathSpecificationContext context)
-    {
-        return new PathSpecification(getLocation(context), visit(context.pathElement(), PathElement.class));
-    }
-
-    @Override
-    public Node visitRowType(SqlBaseParser.RowTypeContext context)
-    {
-        List<RowDataType.Field> fields = context.rowField().stream()
-                .map(this::visit)
-                .map(RowDataType.Field.class::cast)
-                .collect(toImmutableList());
-
-        return new RowDataType(getLocation(context), fields);
-    }
-
-    // ***************** functions & stored procedures *****************
-
-    @Override
-    public Node visitRowField(SqlBaseParser.RowFieldContext context)
-    {
-        return new RowDataType.Field(
-                getLocation(context),
-                visitIfPresent(context.identifier(), Identifier.class),
-                (DataType) visit(context.type()));
-    }
-
-    @Override
-    public Node visitGenericType(SqlBaseParser.GenericTypeContext context)
-    {
-        List<DataTypeParameter> parameters = context.typeParameter().stream()
-                .map(this::visit)
-                .map(DataTypeParameter.class::cast)
-                .collect(toImmutableList());
-
-        return new GenericDataType(getLocation(context), (Identifier) visit(context.identifier()), parameters);
-    }
-
-    @Override
-    public Node visitTypeParameter(SqlBaseParser.TypeParameterContext context)
-    {
-        if (context.INTEGER_VALUE() != null) {
-            return new NumericParameter(getLocation(context), context.getText());
-        }
-
-        return new TypeParameter((DataType) visit(context.type()));
-    }
-
-    @Override
-    public Node visitIntervalType(SqlBaseParser.IntervalTypeContext context)
-    {
-        String from = context.from.getText();
-        String to = Optional.ofNullable((ParserRuleContext) context.to)
-                .map(ParseTree::getText)
-                .orElse(from);
-
-        return new IntervalDayTimeDataType(
-                getLocation(context),
-                IntervalDayTimeDataType.Field.valueOf(from.toUpperCase(ENGLISH)),
-                IntervalDayTimeDataType.Field.valueOf(to.toUpperCase(ENGLISH)));
-    }
-
-    @Override
-    public Node visitDateTimeType(SqlBaseParser.DateTimeTypeContext context)
-    {
-        DateTimeDataType.Type type;
-
-        if (context.base.getType() == TIME) {
-            type = DateTimeDataType.Type.TIME;
-        }
-        else if (context.base.getType() == TIMESTAMP) {
-            type = DateTimeDataType.Type.TIMESTAMP;
-        }
-        else {
-            throw parseError("Unexpected datetime type: " + context.getText(), context);
-        }
-
-        return new DateTimeDataType(
-                getLocation(context),
-                type,
-                context.WITH() != null,
-                visitIfPresent(context.precision, DataTypeParameter.class));
-    }
-
-    @Override
-    public Node visitDoublePrecisionType(SqlBaseParser.DoublePrecisionTypeContext context)
-    {
-        return new GenericDataType(
-                getLocation(context),
-                new Identifier(getLocation(context.DOUBLE()), context.DOUBLE().getText(), false),
-                ImmutableList.of());
-    }
-
-    @Override
-    public Node visitLegacyArrayType(SqlBaseParser.LegacyArrayTypeContext context)
-    {
-        return new GenericDataType(
-                getLocation(context),
-                new Identifier(getLocation(context.ARRAY()), context.ARRAY().getText(), false),
-                ImmutableList.of(new TypeParameter((DataType) visit(context.type()))));
-    }
-
-    @Override
-    public Node visitLegacyMapType(SqlBaseParser.LegacyMapTypeContext context)
-    {
-        return new GenericDataType(
-                getLocation(context),
-                new Identifier(getLocation(context.MAP()), context.MAP().getText(), false),
-                ImmutableList.of(
-                        new TypeParameter((DataType) visit(context.keyType)),
-                        new TypeParameter((DataType) visit(context.valueType))));
-    }
-
-    @Override
-    public Node visitArrayType(SqlBaseParser.ArrayTypeContext context)
-    {
-        if (context.INTEGER_VALUE() != null) {
-            throw new UnsupportedOperationException("Explicit array size not supported");
-        }
-
-        return new GenericDataType(
-                getLocation(context),
-                new Identifier(getLocation(context.ARRAY()), context.ARRAY().getText(), false),
-                ImmutableList.of(new TypeParameter((DataType) visit(context.type()))));
-    }
-
-    @Override
-    public Node visitQueryPeriod(SqlBaseParser.QueryPeriodContext context)
-    {
-        QueryPeriod.RangeType type = getRangeType((Token) context.rangeType().getChild(0).getPayload());
-        Expression marker = (Expression) visit(context.valueExpression());
-        return new QueryPeriod(getLocation(context), type, marker);
-    }
-
-    @Override
-    public Node visitJsonTable(SqlBaseParser.JsonTableContext context)
-    {
-        JsonPathInvocation jsonPathInvocation = (JsonPathInvocation) visit(context.jsonPathInvocation());
-        List<JsonTableColumnDefinition> columns = visit(context.jsonTableColumn(), JsonTableColumnDefinition.class);
-        Optional<JsonTablePlan> plan = visitIfPresent(context.jsonTableSpecificPlan(), JsonTablePlan.class);
-        if (plan.isEmpty()) {
-            plan = visitIfPresent(context.jsonTableDefaultPlan(), JsonTablePlan.class);
-        }
-        Optional<JsonTable.ErrorBehavior> errorBehavior = Optional.empty();
-        if (context.EMPTY() != null) {
-            errorBehavior = Optional.of(JsonTable.ErrorBehavior.EMPTY);
-        }
-        else if (context.ERROR(0) != null) {
-            errorBehavior = Optional.of(JsonTable.ErrorBehavior.ERROR);
-        }
-
-        return new JsonTable(getLocation(context), jsonPathInvocation, columns, plan, errorBehavior);
-    }
-
-    @Override
-    public Node visitOrdinalityColumn(SqlBaseParser.OrdinalityColumnContext context)
-    {
-        return new OrdinalityColumn(getLocation(context), (Identifier) visit(context.identifier()));
-    }
-
-    @Override
-    public Node visitValueColumn(SqlBaseParser.ValueColumnContext context)
-    {
-        JsonValue.EmptyOrErrorBehavior emptyBehavior;
-        Optional<Expression> emptyDefault = Optional.empty();
-        SqlBaseParser.JsonValueBehaviorContext emptyBehaviorContext = context.emptyBehavior;
-        if (emptyBehaviorContext == null || emptyBehaviorContext.NULL() != null) {
-            emptyBehavior = JsonValue.EmptyOrErrorBehavior.NULL;
-        }
-        else if (emptyBehaviorContext.ERROR() != null) {
-            emptyBehavior = JsonValue.EmptyOrErrorBehavior.ERROR;
-        }
-        else if (emptyBehaviorContext.DEFAULT() != null) {
-            emptyBehavior = DEFAULT;
-            emptyDefault = visitIfPresent(emptyBehaviorContext.expression(), Expression.class);
-        }
-        else {
-            throw new IllegalArgumentException("Unexpected empty behavior: " + emptyBehaviorContext.getText());
-        }
-
-        Optional<JsonValue.EmptyOrErrorBehavior> errorBehavior = Optional.empty();
-        Optional<Expression> errorDefault = Optional.empty();
-        SqlBaseParser.JsonValueBehaviorContext errorBehaviorContext = context.errorBehavior;
-        if (errorBehaviorContext != null) {
-            if (errorBehaviorContext.NULL() != null) {
-                errorBehavior = Optional.of(JsonValue.EmptyOrErrorBehavior.NULL);
-            }
-            else if (errorBehaviorContext.ERROR() != null) {
-                errorBehavior = Optional.of(JsonValue.EmptyOrErrorBehavior.ERROR);
-            }
-            else if (errorBehaviorContext.DEFAULT() != null) {
-                errorBehavior = Optional.of(DEFAULT);
-                errorDefault = visitIfPresent(errorBehaviorContext.expression(), Expression.class);
-            }
-            else {
-                throw new IllegalArgumentException("Unexpected error behavior: " + errorBehaviorContext.getText());
-            }
-        }
-
-        return new ValueColumn(
-                getLocation(context),
-                (Identifier) visit(context.identifier()),
-                (DataType) visit(context.type()),
-                visitIfPresent(context.string(), StringLiteral.class),
-                emptyBehavior,
-                emptyDefault,
-                errorBehavior,
-                errorDefault);
-    }
-
-    @Override
-    public Node visitQueryColumn(SqlBaseParser.QueryColumnContext context)
-    {
-        SqlBaseParser.JsonQueryWrapperBehaviorContext wrapperBehaviorContext = context.jsonQueryWrapperBehavior();
-        JsonQuery.ArrayWrapperBehavior wrapperBehavior;
-        if (wrapperBehaviorContext == null || wrapperBehaviorContext.WITHOUT() != null) {
-            wrapperBehavior = WITHOUT;
-        }
-        else if (wrapperBehaviorContext.CONDITIONAL() != null) {
-            wrapperBehavior = CONDITIONAL;
-        }
-        else {
-            wrapperBehavior = UNCONDITIONAL;
-        }
-
-        Optional<JsonQuery.QuotesBehavior> quotesBehavior = Optional.empty();
-        if (context.KEEP() != null) {
-            quotesBehavior = Optional.of(KEEP);
-        }
-        else if (context.OMIT() != null) {
-            quotesBehavior = Optional.of(OMIT);
-        }
-
-        JsonQuery.EmptyOrErrorBehavior emptyBehavior;
-        SqlBaseParser.JsonQueryBehaviorContext emptyBehaviorContext = context.emptyBehavior;
-        if (emptyBehaviorContext == null || emptyBehaviorContext.NULL() != null) {
-            emptyBehavior = JsonQuery.EmptyOrErrorBehavior.NULL;
-        }
-        else if (emptyBehaviorContext.ERROR() != null) {
-            emptyBehavior = JsonQuery.EmptyOrErrorBehavior.ERROR;
-        }
-        else if (emptyBehaviorContext.ARRAY() != null) {
-            emptyBehavior = EMPTY_ARRAY;
-        }
-        else if (emptyBehaviorContext.OBJECT() != null) {
-            emptyBehavior = EMPTY_OBJECT;
-        }
-        else {
-            throw new IllegalArgumentException("Unexpected empty behavior: " + emptyBehaviorContext.getText());
-        }
-
-        Optional<JsonQuery.EmptyOrErrorBehavior> errorBehavior = Optional.empty();
-        SqlBaseParser.JsonQueryBehaviorContext errorBehaviorContext = context.errorBehavior;
-        if (errorBehaviorContext != null) {
-            if (errorBehaviorContext.NULL() != null) {
-                errorBehavior = Optional.of(JsonQuery.EmptyOrErrorBehavior.NULL);
-            }
-            else if (errorBehaviorContext.ERROR() != null) {
-                errorBehavior = Optional.of(JsonQuery.EmptyOrErrorBehavior.ERROR);
-            }
-            else if (errorBehaviorContext.ARRAY() != null) {
-                errorBehavior = Optional.of(EMPTY_ARRAY);
-            }
-            else if (errorBehaviorContext.OBJECT() != null) {
-                errorBehavior = Optional.of(EMPTY_OBJECT);
-            }
-            else {
-                throw new IllegalArgumentException("Unexpected error behavior: " + errorBehaviorContext.getText());
-            }
-        }
-
-        return new QueryColumn(
-                getLocation(context),
-                (Identifier) visit(context.identifier()),
-                (DataType) visit(context.type()),
-                getJsonFormat(context.jsonRepresentation()),
-                visitIfPresent(context.string(), StringLiteral.class),
-                wrapperBehavior,
-                quotesBehavior,
-                emptyBehavior,
-                errorBehavior);
-    }
-
-    @Override
-    public Node visitNestedColumns(SqlBaseParser.NestedColumnsContext context)
-    {
-        return new NestedColumns(
-                getLocation(context),
-                visitString(context.string()),
-                visitIfPresent(context.identifier(), Identifier.class),
-                visit(context.jsonTableColumn(), JsonTableColumnDefinition.class));
-    }
-
-    @Override
-    public Node visitJoinPlan(SqlBaseParser.JoinPlanContext context)
-    {
-        ParentChildPlanType type;
-        if (context.OUTER() != null) {
-            type = ParentChildPlanType.OUTER;
-        }
-        else if (context.INNER() != null) {
-            type = ParentChildPlanType.INNER;
-        }
-        else {
-            throw new IllegalArgumentException("Unexpected parent-child type: " + context.getText());
-        }
-
-        return new PlanParentChild(
-                getLocation(context),
-                type,
-                (PlanLeaf) visit(context.jsonTablePathName()),
-                (JsonTableSpecificPlan) visit(context.planPrimary()));
-    }
-
-    @Override
-    public Node visitUnionPlan(SqlBaseParser.UnionPlanContext context)
-    {
-        return new PlanSiblings(getLocation(context), SiblingsPlanType.UNION, visit(context.planPrimary(), JsonTableSpecificPlan.class));
-    }
-
-    @Override
-    public Node visitCrossPlan(SqlBaseParser.CrossPlanContext context)
-    {
-        return new PlanSiblings(getLocation(context), SiblingsPlanType.CROSS, visit(context.planPrimary(), JsonTableSpecificPlan.class));
-    }
-
-    @Override
-    public Node visitJsonTablePathName(SqlBaseParser.JsonTablePathNameContext context)
-    {
-        return new PlanLeaf(getLocation(context), (Identifier) visit(context.identifier()));
-    }
-
-    @Override
-    public Node visitPlanPrimary(SqlBaseParser.PlanPrimaryContext context)
-    {
-        if (context.jsonTablePathName() != null) {
-            return visit(context.jsonTablePathName());
-        }
-        return visit(context.jsonTableSpecificPlan());
-    }
-
-    @Override
-    public Node visitJsonTableDefaultPlan(SqlBaseParser.JsonTableDefaultPlanContext context)
-    {
-        ParentChildPlanType parentChildPlanType = ParentChildPlanType.OUTER;
-        if (context.INNER() != null) {
-            parentChildPlanType = ParentChildPlanType.INNER;
-        }
-        SiblingsPlanType siblingsPlanType = SiblingsPlanType.UNION;
-        if (context.CROSS() != null) {
-            siblingsPlanType = SiblingsPlanType.CROSS;
-        }
-
-        return new JsonTableDefaultPlan(getLocation(context), parentChildPlanType, siblingsPlanType);
-    }
-
-    @Override
-    public Node visitFunctionSpecification(SqlBaseParser.FunctionSpecificationContext context)
-    {
-        Optional<ControlStatement> statement = visitIfPresent(context.controlStatement(), ControlStatement.class);
-        statement.ifPresent(body -> {
-            if (!(body instanceof ReturnStatement || body instanceof CompoundStatement)) {
-                throw parseError("Function body must start with RETURN or BEGIN", context.controlStatement());
-            }
-        });
-
-        return new FunctionSpecification(
-                getLocation(context),
-                getQualifiedName(context.functionDeclaration().qualifiedName()),
-                visit(context.functionDeclaration().parameterDeclaration(), ParameterDeclaration.class),
-                (ReturnsClause) visit(context.returnsClause()),
-                visit(context.routineCharacteristic(), RoutineCharacteristic.class),
-                statement,
-                visitIfPresent(context.functionDefinition(), StringLiteral.class));
-    }
-
-    @Override
-    public Node visitFunctionDefinition(SqlBaseParser.FunctionDefinitionContext context)
-    {
-        String value = context.getText();
-        value = value.substring(2, value.length() - 2);
-        if (value.isEmpty() || ((value.charAt(0) != '\r') && (value.charAt(0) != '\n'))) {
-            throw parseError("Function definition must start with a newline after opening quotes", context);
-        }
-        // strip leading \r or \n or \r\n
-        if (value.charAt(0) == '\r') {
-            value = value.substring(1);
-        }
-        if (!value.isEmpty() && value.charAt(0) == '\n') {
-            value = value.substring(1);
-        }
-        return new StringLiteral(getLocation(context), value);
-    }
-
-    @Override
-    public Node visitSessionProperty(SqlBaseParser.SessionPropertyContext context)
-    {
-        return new SessionProperty(
-                getLocation(context),
-                getQualifiedName(context.qualifiedName()),
-                (Expression) visit(context.expression()));
-    }
-
-    @Override
-    public Node visitParameterDeclaration(SqlBaseParser.ParameterDeclarationContext context)
-    {
-        return new ParameterDeclaration(
-                getLocation(context),
-                getIdentifierIfPresent(context.identifier()),
-                (DataType) visit(context.type()));
-    }
-
-    @Override
-    public Node visitReturnsClause(SqlBaseParser.ReturnsClauseContext context)
-    {
-        return new ReturnsClause(getLocation(context), (DataType) visit(context.type()));
-    }
-
-    @Override
-    public Node visitLanguageCharacteristic(SqlBaseParser.LanguageCharacteristicContext context)
-    {
-        return new LanguageCharacteristic(getLocation(context), (Identifier) visit(context.identifier()));
-    }
-
-    // ***************** helpers *****************
-
-    @Override
-    public Node visitDeterministicCharacteristic(SqlBaseParser.DeterministicCharacteristicContext context)
-    {
-        return new DeterministicCharacteristic(getLocation(context), context.NOT() == null);
-    }
-
-    @Override
-    public Node visitReturnsNullOnNullInputCharacteristic(SqlBaseParser.ReturnsNullOnNullInputCharacteristicContext context)
-    {
-        return NullInputCharacteristic.returnsNullOnNullInput(getLocation(context));
-    }
-
-    @Override
-    public Node visitCalledOnNullInputCharacteristic(SqlBaseParser.CalledOnNullInputCharacteristicContext context)
-    {
-        return NullInputCharacteristic.calledOnNullInput(getLocation(context));
-    }
-
-    @Override
-    public Node visitSecurityCharacteristic(SqlBaseParser.SecurityCharacteristicContext context)
-    {
-        return new SecurityCharacteristic(getLocation(context), (context.INVOKER() != null)
-                ? SecurityCharacteristic.Security.INVOKER
-                : SecurityCharacteristic.Security.DEFINER);
-    }
-
-    @Override
-    public Node visitCommentCharacteristic(SqlBaseParser.CommentCharacteristicContext context)
-    {
-        return new CommentCharacteristic(getLocation(context), visitString(context.string()).getValue());
-    }
-
-    @Override
-    public Node visitPropertiesCharacteristic(SqlBaseParser.PropertiesCharacteristicContext context)
-    {
-        return new PropertiesCharacteristic(
-                getLocation(context),
-                visit(context.properties().propertyAssignments().property(), Property.class));
-    }
-
-    @Override
-    public Node visitReturnStatement(SqlBaseParser.ReturnStatementContext context)
-    {
-        return new ReturnStatement(getLocation(context), (Expression) visit(context.valueExpression()));
-    }
-
-    @Override
-    public Node visitAssignmentStatement(SqlBaseParser.AssignmentStatementContext context)
-    {
-        return new AssignmentStatement(
-                getLocation(context),
-                (Identifier) visit(context.identifier()),
-                (Expression) visit(context.expression()));
-    }
-
-    @Override
-    public Node visitSimpleCaseStatement(SqlBaseParser.SimpleCaseStatementContext context)
-    {
-        return new CaseStatement(
-                getLocation(context),
-                visitIfPresent(context.expression(), Expression.class),
-                visit(context.caseStatementWhenClause(), CaseStatementWhenClause.class),
-                visitIfPresent(context.elseClause(), ElseClause.class));
-    }
-
-    @Override
-    public Node visitSearchedCaseStatement(SqlBaseParser.SearchedCaseStatementContext context)
-    {
-        return new CaseStatement(
-                getLocation(context),
-                Optional.empty(),
-                visit(context.caseStatementWhenClause(), CaseStatementWhenClause.class),
-                visitIfPresent(context.elseClause(), ElseClause.class));
-    }
-
-    @Override
-    public Node visitCaseStatementWhenClause(SqlBaseParser.CaseStatementWhenClauseContext context)
-    {
-        return new CaseStatementWhenClause(
-                getLocation(context),
-                (Expression) visit(context.expression()),
-                visit(context.sqlStatementList().controlStatement(), ControlStatement.class));
-    }
-
-    @Override
-    public Node visitIfStatement(SqlBaseParser.IfStatementContext context)
-    {
-        return new IfStatement(
-                getLocation(context),
-                (Expression) visit(context.expression()),
-                visit(context.sqlStatementList().controlStatement(), ControlStatement.class),
-                visit(context.elseIfClause(), ElseIfClause.class),
-                visitIfPresent(context.elseClause(), ElseClause.class));
-    }
-
-    @Override
-    public Node visitElseIfClause(SqlBaseParser.ElseIfClauseContext context)
-    {
-        return new ElseIfClause(
-                getLocation(context),
-                (Expression) visit(context.expression()),
-                visit(context.sqlStatementList().controlStatement(), ControlStatement.class));
-    }
-
-    @Override
-    public Node visitElseClause(SqlBaseParser.ElseClauseContext context)
-    {
-        return new ElseClause(
-                getLocation(context),
-                visit(context.sqlStatementList().controlStatement(), ControlStatement.class));
-    }
-
-    @Override
-    public Node visitIterateStatement(SqlBaseParser.IterateStatementContext context)
-    {
-        return new IterateStatement(
-                getLocation(context),
-                (Identifier) visit(context.identifier()));
-    }
-
-    @Override
-    public Node visitLeaveStatement(SqlBaseParser.LeaveStatementContext context)
-    {
-        return new LeaveStatement(
-                getLocation(context),
-                (Identifier) visit(context.identifier()));
-    }
-
-    @Override
-    public Node visitVariableDeclaration(SqlBaseParser.VariableDeclarationContext context)
-    {
-        return new VariableDeclaration(
-                getLocation(context),
-                visit(context.identifier(), Identifier.class),
-                (DataType) visit(context.type()),
-                visitIfPresent(context.valueExpression(), Expression.class));
-    }
-
-    @Override
-    public Node visitCompoundStatement(SqlBaseParser.CompoundStatementContext context)
-    {
-        return new CompoundStatement(
-                getLocation(context),
-                visit(context.variableDeclaration(), VariableDeclaration.class),
-                visit(Optional.ofNullable(context.sqlStatementList())
-                        .map(SqlBaseParser.SqlStatementListContext::controlStatement)
-                        .orElse(ImmutableList.of()), ControlStatement.class));
-    }
-
-    @Override
-    public Node visitLoopStatement(SqlBaseParser.LoopStatementContext context)
-    {
-        return new LoopStatement(
-                getLocation(context),
-                getIdentifierIfPresent(context.label),
-                visit(context.sqlStatementList().controlStatement(), ControlStatement.class));
-    }
-
-    @Override
-    public Node visitWhileStatement(SqlBaseParser.WhileStatementContext context)
-    {
-        return new WhileStatement(
-                getLocation(context),
-                getIdentifierIfPresent(context.label),
-                (Expression) visit(context.expression()),
-                visit(context.sqlStatementList().controlStatement(), ControlStatement.class));
-    }
-
-    @Override
-    public Node visitRepeatStatement(SqlBaseParser.RepeatStatementContext context)
-    {
-        return new RepeatStatement(
-                getLocation(context),
-                getIdentifierIfPresent(context.label),
-                visit(context.sqlStatementList().controlStatement(), ControlStatement.class),
-                (Expression) visit(context.expression()));
-    }
-
-    @Override
-    protected Node defaultResult()
-    {
-        return null;
-    }
-
-    @Override
-    protected Node aggregateResult(Node aggregate, Node nextResult)
-    {
-        if (nextResult == null) {
-            throw new UnsupportedOperationException("not yet implemented");
-        }
-
-        if (aggregate == null) {
-            return nextResult;
-        }
-
-        throw new UnsupportedOperationException("not yet implemented");
-    }
-
-    private <T> Optional<T> visitIfPresent(ParserRuleContext context, Class<T> clazz)
-    {
-        return Optional.ofNullable(context)
-                .map(this::visit)
-                .map(clazz::cast);
-    }
-
-    private <T> List<T> visit(List<? extends ParserRuleContext> contexts, Class<T> clazz)
-    {
-        return contexts.stream()
-                .map(this::visit)
-                .map(clazz::cast)
-                .collect(toList());
-    }
-
-    @SuppressWarnings("TypeMayBeWeakened")
-    private StringLiteral visitString(SqlBaseParser.StringContext context)
-    {
-        return (StringLiteral) visit(context);
-    }
-
-    private QualifiedName getQualifiedName(SqlBaseParser.QualifiedNameContext context)
-    {
-        return QualifiedName.of(visit(context.identifier(), Identifier.class));
-    }
-
-    private Optional<Identifier> getIdentifierIfPresent(ParserRuleContext context)
-    {
-        return Optional.ofNullable(context).map(c -> (Identifier) visit(c));
-    }
-
-    private List<PrincipalSpecification> getPrincipalSpecifications(List<SqlBaseParser.PrincipalContext> principals)
-    {
-        return principals.stream().map(this::getPrincipalSpecification).collect(toList());
-    }
-
-    private Optional<GrantorSpecification> getGrantorSpecificationIfPresent(SqlBaseParser.GrantorContext context)
-    {
-        return Optional.ofNullable(context).map(this::getGrantorSpecification);
-    }
-
-    private GrantorSpecification getGrantorSpecification(SqlBaseParser.GrantorContext context)
-    {
-        if (context instanceof SqlBaseParser.SpecifiedPrincipalContext specifiedPrincipalContext) {
-            return new GrantorSpecification(GrantorSpecification.Type.PRINCIPAL, Optional.of(getPrincipalSpecification(specifiedPrincipalContext.principal())));
-        }
-        if (context instanceof SqlBaseParser.CurrentUserGrantorContext) {
-            return new GrantorSpecification(GrantorSpecification.Type.CURRENT_USER, Optional.empty());
-        }
-        if (context instanceof SqlBaseParser.CurrentRoleGrantorContext) {
-            return new GrantorSpecification(GrantorSpecification.Type.CURRENT_ROLE, Optional.empty());
-        }
-        throw new IllegalArgumentException("Unsupported grantor: " + context);
-    }
-
-    private PrincipalSpecification getPrincipalSpecification(SqlBaseParser.PrincipalContext context)
-    {
-        if (context instanceof SqlBaseParser.UnspecifiedPrincipalContext unspecifiedPrincipalContext) {
-            return new PrincipalSpecification(PrincipalSpecification.Type.UNSPECIFIED, (Identifier) visit(unspecifiedPrincipalContext.identifier()));
-        }
-        if (context instanceof SqlBaseParser.UserPrincipalContext userPrincipalContext) {
-            return new PrincipalSpecification(PrincipalSpecification.Type.USER, (Identifier) visit(userPrincipalContext.identifier()));
-        }
-        if (context instanceof SqlBaseParser.RolePrincipalContext rolePrincipalContext) {
-            return new PrincipalSpecification(PrincipalSpecification.Type.ROLE, (Identifier) visit(rolePrincipalContext.identifier()));
-        }
-        throw new IllegalArgumentException("Unsupported principal: " + context);
-    }
-
-    private NodeLocation getLocation(TerminalNode terminalNode)
-    {
-        requireNonNull(terminalNode, "terminalNode is null");
-        return getLocation(terminalNode.getSymbol());
-    }
-
-    private NodeLocation getLocation(ParserRuleContext parserRuleContext)
-    {
-        requireNonNull(parserRuleContext, "parserRuleContext is null");
-        return getLocation(parserRuleContext.getStart());
-    }
-
-    private NodeLocation getLocation(Token token)
-    {
-        requireNonNull(token, "token is null");
-        return baseLocation
-                .map(location -> new NodeLocation(
-                        token.getLine() + location.getLineNumber() - 1,
-                        token.getCharPositionInLine() + 1 + (token.getLine() == 1 ? location.getColumnNumber() : 0)))
-                .orElse(new NodeLocation(token.getLine(), token.getCharPositionInLine() + 1));
-    }
-
-    private enum UnicodeDecodeState
-    {
-        EMPTY,
-        ESCAPED,
-        UNICODE_SEQUENCE
-    }
 }