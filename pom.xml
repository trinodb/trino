--- conflicted
+++ resolved
@@ -148,11 +148,8 @@
         <module>plugin/trino-http-event-listener</module>
         <module>plugin/trino-hudi</module>
         <module>plugin/trino-iceberg</module>
-<<<<<<< HEAD
+        <module>plugin/trino-ignite</module>
         <module>plugin/trino-influxdb</module>
-=======
-        <module>plugin/trino-ignite</module>
->>>>>>> 92e5d111
         <module>plugin/trino-jmx</module>
         <module>plugin/trino-kafka</module>
         <module>plugin/trino-kinesis</module>
@@ -395,14 +392,16 @@
 
             <dependency>
                 <groupId>io.trino</groupId>
-<<<<<<< HEAD
+                <artifactId>trino-ignite</artifactId>
+                <version>${project.version}</version>
+            </dependency>
+            
+            <dependency>
+                <groupId>io.trino</groupId>
                 <artifactId>trino-influxdb</artifactId>
-=======
-                <artifactId>trino-ignite</artifactId>
->>>>>>> 92e5d111
-                <version>${project.version}</version>
-            </dependency>
-
+                <version>${project.version}</version>
+            </dependency>
+            
             <dependency>
                 <groupId>io.trino</groupId>
                 <artifactId>trino-jdbc</artifactId>
