<?xml version="1.0" encoding="UTF-8"?>
<project xmlns="http://maven.apache.org/POM/4.0.0" xmlns:xsi="http://www.w3.org/2001/XMLSchema-instance" xsi:schemaLocation="http://maven.apache.org/POM/4.0.0 http://maven.apache.org/xsd/maven-4.0.0.xsd">
    <modelVersion>4.0.0</modelVersion>

    <parent>
        <groupId>io.airlift</groupId>
        <artifactId>airbase</artifactId>
        <version>91</version>
    </parent>

    <groupId>io.prestosql</groupId>
    <artifactId>presto-root</artifactId>
    <version>313</version>
    <packaging>pom</packaging>

    <name>presto-root</name>
    <description>Presto</description>
    <url>https://prestosql.io</url>

    <inceptionYear>2012</inceptionYear>

    <licenses>
        <license>
            <name>Apache License 2.0</name>
            <url>http://www.apache.org/licenses/LICENSE-2.0</url>
            <distribution>repo</distribution>
        </license>
    </licenses>

    <scm>
        <connection>scm:git:git://github.com/prestosql/presto.git</connection>
        <url>https://github.com/prestosql/presto</url>
        <tag>313</tag>
    </scm>

    <properties>
        <air.main.basedir>${project.basedir}</air.main.basedir>

        <air.check.skip-spotbugs>true</air.check.skip-spotbugs>
        <air.check.skip-pmd>true</air.check.skip-pmd>
        <air.check.skip-jacoco>true</air.check.skip-jacoco>

        <air.java.version>1.8.0-121</air.java.version>
        <air.maven.version>3.3.9</air.maven.version>

        <dep.antlr.version>4.7.1</dep.antlr.version>
        <dep.airlift.version>0.182</dep.airlift.version>
        <dep.packaging.version>${dep.airlift.version}</dep.packaging.version>
        <dep.slice.version>0.36</dep.slice.version>
        <dep.aws-sdk.version>1.11.445</dep.aws-sdk.version>
        <dep.okhttp.version>3.9.0</dep.okhttp.version>
        <dep.jdbi3.version>3.4.0</dep.jdbi3.version>
        <dep.drift.version>1.14</dep.drift.version>
        <dep.joda.version>2.10</dep.joda.version>
        <dep.tempto.version>165</dep.tempto.version>
        <dep.testng.version>6.10</dep.testng.version>
        <dep.assertj-core.version>3.8.0</dep.assertj-core.version>
        <dep.logback.version>1.2.3</dep.logback.version>
        <dep.jmxutils.version>1.21</dep.jmxutils.version>
        <dep.gcs.version>1.9.10</dep.gcs.version>

        <!--
          America/Bahia_Banderas has:
           - offset change since 1970 (offset Jan 1970: -08:00, offset Jan 2018: -06:00)
           - DST (e.g. at 2017-04-02 02:00:00 clocks turned forward 1 hour; 2017-10-29 02:00:00 clocks turned backward 1 hour)
           - has forward offset change on first day of epoch (1970-01-01 00:00:00 clocks turned forward 1 hour)
           - had forward change at midnight (1970-01-01 00:00:00 clocks turned forward 1 hour)
          -->
        <air.test.timezone>America/Bahia_Banderas</air.test.timezone>
        <air.test.parallel>methods</air.test.parallel>
        <air.test.thread-count>2</air.test.thread-count>
        <air.test.jvmsize>2g</air.test.jvmsize>

        <air.javadoc.lint>-missing</air.javadoc.lint>
    </properties>

    <modules>
        <module>presto-atop</module>
        <module>presto-spi</module>
        <module>presto-array</module>
        <module>presto-jmx</module>
        <module>presto-record-decoder</module>
        <module>presto-kafka</module>
        <module>presto-redis</module>
        <module>presto-accumulo</module>
        <module>presto-cassandra</module>
        <module>presto-blackhole</module>
        <module>presto-memory</module>
        <module>presto-orc</module>
        <module>presto-parquet</module>
        <module>presto-rcfile</module>
        <module>presto-hive</module>
        <module>presto-hive-hadoop2</module>
        <module>presto-teradata-functions</module>
        <module>presto-example-http</module>
        <module>presto-local-file</module>
        <module>presto-tpch</module>
        <module>presto-tpcds</module>
        <module>presto-raptor-legacy</module>
        <module>presto-base-jdbc</module>
        <module>presto-mysql</module>
        <module>presto-phoenix</module>
        <module>presto-postgresql</module>
        <module>presto-redshift</module>
        <module>presto-sqlserver</module>
        <module>presto-mongodb</module>
        <module>presto-client</module>
        <module>presto-parser</module>
        <module>presto-main</module>
        <module>presto-ml</module>
        <module>presto-geospatial</module>
        <module>presto-geospatial-toolkit</module>
        <module>presto-benchmark</module>
        <module>presto-testing-docker</module>
        <module>presto-tests</module>
        <module>presto-product-tests</module>
        <module>presto-jdbc</module>
        <module>presto-cli</module>
        <module>presto-benchmark-driver</module>
        <module>presto-server</module>
        <module>presto-server-rpm</module>
        <module>presto-docs</module>
        <module>presto-verifier</module>
        <module>presto-testing-server-launcher</module>
        <module>presto-plugin-toolkit</module>
        <module>presto-resource-group-managers</module>
        <module>presto-password-authenticators</module>
        <module>presto-session-property-managers</module>
        <module>presto-benchto-benchmarks</module>
        <module>presto-thrift-api</module>
        <module>presto-thrift-testing-server</module>
        <module>presto-thrift</module>
        <module>presto-matching</module>
        <module>presto-memory-context</module>
        <module>presto-proxy</module>
        <module>presto-kudu</module>
        <module>presto-elasticsearch</module>
    </modules>

    <dependencyManagement>
        <dependencies>
            <dependency>
                <groupId>io.prestosql</groupId>
                <artifactId>presto-spi</artifactId>
                <version>${project.version}</version>
            </dependency>

            <dependency>
                <groupId>io.prestosql</groupId>
                <artifactId>presto-spi</artifactId>
                <version>${project.version}</version>
                <type>test-jar</type>
            </dependency>

            <dependency>
                <groupId>io.prestosql</groupId>
                <artifactId>presto-resource-group-managers</artifactId>
                <version>${project.version}</version>
            </dependency>

            <dependency>
                <groupId>io.prestosql</groupId>
                <artifactId>presto-resource-group-managers</artifactId>
                <version>${project.version}</version>
                <type>test-jar</type>
            </dependency>

            <dependency>
                <groupId>io.prestosql</groupId>
                <artifactId>presto-password-authenticators</artifactId>
                <version>${project.version}</version>
            </dependency>

            <dependency>
                <groupId>io.prestosql</groupId>
                <artifactId>presto-session-property-managers</artifactId>
                <version>${project.version}</version>
            </dependency>

            <dependency>
                <groupId>io.prestosql</groupId>
                <artifactId>presto-array</artifactId>
                <version>${project.version}</version>
            </dependency>

            <dependency>
                <groupId>io.prestosql</groupId>
                <artifactId>presto-plugin-toolkit</artifactId>
                <version>${project.version}</version>
            </dependency>

            <dependency>
                <groupId>io.prestosql</groupId>
                <artifactId>presto-record-decoder</artifactId>
                <version>${project.version}</version>
            </dependency>

            <dependency>
                <groupId>io.prestosql</groupId>
                <artifactId>presto-orc</artifactId>
                <version>${project.version}</version>
            </dependency>

            <dependency>
                <groupId>io.prestosql</groupId>
                <artifactId>presto-parquet</artifactId>
                <version>${project.version}</version>
            </dependency>

            <dependency>
                <groupId>io.prestosql</groupId>
                <artifactId>presto-rcfile</artifactId>
                <version>${project.version}</version>
            </dependency>

            <dependency>
                <groupId>io.prestosql</groupId>
                <artifactId>presto-hive</artifactId>
                <version>${project.version}</version>
            </dependency>

            <dependency>
                <groupId>io.prestosql</groupId>
                <artifactId>presto-hive-hadoop2</artifactId>
                <version>${project.version}</version>
            </dependency>

            <dependency>
                <groupId>io.prestosql</groupId>
                <artifactId>presto-example-http</artifactId>
                <version>${project.version}</version>
                <type>zip</type>
            </dependency>

            <dependency>
                <groupId>io.prestosql</groupId>
                <artifactId>presto-local-file</artifactId>
                <version>${project.version}</version>
            </dependency>

            <dependency>
                <groupId>io.prestosql</groupId>
                <artifactId>presto-hive</artifactId>
                <version>${project.version}</version>
                <type>test-jar</type>
            </dependency>

            <dependency>
                <groupId>com.teradata</groupId>
                <artifactId>re2j-td</artifactId>
                <version>1.4</version>
            </dependency>

            <dependency>
                <groupId>io.prestosql</groupId>
                <artifactId>presto-tpch</artifactId>
                <version>${project.version}</version>
            </dependency>

            <dependency>
                <groupId>io.prestosql</groupId>
                <artifactId>presto-tpcds</artifactId>
                <version>${project.version}</version>
            </dependency>

            <dependency>
                <groupId>io.prestosql</groupId>
                <artifactId>presto-blackhole</artifactId>
                <version>${project.version}</version>
            </dependency>

            <dependency>
                <groupId>io.prestosql</groupId>
                <artifactId>presto-memory</artifactId>
                <version>${project.version}</version>
            </dependency>

            <dependency>
                <groupId>io.prestosql</groupId>
                <artifactId>presto-base-jdbc</artifactId>
                <version>${project.version}</version>
            </dependency>

            <dependency>
                <groupId>io.prestosql</groupId>
                <artifactId>presto-mysql</artifactId>
                <version>${project.version}</version>
            </dependency>

            <dependency>
                <groupId>io.prestosql</groupId>
                <artifactId>presto-geospatial</artifactId>
                <version>${project.version}</version>
            </dependency>

            <dependency>
                <groupId>io.prestosql</groupId>
                <artifactId>presto-geospatial-toolkit</artifactId>
                <version>${project.version}</version>
            </dependency>

            <dependency>
                <groupId>io.prestosql</groupId>
                <artifactId>presto-raptor-legacy</artifactId>
                <version>${project.version}</version>
            </dependency>

            <dependency>
                <groupId>io.prestosql</groupId>
                <artifactId>presto-cli</artifactId>
                <version>${project.version}</version>
            </dependency>

            <dependency>
                <groupId>io.prestosql</groupId>
                <artifactId>presto-client</artifactId>
                <version>${project.version}</version>
            </dependency>

            <dependency>
                <groupId>io.prestosql</groupId>
                <artifactId>presto-parser</artifactId>
                <version>${project.version}</version>
            </dependency>

            <dependency>
                <groupId>io.prestosql</groupId>
                <artifactId>presto-parser</artifactId>
                <version>${project.version}</version>
                <type>test-jar</type>
            </dependency>

            <dependency>
                <groupId>io.prestosql</groupId>
                <artifactId>presto-main</artifactId>
                <version>${project.version}</version>
            </dependency>

            <dependency>
                <groupId>io.prestosql</groupId>
                <artifactId>presto-main</artifactId>
                <version>${project.version}</version>
                <type>test-jar</type>
            </dependency>

            <dependency>
                <groupId>io.prestosql</groupId>
                <artifactId>presto-matching</artifactId>
                <version>${project.version}</version>
            </dependency>

            <dependency>
                <groupId>io.prestosql</groupId>
                <artifactId>presto-memory-context</artifactId>
                <version>${project.version}</version>
            </dependency>

            <dependency>
                <groupId>io.prestosql</groupId>
                <artifactId>presto-elasticsearch</artifactId>
                <version>${project.version}</version>
            </dependency>

            <dependency>
                <groupId>io.prestosql</groupId>
                <artifactId>presto-jdbc</artifactId>
                <version>${project.version}</version>
            </dependency>

            <dependency>
                <groupId>io.prestosql</groupId>
                <artifactId>presto-server</artifactId>
                <version>${project.version}</version>
            </dependency>

            <dependency>
                <groupId>io.prestosql</groupId>
                <artifactId>presto-server-rpm</artifactId>
                <version>${project.version}</version>
            </dependency>

            <dependency>
                <groupId>io.prestosql</groupId>
                <artifactId>presto-testing-docker</artifactId>
                <version>${project.version}</version>
            </dependency>

            <dependency>
                <groupId>io.prestosql</groupId>
                <artifactId>presto-tests</artifactId>
                <version>${project.version}</version>
            </dependency>

            <dependency>
                <groupId>io.prestosql</groupId>
                <artifactId>presto-benchmark</artifactId>
                <version>${project.version}</version>
            </dependency>

            <dependency>
                <groupId>io.prestosql</groupId>
                <artifactId>presto-benchto-benchmarks</artifactId>
                <version>${project.version}</version>
            </dependency>

            <dependency>
                <groupId>io.prestosql</groupId>
                <artifactId>presto-product-tests</artifactId>
                <version>${project.version}</version>
            </dependency>

            <dependency>
                <groupId>io.prestosql</groupId>
                <artifactId>presto-sqlserver</artifactId>
                <version>${project.version}</version>
            </dependency>

            <dependency>
                <groupId>io.prestosql.hadoop</groupId>
                <artifactId>hadoop-apache</artifactId>
                <version>3.2.0-2</version>
            </dependency>

            <dependency>
                <groupId>io.prestosql.hive</groupId>
                <artifactId>hive-apache</artifactId>
                <version>3.0.0-2</version>
            </dependency>

            <dependency>
                <groupId>io.prestosql.orc</groupId>
                <artifactId>orc-protobuf</artifactId>
                <version>9</version>
            </dependency>

            <dependency>
                <groupId>io.prestosql</groupId>
                <artifactId>presto-thrift-api</artifactId>
                <version>${project.version}</version>
            </dependency>

            <dependency>
                <groupId>io.prestosql</groupId>
                <artifactId>presto-thrift-api</artifactId>
                <version>${project.version}</version>
                <type>test-jar</type>
            </dependency>

            <dependency>
                <groupId>io.prestosql</groupId>
                <artifactId>presto-thrift-testing-server</artifactId>
                <version>${project.version}</version>
            </dependency>

            <dependency>
                <groupId>io.prestosql</groupId>
                <artifactId>presto-thrift</artifactId>
                <version>${project.version}</version>
                <type>zip</type>
            </dependency>

            <dependency>
                <groupId>io.airlift</groupId>
                <artifactId>aircompressor</artifactId>
                <version>0.13</version>
            </dependency>

            <dependency>
                <groupId>io.airlift</groupId>
                <artifactId>log</artifactId>
                <version>${dep.airlift.version}</version>
            </dependency>

            <dependency>
                <groupId>io.airlift</groupId>
                <artifactId>log-manager</artifactId>
                <version>${dep.airlift.version}</version>
            </dependency>

            <dependency>
                <groupId>io.airlift</groupId>
                <artifactId>json</artifactId>
                <version>${dep.airlift.version}</version>
            </dependency>

            <dependency>
                <groupId>io.airlift</groupId>
                <artifactId>security</artifactId>
                <version>${dep.airlift.version}</version>
            </dependency>

            <dependency>
                <groupId>io.airlift</groupId>
                <artifactId>units</artifactId>
                <version>1.3</version>
            </dependency>

            <dependency>
                <groupId>io.airlift</groupId>
                <artifactId>concurrent</artifactId>
                <version>${dep.airlift.version}</version>
            </dependency>

            <dependency>
                <groupId>io.airlift</groupId>
                <artifactId>configuration</artifactId>
                <version>${dep.airlift.version}</version>
            </dependency>

            <dependency>
                <groupId>io.airlift</groupId>
                <artifactId>discovery</artifactId>
                <version>${dep.airlift.version}</version>
            </dependency>

            <dependency>
                <groupId>io.airlift</groupId>
                <artifactId>testing</artifactId>
                <version>${dep.airlift.version}</version>
            </dependency>

            <dependency>
                <groupId>io.airlift</groupId>
                <artifactId>node</artifactId>
                <version>${dep.airlift.version}</version>
            </dependency>

            <dependency>
                <groupId>io.airlift</groupId>
                <artifactId>bootstrap</artifactId>
                <version>${dep.airlift.version}</version>
            </dependency>

            <dependency>
                <groupId>io.airlift</groupId>
                <artifactId>event</artifactId>
                <version>${dep.airlift.version}</version>
            </dependency>

            <dependency>
                <groupId>io.airlift</groupId>
                <artifactId>http-server</artifactId>
                <version>${dep.airlift.version}</version>
            </dependency>

            <dependency>
                <groupId>io.airlift</groupId>
                <artifactId>jaxrs</artifactId>
                <version>${dep.airlift.version}</version>
            </dependency>

            <dependency>
                <groupId>io.airlift</groupId>
                <artifactId>jaxrs-testing</artifactId>
                <version>${dep.airlift.version}</version>
            </dependency>

            <dependency>
                <groupId>io.airlift</groupId>
                <artifactId>jmx</artifactId>
                <version>${dep.airlift.version}</version>
            </dependency>

            <dependency>
                <groupId>io.airlift</groupId>
                <artifactId>trace-token</artifactId>
                <version>${dep.airlift.version}</version>
            </dependency>

            <dependency>
                <groupId>io.airlift</groupId>
                <artifactId>dbpool</artifactId>
                <version>${dep.airlift.version}</version>
            </dependency>

            <dependency>
                <groupId>io.airlift</groupId>
                <artifactId>jmx-http</artifactId>
                <version>${dep.airlift.version}</version>
            </dependency>

            <dependency>
                <groupId>io.airlift</groupId>
                <artifactId>http-client</artifactId>
                <version>${dep.airlift.version}</version>
            </dependency>

            <dependency>
                <groupId>io.airlift</groupId>
                <artifactId>stats</artifactId>
                <version>${dep.airlift.version}</version>
            </dependency>

            <dependency>
                <groupId>io.airlift</groupId>
                <artifactId>bytecode</artifactId>
                <version>1.1</version>
            </dependency>

            <dependency>
                <groupId>io.airlift</groupId>
                <artifactId>joni</artifactId>
                <version>2.1.5.3</version>
            </dependency>

            <dependency>
                <groupId>io.airlift</groupId>
                <artifactId>joda-to-java-time-bridge</artifactId>
                <version>3</version>
            </dependency>

            <dependency>
                <groupId>io.airlift.drift</groupId>
                <artifactId>drift-api</artifactId>
                <version>${dep.drift.version}</version>
            </dependency>

            <dependency>
                <groupId>io.airlift.drift</groupId>
                <artifactId>drift-client</artifactId>
                <version>${dep.drift.version}</version>
            </dependency>

            <dependency>
                <groupId>io.airlift.drift</groupId>
                <artifactId>drift-codec</artifactId>
                <version>${dep.drift.version}</version>
            </dependency>

            <dependency>
                <groupId>io.airlift.drift</groupId>
                <artifactId>drift-protocol</artifactId>
                <version>${dep.drift.version}</version>
            </dependency>

            <dependency>
                <groupId>io.airlift.drift</groupId>
                <artifactId>drift-server</artifactId>
                <version>${dep.drift.version}</version>
            </dependency>

            <dependency>
                <groupId>io.airlift.drift</groupId>
                <artifactId>drift-transport-netty</artifactId>
                <version>${dep.drift.version}</version>
            </dependency>

            <dependency>
                <groupId>io.airlift.tpch</groupId>
                <artifactId>tpch</artifactId>
                <version>0.10</version>
            </dependency>

            <dependency>
                <groupId>com.teradata.tpcds</groupId>
                <artifactId>tpcds</artifactId>
                <version>1.2</version>
                <exclusions>
                    <exclusion>
                        <groupId>com.google.code.findbugs</groupId>
                        <artifactId>annotations</artifactId>
                    </exclusion>
                </exclusions>
            </dependency>

            <dependency>
                <groupId>org.ow2.asm</groupId>
                <artifactId>asm</artifactId>
                <version>6.2.1</version>
            </dependency>

            <dependency>
                <groupId>com.h2database</groupId>
                <artifactId>h2</artifactId>
                <version>1.4.199</version>
            </dependency>

            <dependency>
                <groupId>org.sonatype.aether</groupId>
                <artifactId>aether-api</artifactId>
                <version>1.13.1</version>
            </dependency>

            <dependency>
                <groupId>io.airlift.resolver</groupId>
                <artifactId>resolver</artifactId>
                <version>1.4</version>
            </dependency>

            <dependency>
                <groupId>io.airlift</groupId>
                <artifactId>airline</artifactId>
                <version>0.8</version>
            </dependency>

            <dependency>
                <groupId>org.openjdk.jol</groupId>
                <artifactId>jol-core</artifactId>
                <version>0.2</version>
            </dependency>

            <dependency>
                <groupId>org.jetbrains</groupId>
                <artifactId>annotations</artifactId>
                <version>13.0</version>
            </dependency>

            <dependency>
                <groupId>it.unimi.dsi</groupId>
                <artifactId>fastutil</artifactId>
                <version>6.5.9</version>
            </dependency>

            <dependency>
                <groupId>com.facebook.thirdparty</groupId>
                <artifactId>libsvm</artifactId>
                <version>3.18.1</version>
            </dependency>

            <dependency>
                <groupId>mysql</groupId>
                <artifactId>mysql-connector-java</artifactId>
                <version>5.1.47</version>
            </dependency>

            <dependency>
                <groupId>org.postgresql</groupId>
                <artifactId>postgresql</artifactId>
                <version>42.2.5</version>
            </dependency>

            <dependency>
                <groupId>org.pcollections</groupId>
                <artifactId>pcollections</artifactId>
                <version>2.1.2</version>
            </dependency>

            <dependency>
                <groupId>org.antlr</groupId>
                <artifactId>antlr4-runtime</artifactId>
                <version>${dep.antlr.version}</version>
            </dependency>

            <dependency>
                <groupId>com.microsoft.sqlserver</groupId>
                <artifactId>mssql-jdbc</artifactId>
                <version>7.0.0.jre8</version>
            </dependency>

            <dependency>
                <groupId>jline</groupId>
                <artifactId>jline</artifactId>
                <version>2.14.6</version>
                <exclusions>
                    <exclusion>
                        <groupId>org.fusesource.jansi</groupId>
                        <artifactId>jansi</artifactId>
                    </exclusion>
                </exclusions>
            </dependency>

            <dependency>
                <groupId>org.jdbi</groupId>
                <artifactId>jdbi</artifactId>
                <version>2.78</version>
            </dependency>

            <dependency>
                <groupId>org.jdbi</groupId>
                <artifactId>jdbi3-core</artifactId>
                <version>${dep.jdbi3.version}</version>
            </dependency>

            <dependency>
                <groupId>org.jdbi</groupId>
                <artifactId>jdbi3-sqlobject</artifactId>
                <version>${dep.jdbi3.version}</version>
            </dependency>

            <dependency>
                <groupId>com.squareup.okhttp3</groupId>
                <artifactId>okhttp</artifactId>
                <version>${dep.okhttp.version}</version>
            </dependency>

            <dependency>
                <groupId>com.squareup.okhttp3</groupId>
                <artifactId>okhttp-urlconnection</artifactId>
                <version>${dep.okhttp.version}</version>
            </dependency>

            <dependency>
                <groupId>com.squareup.okhttp3</groupId>
                <artifactId>mockwebserver</artifactId>
                <version>${dep.okhttp.version}</version>
            </dependency>

            <dependency>
                <groupId>io.jsonwebtoken</groupId>
                <artifactId>jjwt</artifactId>
                <version>0.9.0</version>
            </dependency>

            <dependency>
                <groupId>org.apache.thrift</groupId>
                <artifactId>libthrift</artifactId>
                <version>0.9.3-1</version>
                <exclusions>
                    <exclusion>
                        <groupId>org.apache.httpcomponents</groupId>
                        <artifactId>httpcore</artifactId>
                    </exclusion>
                    <exclusion>
                        <groupId>org.apache.httpcomponents</groupId>
                        <artifactId>httpclient</artifactId>
                    </exclusion>
                </exclusions>
            </dependency>

            <dependency>
                <groupId>net.sf.opencsv</groupId>
                <artifactId>opencsv</artifactId>
                <version>2.3</version>
            </dependency>

            <dependency>
                <groupId>org.apache.commons</groupId>
                <artifactId>commons-math3</artifactId>
                <version>3.6.1</version>
            </dependency>

            <dependency>
                <groupId>io.airlift.discovery</groupId>
                <artifactId>discovery-server</artifactId>
                <version>1.29</version>
            </dependency>

            <dependency>
                <groupId>com.amazonaws</groupId>
                <artifactId>aws-java-sdk-core</artifactId>
                <version>${dep.aws-sdk.version}</version>
                <exclusions>
                    <exclusion>
                        <groupId>commons-logging</groupId>
                        <artifactId>commons-logging</artifactId>
                    </exclusion>
                    <exclusion>
                        <groupId>joda-time</groupId>
                        <artifactId>joda-time</artifactId>
                    </exclusion>
                </exclusions>
            </dependency>

            <dependency>
                <groupId>com.amazonaws</groupId>
                <artifactId>aws-java-sdk-glue</artifactId>
                <version>${dep.aws-sdk.version}</version>
                <exclusions>
                    <exclusion>
                        <groupId>commons-logging</groupId>
                        <artifactId>commons-logging</artifactId>
                    </exclusion>
                    <exclusion>
                        <groupId>joda-time</groupId>
                        <artifactId>joda-time</artifactId>
                    </exclusion>
                </exclusions>
            </dependency>

            <dependency>
                <groupId>com.amazonaws</groupId>
                <artifactId>aws-java-sdk-s3</artifactId>
                <version>${dep.aws-sdk.version}</version>
                <exclusions>
                    <exclusion>
                        <groupId>commons-logging</groupId>
                        <artifactId>commons-logging</artifactId>
                    </exclusion>
                    <exclusion>
                        <groupId>joda-time</groupId>
                        <artifactId>joda-time</artifactId>
                    </exclusion>
                </exclusions>
            </dependency>

            <dependency>
                <groupId>com.amazonaws</groupId>
                <artifactId>aws-java-sdk-sts</artifactId>
                <version>${dep.aws-sdk.version}</version>
                <exclusions>
                    <exclusion>
                        <groupId>commons-logging</groupId>
                        <artifactId>commons-logging</artifactId>
                    </exclusion>
                    <exclusion>
                        <groupId>joda-time</groupId>
                        <artifactId>joda-time</artifactId>
                    </exclusion>
                </exclusions>
            </dependency>

            <dependency>
                <groupId>io.airlift</groupId>
                <artifactId>testing-mysql-server</artifactId>
                <version>8.0.12-2</version>
            </dependency>

            <dependency>
                <groupId>com.google.cloud.bigdataoss</groupId>
                <artifactId>util</artifactId>
                <version>${dep.gcs.version}</version>
            </dependency>

            <dependency>
                <groupId>com.google.cloud.bigdataoss</groupId>
                <artifactId>gcsio</artifactId>
                <version>${dep.gcs.version}</version>
            </dependency>

            <dependency>
                <groupId>com.google.cloud.bigdataoss</groupId>
                <artifactId>util-hadoop</artifactId>
                <version>hadoop2-${dep.gcs.version}</version>
            </dependency>

            <dependency>
                <groupId>com.google.cloud.bigdataoss</groupId>
                <artifactId>gcs-connector</artifactId>
                <version>hadoop2-${dep.gcs.version}</version>
                <exclusions>
                    <exclusion>
                        <artifactId>log4j</artifactId>
                        <groupId>log4j</groupId>
                    </exclusion>
                    <exclusion>
                        <groupId>org.slf4j</groupId>
                        <artifactId>slf4j-log4j12</artifactId>
                    </exclusion>
                </exclusions>
            </dependency>

            <dependency>
                <groupId>io.airlift</groupId>
                <artifactId>testing-postgresql-server</artifactId>
                <version>9.6.3-3</version>
            </dependency>

            <dependency>
                <groupId>org.xerial.snappy</groupId>
                <artifactId>snappy-java</artifactId>
                <version>1.1.2.6</version>
            </dependency>

            <dependency>
                <groupId>com.github.luben</groupId>
                <artifactId>zstd-jni</artifactId>
                <version>1.3.5-4</version>
            </dependency>

            <dependency>
                <groupId>org.apache.zookeeper</groupId>
                <artifactId>zookeeper</artifactId>
                <version>3.4.13</version>
                <exclusions>
                    <exclusion>
                        <artifactId>jline</artifactId>
                        <groupId>jline</groupId>
                    </exclusion>
                    <exclusion>
                        <artifactId>log4j</artifactId>
                        <groupId>log4j</groupId>
                    </exclusion>
                    <exclusion>
                        <groupId>org.slf4j</groupId>
                        <artifactId>slf4j-log4j12</artifactId>
                    </exclusion>
                </exclusions>
            </dependency>

            <dependency>
                <groupId>org.jgrapht</groupId>
                <artifactId>jgrapht-core</artifactId>
                <version>0.9.0</version>
            </dependency>

            <dependency>
                <groupId>redis.clients</groupId>
                <artifactId>jedis</artifactId>
                <version>2.6.2</version>
            </dependency>

            <dependency>
                <groupId>com.orange.redis-embedded</groupId>
                <artifactId>embedded-redis</artifactId>
                <version>0.6</version>
            </dependency>

            <dependency>
                <groupId>io.prestosql.tempto</groupId>
                <artifactId>tempto-core</artifactId>
                <version>${dep.tempto.version}</version>
                <exclusions>
                    <exclusion>
                        <groupId>com.datastax.cassandra</groupId>
                        <artifactId>cassandra-driver-core</artifactId>
                    </exclusion>
                    <exclusion>
                        <groupId>com.google.code.findbugs</groupId>
                        <artifactId>annotations</artifactId>
                    </exclusion>
                </exclusions>
            </dependency>

            <dependency>
                <groupId>io.prestosql.tempto</groupId>
                <artifactId>tempto-ldap</artifactId>
                <version>${dep.tempto.version}</version>
                <exclusions>
                    <exclusion>
                        <groupId>com.datastax.cassandra</groupId>
                        <artifactId>cassandra-driver-core</artifactId>
                    </exclusion>
                </exclusions>
            </dependency>

            <dependency>
                <groupId>io.prestosql.tempto</groupId>
                <artifactId>tempto-kafka</artifactId>
                <version>${dep.tempto.version}</version>
                <exclusions>
                    <exclusion>
                        <groupId>com.datastax.cassandra</groupId>
                        <artifactId>cassandra-driver-core</artifactId>
                    </exclusion>
                    <exclusion>
                        <groupId>org.slf4j</groupId>
                        <artifactId>slf4j-log4j12</artifactId>
                    </exclusion>
                </exclusions>
            </dependency>

            <dependency>
                <groupId>io.prestosql.tempto</groupId>
                <artifactId>tempto-runner</artifactId>
                <version>${dep.tempto.version}</version>
                <exclusions>
                    <exclusion>
                        <groupId>com.datastax.cassandra</groupId>
                        <artifactId>cassandra-driver-core</artifactId>
                    </exclusion>
                </exclusions>
            </dependency>

            <dependency>
                <groupId>io.prestosql.hive</groupId>
                <artifactId>hive-apache-jdbc</artifactId>
                <version>0.13.1-7</version>
            </dependency>

            <dependency>
                <groupId>com.esri.geometry</groupId>
                <artifactId>esri-geometry-api</artifactId>
                <version>2.2.2</version>
                <exclusions>
                    <exclusion>
                        <groupId>com.fasterxml.jackson.core</groupId>
                        <artifactId>jackson-core</artifactId>
                    </exclusion>
                </exclusions>
            </dependency>

            <dependency>
                <groupId>org.apache.lucene</groupId>
                <artifactId>lucene-analyzers-common</artifactId>
                <version>7.2.1</version>
                <exclusions>
                    <exclusion>
                        <groupId>org.apache.lucene</groupId>
                        <artifactId>lucene-core</artifactId>
                    </exclusion>
                </exclusions>
            </dependency>

            <dependency>
                <groupId>org.locationtech.jts</groupId>
                <artifactId>jts-core</artifactId>
                <version>1.15.0</version>
            </dependency>

            <dependency>
                <groupId>org.anarres.lzo</groupId>
                <artifactId>lzo-hadoop</artifactId>
                <version>1.0.5</version>
                <exclusions>
                    <exclusion>
                        <groupId>org.apache.hadoop</groupId>
                        <artifactId>hadoop-core</artifactId>
                    </exclusion>
                    <exclusion>
                        <groupId>com.google.code.findbugs</groupId>
                        <artifactId>annotations</artifactId>
                    </exclusion>
                    <exclusion>
                        <groupId>commons-logging</groupId>
                        <artifactId>commons-logging</artifactId>
                    </exclusion>
                </exclusions>
            </dependency>

            <dependency>
                <groupId>io.prestosql.cassandra</groupId>
                <artifactId>cassandra-server</artifactId>
                <version>2.1.16-2</version>
                <exclusions>
                    <exclusion>
                        <groupId>io.netty</groupId>
                        <artifactId>netty-all</artifactId>
                    </exclusion>
                </exclusions>
            </dependency>

            <dependency>
                <groupId>io.prestosql.cassandra</groupId>
                <artifactId>cassandra-driver</artifactId>
                <version>3.1.4-2</version>
            </dependency>

            <!-- force newer version to be used for dependencies -->
            <dependency>
                <groupId>org.javassist</groupId>
                <artifactId>javassist</artifactId>
                <version>3.22.0-GA</version>
            </dependency>

            <dependency>
                <groupId>com.starburstdata</groupId>
                <artifactId>starburst-spotify-docker-client</artifactId>
                <version>8.11.7-0.6</version>
            </dependency>

            <dependency>
                <groupId>net.jodah</groupId>
                <artifactId>failsafe</artifactId>
                <version>2.0.1</version>
            </dependency>
        </dependencies>
    </dependencyManagement>

    <build>
        <pluginManagement>
            <plugins>
                <plugin>
                    <groupId>org.antlr</groupId>
                    <artifactId>antlr4-maven-plugin</artifactId>
                    <version>${dep.antlr.version}</version>
                    <executions>
                        <execution>
                            <goals>
                                <goal>antlr4</goal>
                            </goals>
                        </execution>
                    </executions>
                    <configuration>
                        <visitor>true</visitor>
                    </configuration>
                </plugin>

                <plugin>
                    <groupId>org.apache.maven.plugins</groupId>
                    <artifactId>maven-shade-plugin</artifactId>
                    <version>3.1.1</version>
                </plugin>

                <plugin>
                    <groupId>org.skife.maven</groupId>
                    <artifactId>really-executable-jar-maven-plugin</artifactId>
                    <version>1.0.5</version>
                </plugin>

                <plugin>
                    <groupId>org.apache.maven.plugins</groupId>
                    <artifactId>maven-antrun-plugin</artifactId>
                    <version>1.8</version>
                </plugin>

                <plugin>
                    <groupId>org.codehaus.mojo</groupId>
                    <artifactId>exec-maven-plugin</artifactId>
                    <version>1.6.0</version>
                </plugin>

                <plugin>
                    <groupId>io.airlift.maven.plugins</groupId>
                    <artifactId>sphinx-maven-plugin</artifactId>
                    <version>2.1</version>
                </plugin>

                <plugin>
                    <groupId>io.airlift.drift</groupId>
                    <artifactId>drift-maven-plugin</artifactId>
                    <version>${dep.drift.version}</version>
                </plugin>

                <plugin>
                    <groupId>org.gaul</groupId>
                    <artifactId>modernizer-maven-plugin</artifactId>
                    <configuration>
                        <violationsFiles>
                            <violationsFile>${air.main.basedir}/src/modernizer/violations.xml</violationsFile>
                        </violationsFiles>
                        <exclusionPatterns>
                            <exclusionPattern>org/joda/time/.*</exclusionPattern>
                        </exclusionPatterns>
                    </configuration>
                </plugin>

                <plugin>
                    <groupId>org.apache.maven.plugins</groupId>
                    <artifactId>maven-enforcer-plugin</artifactId>
                    <configuration>
<<<<<<< HEAD
                        <failBuildInCaseOfConflict>false</failBuildInCaseOfConflict>
                        <exceptions>
                            <exception>
                                <groupId>org.javassist</groupId>
                                <artifactId>javassist</artifactId>
                                <expectedVersion>3.22.0-CR2</expectedVersion>
                                <resolvedVersion>3.22.0-GA</resolvedVersion>
                            </exception>
                            <exception>
                                <groupId>org.javassist</groupId>
                                <artifactId>javassist</artifactId>
                                <expectedVersion>3.22.0-CR2</expectedVersion>
                                <resolvedVersion>3.22.0-GA</resolvedVersion>
                            </exception>
                            <exception>
                                <groupId>com.fasterxml.jackson.core</groupId>
                                <artifactId>jackson-core</artifactId>
                                <expectedVersion>2.8.9</expectedVersion>
                                <resolvedVersion>${dep.jackson.version}</resolvedVersion>
                            </exception>
                            <exception>
                                <groupId>com.fasterxml.jackson.core</groupId>
                                <artifactId>jackson-databind</artifactId>
                                <expectedVersion>2.8.9</expectedVersion>
                                <resolvedVersion>${dep.jackson.version}</resolvedVersion>
                            </exception>
                            <exception>
                                <groupId>org.hamcrest</groupId>
                                <artifactId>hamcrest-core</artifactId>
                                <expectedVersion>1.3-redhat-1</expectedVersion>
                                <resolvedVersion>1.3</resolvedVersion>
                            </exception>
                        </exceptions>
=======
                        <rules>
                            <requireUpperBoundDeps>
                                <excludes combine.children="append">
                                    <!-- TODO: fix this in Airlift resolver -->
                                    <exclude>org.codehaus.plexus:plexus-utils</exclude>
                                </excludes>
                            </requireUpperBoundDeps>
                        </rules>
>>>>>>> 059b1f32
                    </configuration>
                </plugin>

                <plugin>
                    <groupId>org.apache.maven.plugins</groupId>
                    <artifactId>maven-release-plugin</artifactId>
                    <configuration>
                        <preparationGoals>clean verify -DskipTests</preparationGoals>
                    </configuration>
                </plugin>
            </plugins>
        </pluginManagement>

        <plugins>
            <plugin>
                <groupId>io.prestosql</groupId>
                <artifactId>presto-maven-plugin</artifactId>
                <version>6</version>
                <extensions>true</extensions>
            </plugin>

            <plugin>
                <groupId>io.takari.maven.plugins</groupId>
                <artifactId>provisio-maven-plugin</artifactId>
                <version>0.1.40</version>
                <extensions>true</extensions>
            </plugin>

            <plugin>
                <groupId>org.apache.maven.plugins</groupId>
                <artifactId>maven-compiler-plugin</artifactId>
                <configuration combine.children="append">
                    <fork>false</fork>
                </configuration>
            </plugin>

            <plugin>
                <groupId>org.apache.maven.plugins</groupId>
                <artifactId>maven-surefire-plugin</artifactId>
                <configuration>
                    <includes>
                        <include>**/Test*.java</include>
                        <include>**/Benchmark*.java</include>
                    </includes>
                    <excludes>
                        <exclude>**/*jmhTest*.java</exclude>
                        <exclude>**/*jmhType*.java</exclude>
                    </excludes>
                </configuration>
            </plugin>
        </plugins>
    </build>

    <profiles>
        <profile>
            <id>tests-with-dependencies</id>
            <!--
                Assembles an uber (fat) jar that includes the entire "test" scope classpath for a module.

                For example after running:

                ./mvnw clean install -P tests-with-dependencies -pl presto-geospatial

                The uber jar that contains the entire "test" scope class path of the "presto-geospatial"
                is created and placed to that modules target directory:

                ./presto-geospatial/target/presto-geospatial-0.197-SNAPSHOT-tests-with-dependencies.jar

                Now using this jar we can easily run any benchmark from that module via command line:

                java \
                  -cp ./presto-geospatial/target/presto-geospatial-*-tests-with-dependencies.jar \
                  io.prestosql.plugin.geospatial.BenchmarkSTIntersects
            -->
            <build>
                <plugins>
                    <plugin>
                        <artifactId>maven-assembly-plugin</artifactId>
                        <configuration>
                            <descriptor>${air.main.basedir}/src/assembly/tests-with-dependencies.xml</descriptor>
                        </configuration>
                        <executions>
                            <execution>
                                <id>make-assembly</id>
                                <phase>package</phase>
                                <goals>
                                    <goal>single</goal>
                                </goals>
                            </execution>
                        </executions>
                    </plugin>
                </plugins>
            </build>
        </profile>
    </profiles>
</project><|MERGE_RESOLUTION|>--- conflicted
+++ resolved
@@ -1218,41 +1218,6 @@
                     <groupId>org.apache.maven.plugins</groupId>
                     <artifactId>maven-enforcer-plugin</artifactId>
                     <configuration>
-<<<<<<< HEAD
-                        <failBuildInCaseOfConflict>false</failBuildInCaseOfConflict>
-                        <exceptions>
-                            <exception>
-                                <groupId>org.javassist</groupId>
-                                <artifactId>javassist</artifactId>
-                                <expectedVersion>3.22.0-CR2</expectedVersion>
-                                <resolvedVersion>3.22.0-GA</resolvedVersion>
-                            </exception>
-                            <exception>
-                                <groupId>org.javassist</groupId>
-                                <artifactId>javassist</artifactId>
-                                <expectedVersion>3.22.0-CR2</expectedVersion>
-                                <resolvedVersion>3.22.0-GA</resolvedVersion>
-                            </exception>
-                            <exception>
-                                <groupId>com.fasterxml.jackson.core</groupId>
-                                <artifactId>jackson-core</artifactId>
-                                <expectedVersion>2.8.9</expectedVersion>
-                                <resolvedVersion>${dep.jackson.version}</resolvedVersion>
-                            </exception>
-                            <exception>
-                                <groupId>com.fasterxml.jackson.core</groupId>
-                                <artifactId>jackson-databind</artifactId>
-                                <expectedVersion>2.8.9</expectedVersion>
-                                <resolvedVersion>${dep.jackson.version}</resolvedVersion>
-                            </exception>
-                            <exception>
-                                <groupId>org.hamcrest</groupId>
-                                <artifactId>hamcrest-core</artifactId>
-                                <expectedVersion>1.3-redhat-1</expectedVersion>
-                                <resolvedVersion>1.3</resolvedVersion>
-                            </exception>
-                        </exceptions>
-=======
                         <rules>
                             <requireUpperBoundDeps>
                                 <excludes combine.children="append">
@@ -1261,7 +1226,6 @@
                                 </excludes>
                             </requireUpperBoundDeps>
                         </rules>
->>>>>>> 059b1f32
                     </configuration>
                 </plugin>
 
