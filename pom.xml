--- conflicted
+++ resolved
@@ -46,12 +46,7 @@
         <dep.antlr.version>4.7.1</dep.antlr.version>
         <dep.airlift.version>0.192</dep.airlift.version>
         <dep.packaging.version>${dep.airlift.version}</dep.packaging.version>
-<<<<<<< HEAD
-        <dep.slice.version>0.36</dep.slice.version>
         <dep.aws-sdk.version>1.11.697</dep.aws-sdk.version>
-=======
-        <dep.aws-sdk.version>1.11.602</dep.aws-sdk.version>
->>>>>>> b184eb15
         <dep.okhttp.version>3.9.0</dep.okhttp.version>
         <dep.jdbi3.version>3.4.0</dep.jdbi3.version>
         <dep.drift.version>1.14</dep.drift.version>
