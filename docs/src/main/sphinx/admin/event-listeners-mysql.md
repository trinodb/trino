# MySQL event listener

The MySQL event listener plugin allows streaming of query events to an external
MySQL database. The query history in the database can then be accessed directly
in MySQL or via Trino in a catalog using the [MySQL connector](/connector/mysql).

## Rationale

This event listener is a first step to store the query history of your Trino
cluster. The query events can provide CPU and memory usage metrics, what data is
being accessed with resolution down to specific columns, and metadata about the
query processing.

Running the capture system separate from Trino reduces the performance impact
and avoids downtime for non-client-facing changes.

## Requirements

You need to perform the following steps:

- Create a MySQL database.
- Determine the JDBC connection URL for the database.
- Ensure network access from the Trino coordinator to MySQL is available.
  Port 3306 is the default port.

(mysql-event-listener-configuration)=
## Configuration

To configure the MySQL event listener plugin, create an event listener properties
file in `etc` named `mysql-event-listener.properties` with the following contents
as an example:

```properties
event-listener.name=mysql
mysql-event-listener.db.url=jdbc:mysql://example.net:3306
mysql-event-listener.db.user=username
mysql-event-listener.db.password=password
```

The `mysql-event-listener.db.url` defines the connection to a MySQL database
available at the domain `example.net` on port 3306. You can pass further
parameters to the MySQL JDBC driver. The supported parameters for the URL are
documented in the [MySQL Developer
Guide](https://dev.mysql.com/doc/connector-j/en/connector-j-reference-configuration-properties.html).

And set `event-listener.config-files` to `etc/mysql-event-listener.properties`
in {ref}`config-properties`:

```properties
event-listener.config-files=etc/mysql-event-listener.properties
```

If another event listener is already configured, add the new value
`etc/mysql-event-listener.properties` with a separating comma.

After this configuration and successful start of the Trino cluster, the table
`trino_queries` is created in the MySQL database. From then on, any query
processing event is captured by the event listener and a new row is inserted
into the table. The table includes many columns, such as query identifier, query
string, user, catalog, and others with information about the query processing.

### Configuration properties

:::{list-table}
:widths: 40, 60
:header-rows: 1

* - Property name
  - Description
* - `mysql-event-listener.db.url`
<<<<<<< HEAD
  - Fully qualified JDBC connection URL used to connect to the MySQL database.
    Credentials can be embedded in the URL if `user` and `password` are not
    specified separately
* - `mysql-event-listener.db.user`
  - Username used for authenticating the JDBC connection to the MySQL database.
    An exception will be raised if credentials are included in the `URL`.
* - `mysql-event-listener.db.password`
  - Password used for authenticating the JDBC connection to the MySQL database.
    If a password is provided, the user property must also be set.
    An exception will be raised if credentials are included in the `URL` or
    if a password is set without a corresponding user.
:::
=======
  - JDBC connection URL to the database including credentials
* - `mysql-event-listener.terminate-on-initialization-failure`
  - MySQL event listener initialization can fail if the database is unavailable.
    This [boolean](prop-type-boolean) switch controls whether to throw an 
    exception in such cases. Defaults to `true`.
  :::
>>>>>>> 4f50ae66
<|MERGE_RESOLUTION|>--- conflicted
+++ resolved
@@ -68,7 +68,6 @@
 * - Property name
   - Description
 * - `mysql-event-listener.db.url`
-<<<<<<< HEAD
   - Fully qualified JDBC connection URL used to connect to the MySQL database.
     Credentials can be embedded in the URL if `user` and `password` are not
     specified separately
@@ -80,12 +79,7 @@
     If a password is provided, the user property must also be set.
     An exception will be raised if credentials are included in the `URL` or
     if a password is set without a corresponding user.
-:::
-=======
-  - JDBC connection URL to the database including credentials
 * - `mysql-event-listener.terminate-on-initialization-failure`
   - MySQL event listener initialization can fail if the database is unavailable.
     This [boolean](prop-type-boolean) switch controls whether to throw an 
-    exception in such cases. Defaults to `true`.
-  :::
->>>>>>> 4f50ae66
+    exception in such cases. Defaults to `true`.